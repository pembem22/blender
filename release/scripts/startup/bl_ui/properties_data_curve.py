--- conflicted
+++ resolved
@@ -122,10 +122,6 @@
     def draw(self, context):
         layout = self.layout
 
-<<<<<<< HEAD
-        ob = context.object
-=======
->>>>>>> 4da4943b
         curve = context.curve
 
         row = layout.row()
