--- conflicted
+++ resolved
@@ -58,13 +58,8 @@
   None:
     - !<View> {name: Standard, colorspace: Raw}
 
-<<<<<<< HEAD
 active_displays: [sRGB Display, sRGB-Like Commodity Display, XYZ, None]
-active_views: [Display Native, Standard, Filmic, Filmic Log, Raw]
-=======
-active_displays: [sRGB, XYZ, None]
-active_views: [Standard, Filmic, Filmic Log, Raw, False Color]
->>>>>>> 5f8b6a9c
+active_views: [Display Native, Standard, Filmic, Filmic Log, Raw, False Color]
 
 colorspaces:
   - !<ColorSpace>
