/**
 * $Id$
 *
 * ***** BEGIN GPL LICENSE BLOCK *****
 *
 * This program is free software; you can redistribute it and/or
 * modify it under the terms of the GNU General Public License
 * as published by the Free Software Foundation; either version 2
 * of the License, or (at your option) any later version.
 *
 * This program is distributed in the hope that it will be useful,
 * but WITHOUT ANY WARRANTY; without even the implied warranty of
 * MERCHANTABILITY or FITNESS FOR A PARTICULAR PURPOSE.  See the
 * GNU General Public License for more details.
 *
 * You should have received a copy of the GNU General Public License
 * along with this program; if not, write to the Free Software Foundation,
 * Inc., 59 Temple Place - Suite 330, Boston, MA  02111-1307, USA.
 *
 * Contributor(s): Campbell Barton
 *
 * ***** END GPL LICENSE BLOCK *****
 */

#include "bpy_rna.h"
#include "bpy_util.h"
//#include "blendef.h"
#include "BLI_dynstr.h"
#include "BLI_listbase.h"
#include "BLI_string.h"
#include "float.h" /* FLT_MIN/MAX */

#include "RNA_access.h"
#include "RNA_define.h" /* for defining our own rna */

#include "MEM_guardedalloc.h"
#include "BKE_utildefines.h"
#include "BKE_context.h"
#include "BKE_global.h" /* evil G.* */
#include "BKE_report.h"

/* only for keyframing */
#include "DNA_scene_types.h"
#include "DNA_anim_types.h"
#include "ED_keyframing.h"

#define USE_MATHUTILS

#ifdef USE_MATHUTILS
#include "../generic/Mathutils.h" /* so we can have mathutils callbacks */

/* bpyrna vector/euler/quat callbacks */
static int mathutils_rna_array_cb_index= -1; /* index for our callbacks */

static int mathutils_rna_generic_check(BPy_PropertyRNA *self)
{
	return self->prop?1:0;
}

static int mathutils_rna_vector_get(BPy_PropertyRNA *self, int subtype, float *vec_from)
{
	if(self->prop==NULL)
		return 0;
	
	RNA_property_float_get_array(&self->ptr, self->prop, vec_from);
	return 1;
}

static int mathutils_rna_vector_set(BPy_PropertyRNA *self, int subtype, float *vec_to)
{
	if(self->prop==NULL)
		return 0;

	RNA_property_float_set_array(&self->ptr, self->prop, vec_to);
	RNA_property_update(BPy_GetContext(), &self->ptr, self->prop);
	return 1;
}

static int mathutils_rna_vector_get_index(BPy_PropertyRNA *self, int subtype, float *vec_from, int index)
{
	if(self->prop==NULL)
		return 0;
	
	vec_from[index]= RNA_property_float_get_index(&self->ptr, self->prop, index);
	return 1;
}

static int mathutils_rna_vector_set_index(BPy_PropertyRNA *self, int subtype, float *vec_to, int index)
{
	if(self->prop==NULL)
		return 0;

	RNA_property_float_set_index(&self->ptr, self->prop, index, vec_to[index]);
	RNA_property_update(BPy_GetContext(), &self->ptr, self->prop);
	return 1;
}

Mathutils_Callback mathutils_rna_array_cb = {
	(BaseMathCheckFunc)		mathutils_rna_generic_check,
	(BaseMathGetFunc)		mathutils_rna_vector_get,
	(BaseMathSetFunc)		mathutils_rna_vector_set,
	(BaseMathGetIndexFunc)	mathutils_rna_vector_get_index,
	(BaseMathSetIndexFunc)	mathutils_rna_vector_set_index
};


/* bpyrna matrix callbacks */
static int mathutils_rna_matrix_cb_index= -1; /* index for our callbacks */

static int mathutils_rna_matrix_get(BPy_PropertyRNA *self, int subtype, float *mat_from)
{
	if(self->prop==NULL)
		return 0;

	RNA_property_float_get_array(&self->ptr, self->prop, mat_from);
	return 1;
}

static int mathutils_rna_matrix_set(BPy_PropertyRNA *self, int subtype, float *mat_to)
{
	if(self->prop==NULL)
		return 0;

	RNA_property_float_set_array(&self->ptr, self->prop, mat_to);
	RNA_property_update(BPy_GetContext(), &self->ptr, self->prop);
	return 1;
}

Mathutils_Callback mathutils_rna_matrix_cb = {
	(BaseMathCheckFunc)		mathutils_rna_generic_check,
	(BaseMathGetFunc)		mathutils_rna_matrix_get,
	(BaseMathSetFunc)		mathutils_rna_matrix_set,
	(BaseMathGetIndexFunc)	NULL,
	(BaseMathSetIndexFunc)	NULL
};

PyObject *pyrna_math_object_from_array(PointerRNA *ptr, PropertyRNA *prop)
{
	PyObject *ret= NULL;

#ifdef USE_MATHUTILS
	int type, subtype, totdim;
	int len;

	len= RNA_property_array_length(ptr, prop);
	type= RNA_property_type(prop);
	subtype= RNA_property_subtype(prop);
	totdim= RNA_property_array_dimension(ptr, prop, NULL);

	if (type != PROP_FLOAT) return NULL;

	if (totdim == 1 || (totdim == 2 && subtype == PROP_MATRIX)) {
		ret = pyrna_prop_CreatePyObject(ptr, prop);

		switch(RNA_property_subtype(prop)) {
		case PROP_TRANSLATION:
		case PROP_DIRECTION:
		case PROP_VELOCITY:
		case PROP_ACCELERATION:
		case PROP_XYZ:
			if(len>=2 && len <= 4) {
				PyObject *vec_cb= newVectorObject_cb(ret, len, mathutils_rna_array_cb_index, FALSE);
				Py_DECREF(ret); /* the vector owns now */
				ret= vec_cb; /* return the vector instead */
			}
			break;
		case PROP_MATRIX:
			if(len==16) {
				PyObject *mat_cb= newMatrixObject_cb(ret, 4,4, mathutils_rna_matrix_cb_index, FALSE);
				Py_DECREF(ret); /* the matrix owns now */
				ret= mat_cb; /* return the matrix instead */
			}
			else if (len==9) {
				PyObject *mat_cb= newMatrixObject_cb(ret, 3,3, mathutils_rna_matrix_cb_index, FALSE);
				Py_DECREF(ret); /* the matrix owns now */
				ret= mat_cb; /* return the matrix instead */
			}
			break;
		case PROP_EULER:
		case PROP_QUATERNION:
			if(len==3) { /* euler */
				PyObject *eul_cb= newEulerObject_cb(ret, mathutils_rna_array_cb_index, FALSE);
				Py_DECREF(ret); /* the matrix owns now */
				ret= eul_cb; /* return the matrix instead */
			}
			else if (len==4) {
				PyObject *quat_cb= newQuaternionObject_cb(ret, mathutils_rna_array_cb_index, FALSE);
				Py_DECREF(ret); /* the matrix owns now */
				ret= quat_cb; /* return the matrix instead */
			}
			break;
		default:
			break;
		}
	}
#endif

	return ret;
}

#endif

static StructRNA *pyrna_struct_as_srna(PyObject *self);

static int pyrna_struct_compare( BPy_StructRNA * a, BPy_StructRNA * b )
{
	return (a->ptr.data==b->ptr.data) ? 0 : -1;
}

static int pyrna_prop_compare( BPy_PropertyRNA * a, BPy_PropertyRNA * b )
{
	return (a->prop==b->prop && a->ptr.data==b->ptr.data ) ? 0 : -1;
}

static PyObject *pyrna_struct_richcmp(PyObject *a, PyObject *b, int op)
{
	PyObject *res;
	int ok= -1; /* zero is true */

	if (BPy_StructRNA_Check(a) && BPy_StructRNA_Check(b))
		ok= pyrna_struct_compare((BPy_StructRNA *)a, (BPy_StructRNA *)b);

	switch (op) {
	case Py_NE:
		ok = !ok; /* pass through */
	case Py_EQ:
		res = ok ? Py_False : Py_True;
		break;

	case Py_LT:
	case Py_LE:
	case Py_GT:
	case Py_GE:
		res = Py_NotImplemented;
		break;
	default:
		PyErr_BadArgument();
		return NULL;
	}

	Py_INCREF(res);
	return res;
}

static PyObject *pyrna_prop_richcmp(PyObject *a, PyObject *b, int op)
{
	PyObject *res;
	int ok= -1; /* zero is true */

	if (BPy_PropertyRNA_Check(a) && BPy_PropertyRNA_Check(b))
		ok= pyrna_prop_compare((BPy_PropertyRNA *)a, (BPy_PropertyRNA *)b);

	switch (op) {
	case Py_NE:
		ok = !ok; /* pass through */
	case Py_EQ:
		res = ok ? Py_False : Py_True;
		break;

	case Py_LT:
	case Py_LE:
	case Py_GT:
	case Py_GE:
		res = Py_NotImplemented;
		break;
	default:
		PyErr_BadArgument();
		return NULL;
	}

	Py_INCREF(res);
	return res;
}

/*----------------------repr--------------------------------------------*/
static PyObject *pyrna_struct_repr( BPy_StructRNA * self )
{
	PyObject *pyob;
	char *name;

	/* print name if available */
	name= RNA_struct_name_get_alloc(&self->ptr, NULL, FALSE);
	if(name) {
		pyob= PyUnicode_FromFormat( "[BPy_StructRNA \"%.200s\" -> \"%.200s\"]", RNA_struct_identifier(self->ptr.type), name);
		MEM_freeN(name);
		return pyob;
	}

	return PyUnicode_FromFormat( "[BPy_StructRNA \"%.200s\"]", RNA_struct_identifier(self->ptr.type));
}

static PyObject *pyrna_prop_repr( BPy_PropertyRNA * self )
{
	PyObject *pyob;
	PointerRNA ptr;
	char *name;

	/* if a pointer, try to print name of pointer target too */
	if(RNA_property_type(self->prop) == PROP_POINTER) {
		ptr= RNA_property_pointer_get(&self->ptr, self->prop);
		name= RNA_struct_name_get_alloc(&ptr, NULL, FALSE);

		if(name) {
			pyob= PyUnicode_FromFormat( "[BPy_PropertyRNA \"%.200s\" -> \"%.200s\" -> \"%.200s\" ]", RNA_struct_identifier(self->ptr.type), RNA_property_identifier(self->prop), name);
			MEM_freeN(name);
			return pyob;
		}
	}

	return PyUnicode_FromFormat( "[BPy_PropertyRNA \"%.200s\" -> \"%.200s\"]", RNA_struct_identifier(self->ptr.type), RNA_property_identifier(self->prop));
}

static long pyrna_struct_hash( BPy_StructRNA * self )
{
	return (long)self->ptr.data;
}

/* use our own dealloc so we can free a property if we use one */
static void pyrna_struct_dealloc( BPy_StructRNA * self )
{
	if (self->freeptr && self->ptr.data) {
		IDP_FreeProperty(self->ptr.data);
		if (self->ptr.type != &RNA_Context)
		{
			MEM_freeN(self->ptr.data);
			self->ptr.data= NULL;
		}
	}

	/* Note, for subclassed PyObjects we cant just call PyObject_DEL() directly or it will crash */
	Py_TYPE(self)->tp_free(self);
	return;
}

static char *pyrna_enum_as_string(PointerRNA *ptr, PropertyRNA *prop)
{
	EnumPropertyItem *item;
	char *result;
	int free= FALSE;
	
	RNA_property_enum_items(BPy_GetContext(), ptr, prop, &item, NULL, &free);
	if(item) {
		result= (char*)BPy_enum_as_string(item);
	}
	else {
		result= "";
	}
	
	if(free)
		MEM_freeN(item);
	
	return result;
}

static int pyrna_string_to_enum(PyObject *item, PointerRNA *ptr, PropertyRNA *prop, int *val, const char *error_prefix)
{
	char *param= _PyUnicode_AsString(item);

	if (param==NULL) {
		char *enum_str= pyrna_enum_as_string(ptr, prop);
		PyErr_Format(PyExc_TypeError, "%.200s expected a string enum type in (%.200s)", error_prefix, enum_str);
		MEM_freeN(enum_str);
		return 0;
	} else {
		if (!RNA_property_enum_value(BPy_GetContext(), ptr, prop, param, val)) {
			char *enum_str= pyrna_enum_as_string(ptr, prop);
			PyErr_Format(PyExc_TypeError, "%.200s enum \"%.200s\" not found in (%.200s)", error_prefix, param, enum_str);
			MEM_freeN(enum_str);
			return 0;
		}
	}

	return 1;
}

PyObject * pyrna_prop_to_py(PointerRNA *ptr, PropertyRNA *prop)
{
	PyObject *ret;
	int type = RNA_property_type(prop);

	if (RNA_property_array_check(ptr, prop)) {
		return pyrna_py_from_array(ptr, prop);
	}
	
	/* see if we can coorce into a python type - PropertyType */
	switch (type) {
	case PROP_BOOLEAN:
		ret = PyBool_FromLong( RNA_property_boolean_get(ptr, prop) );
		break;
	case PROP_INT:
		ret = PyLong_FromSsize_t( (Py_ssize_t)RNA_property_int_get(ptr, prop) );
		break;
	case PROP_FLOAT:
		ret = PyFloat_FromDouble( RNA_property_float_get(ptr, prop) );
		break;
	case PROP_STRING:
	{
		char *buf;
		buf = RNA_property_string_get_alloc(ptr, prop, NULL, -1);
		ret = PyUnicode_FromString( buf );
		MEM_freeN(buf);
		break;
	}
	case PROP_ENUM:
	{
		const char *identifier;
		int val = RNA_property_enum_get(ptr, prop);
		
		if (RNA_property_enum_identifier(BPy_GetContext(), ptr, prop, val, &identifier)) {
			ret = PyUnicode_FromString( identifier );
		} else {
			EnumPropertyItem *item;
			int free= FALSE;

			/* don't throw error here, can't trust blender 100% to give the
			 * right values, python code should not generate error for that */
			RNA_property_enum_items(BPy_GetContext(), ptr, prop, &item, NULL, &free);
			if(item && item->identifier) {
				ret = PyUnicode_FromString( item->identifier );
			}
			else {
				/* prefer not fail silently incase of api errors, maybe disable it later */
				char error_str[128];
				sprintf(error_str, "RNA Warning: Current value \"%d\" matches no enum", val);
				PyErr_Warn(PyExc_RuntimeWarning, error_str);

				ret = PyUnicode_FromString( "" );
			}

			if(free)
				MEM_freeN(item);

			/*PyErr_Format(PyExc_AttributeError, "RNA Error: Current value \"%d\" matches no enum", val);
			ret = NULL;*/
		}

		break;
	}
	case PROP_POINTER:
	{
		PointerRNA newptr;
		newptr= RNA_property_pointer_get(ptr, prop);
		if (newptr.data) {
			ret = pyrna_struct_CreatePyObject(&newptr);
		} else {
			ret = Py_None;
			Py_INCREF(ret);
		}
		break;
	}
	case PROP_COLLECTION:
		ret = pyrna_prop_CreatePyObject(ptr, prop);
		break;
	default:
		PyErr_Format(PyExc_TypeError, "RNA Error: unknown type \"%d\" (pyrna_prop_to_py)", type);
		ret = NULL;
		break;
	}
	
	return ret;
}

/* This function is used by operators and converting dicts into collections.
 * Its takes keyword args and fills them with property values */
int pyrna_pydict_to_props(PointerRNA *ptr, PyObject *kw, int all_args, const char *error_prefix)
{
	int error_val = 0;
	int totkw;
	const char *arg_name= NULL;
	PyObject *item;

	totkw = kw ? PyDict_Size(kw):0;

	RNA_STRUCT_BEGIN(ptr, prop) {
		arg_name= RNA_property_identifier(prop);

		if (strcmp(arg_name, "rna_type")==0) continue;

		if (kw==NULL) {
			PyErr_Format( PyExc_TypeError, "%.200s: no keywords, expected \"%.200s\"", error_prefix, arg_name ? arg_name : "<UNKNOWN>");
			error_val= -1;
			break;
		}

		item= PyDict_GetItemString(kw, arg_name); /* wont set an error */

		if (item == NULL) {
			if(all_args) {
				PyErr_Format( PyExc_TypeError, "%.200s: keyword \"%.200s\" missing", error_prefix, arg_name ? arg_name : "<UNKNOWN>");
				error_val = -1; /* pyrna_py_to_prop sets the error */
				break;
			}
		} else {
			if (pyrna_py_to_prop(ptr, prop, NULL, item, error_prefix)) {
				error_val= -1;
				break;
			}
			totkw--;
		}
	}
	RNA_STRUCT_END;

	if (error_val==0 && totkw > 0) { /* some keywords were given that were not used :/ */
		PyObject *key, *value;
		Py_ssize_t pos = 0;

		while (PyDict_Next(kw, &pos, &key, &value)) {
			arg_name= _PyUnicode_AsString(key);
			if (RNA_struct_find_property(ptr, arg_name) == NULL) break;
			arg_name= NULL;
		}

		PyErr_Format( PyExc_TypeError, "%.200s: keyword \"%.200s\" unrecognized", error_prefix, arg_name ? arg_name : "<UNKNOWN>");
		error_val = -1;
	}

	return error_val;
}

static PyObject * pyrna_func_call(PyObject * self, PyObject *args, PyObject *kw);

PyObject *pyrna_func_to_py(BPy_StructRNA *pyrna, FunctionRNA *func)
{
	static PyMethodDef func_meth = {"<generic rna function>", (PyCFunction)pyrna_func_call, METH_VARARGS|METH_KEYWORDS, "python rna function"};
	PyObject *self;
	PyObject *ret;
	
	if(func==NULL) {
		PyErr_Format( PyExc_RuntimeError, "%.200s: type attempted to get NULL function", RNA_struct_identifier(pyrna->ptr.type));
		return NULL;
	}

	self= PyTuple_New(2);
	
	PyTuple_SET_ITEM(self, 0, (PyObject *)pyrna);
	Py_INCREF(pyrna);

	PyTuple_SET_ITEM(self, 1, PyCObject_FromVoidPtr((void *)func, NULL));
	
	ret= PyCFunction_New(&func_meth, self);
	Py_DECREF(self);
	
	return ret;
}


int pyrna_py_to_prop(PointerRNA *ptr, PropertyRNA *prop, void *data, PyObject *value, const char *error_prefix)
{
	/* XXX hard limits should be checked here */
	int type = RNA_property_type(prop);
	

	if (RNA_property_array_check(ptr, prop)) {

		/* char error_str[512]; */
		int ok= 1;

#ifdef USE_MATHUTILS
		if(MatrixObject_Check(value)) {
			MatrixObject *mat = (MatrixObject*)value;
			if(!BaseMath_ReadCallback(mat))
				return -1;
		} else /* continue... */
#endif
		if (!PySequence_Check(value)) {
			PyErr_Format(PyExc_TypeError, "%.200s RNA array assignment expected a sequence instead of %.200s instance.", error_prefix, Py_TYPE(value)->tp_name);
			return -1;
		}
		/* done getting the length */
		ok= pyrna_py_to_array(ptr, prop, data, value, error_prefix);

		if (!ok) {
			/* PyErr_Format(PyExc_AttributeError, "%.200s %s", error_prefix, error_str); */
			return -1;
		}
	}
	else {
		/* Normal Property (not an array) */
		
		/* see if we can coorce into a python type - PropertyType */
		switch (type) {
		case PROP_BOOLEAN:
		{
			int param = PyObject_IsTrue( value );
			
			if( param < 0 ) {
				PyErr_Format(PyExc_TypeError, "%.200s expected True/False or 0/1", error_prefix);
				return -1;
			} else {
				if(data)	*((int*)data)= param;
				else		RNA_property_boolean_set(ptr, prop, param);
			}
			break;
		}
		case PROP_INT:
		{
			int param = PyLong_AsSsize_t(value);
			if (PyErr_Occurred()) {
				PyErr_Format(PyExc_TypeError, "%.200s expected an int type", error_prefix);
				return -1;
			} else {
				if(data)	*((int*)data)= param;
				else		RNA_property_int_set(ptr, prop, param);
			}
			break;
		}
		case PROP_FLOAT:
		{
			float param = PyFloat_AsDouble(value);
			if (PyErr_Occurred()) {
				PyErr_Format(PyExc_TypeError, "%.200s expected a float type", error_prefix);
				return -1;
			} else {
				if(data)	*((float*)data)= param;
				else		RNA_property_float_set(ptr, prop, param);
			}
			break;
		}
		case PROP_STRING:
		{
			char *param = _PyUnicode_AsString(value);
			
			if (param==NULL) {
				PyErr_Format(PyExc_TypeError, "%.200s expected a string type", error_prefix);
				return -1;
			} else {
				if(data)	*((char**)data)= param;
				else		RNA_property_string_set(ptr, prop, param);
			}
			break;
		}
		case PROP_ENUM:
		{
			int val, i;

			if (PyUnicode_Check(value)) {
				if (!pyrna_string_to_enum(value, ptr, prop, &val, error_prefix))
					return -1;
			}
			else if (PyTuple_Check(value)) {
				/* tuple of enum items, concatenate all values with OR */
				val= 0;
				for (i= 0; i < PyTuple_Size(value); i++) {
					int tmpval;

					/* PyTuple_GET_ITEM returns a borrowed reference */
					if (!pyrna_string_to_enum(PyTuple_GET_ITEM(value, i), ptr, prop, &tmpval, error_prefix))
						return -1;

					val |= tmpval;
				}
			}
			else {
				char *enum_str= pyrna_enum_as_string(ptr, prop);
				PyErr_Format(PyExc_TypeError, "%.200s expected a string enum or a tuple of strings in (%.200s)", error_prefix, enum_str);
				MEM_freeN(enum_str);
				return -1;
			}

			if(data)	*((int*)data)= val;
			else		RNA_property_enum_set(ptr, prop, val);
			
			break;
		}
		case PROP_POINTER:
		{
			StructRNA *ptype= RNA_property_pointer_type(ptr, prop);
			int flag = RNA_property_flag(prop);

			if(!BPy_StructRNA_Check(value) && value != Py_None) {
				PyErr_Format(PyExc_TypeError, "%.200s expected a %.200s type", error_prefix, RNA_struct_identifier(ptype));
				return -1;
			} else if((flag & PROP_NEVER_NULL) && value == Py_None) {
				PyErr_Format(PyExc_TypeError, "property can't be assigned a None value");
				return -1;
			} else {
				BPy_StructRNA *param= (BPy_StructRNA*)value;
				int raise_error= FALSE;
				if(data) {

					if(flag & PROP_RNAPTR) {
						if(value == Py_None)
							memset(data, 0, sizeof(PointerRNA));
						else
							*((PointerRNA*)data)= param->ptr;
					}
					else if(value == Py_None) {
						*((void**)data)= NULL;
					}
					else if(RNA_struct_is_a(param->ptr.type, ptype)) {
						*((void**)data)= param->ptr.data;
					}
					else {
						raise_error= TRUE;
					}
				}
				else {
					/* data==NULL, assign to RNA */
					if(value == Py_None) {
						PointerRNA valueptr;
						memset(&valueptr, 0, sizeof(valueptr));
						RNA_property_pointer_set(ptr, prop, valueptr);
					}
					else if(RNA_struct_is_a(param->ptr.type, ptype)) {
						RNA_property_pointer_set(ptr, prop, param->ptr);
					}
					else {
						PointerRNA tmp;
						RNA_pointer_create(NULL, ptype, NULL, &tmp);
						PyErr_Format(PyExc_TypeError, "%.200s expected a %.200s type", error_prefix, RNA_struct_identifier(tmp.type));
						return -1;
					}
				}
				
				if(raise_error) {
					PointerRNA tmp;
					RNA_pointer_create(NULL, ptype, NULL, &tmp);
					PyErr_Format(PyExc_TypeError, "%.200s expected a %.200s type", error_prefix, RNA_struct_identifier(tmp.type));
					return -1;
				}
			}
			break;
		}
		case PROP_COLLECTION:
		{
			int seq_len, i;
			PyObject *item;
			PointerRNA itemptr;
			ListBase *lb;
			CollectionPointerLink *link;

			lb= (data)? (ListBase*)data: NULL;
			
			/* convert a sequence of dict's into a collection */
			if(!PySequence_Check(value)) {
				PyErr_Format(PyExc_TypeError, "%.200s expected a sequence of dicts for an RNA collection", error_prefix);
				return -1;
			}
			
			seq_len = PySequence_Length(value);
			for(i=0; i<seq_len; i++) {
				item= PySequence_GetItem(value, i);
				if(item==NULL || PyDict_Check(item)==0) {
					PyErr_Format(PyExc_TypeError, "%.200s expected a sequence of dicts for an RNA collection", error_prefix);
					Py_XDECREF(item);
					return -1;
				}

				if(lb) {
					link= MEM_callocN(sizeof(CollectionPointerLink), "PyCollectionPointerLink");
					link->ptr= itemptr;
					BLI_addtail(lb, link);
				}
				else
					RNA_property_collection_add(ptr, prop, &itemptr);

				if(pyrna_pydict_to_props(&itemptr, item, 1, "Converting a python list to an RNA collection")==-1) {
					Py_DECREF(item);
					return -1;
				}
				Py_DECREF(item);
			}
			
			break;
		}
		default:
			PyErr_Format(PyExc_AttributeError, "%.200s unknown property type (pyrna_py_to_prop)", error_prefix);
			return -1;
			break;
		}
	}

	/* Run rna property functions */
	RNA_property_update(BPy_GetContext(), ptr, prop);

	return 0;
}

static PyObject * pyrna_prop_to_py_index(BPy_PropertyRNA *self, int index)
{
	return pyrna_py_from_array_index(self, index);
}

static int pyrna_py_to_prop_index(BPy_PropertyRNA *self, int index, PyObject *value)
{
	int ret = 0;
	int totdim;
	PointerRNA *ptr= &self->ptr;
	PropertyRNA *prop= self->prop;
	int type = RNA_property_type(prop);

	totdim= RNA_property_array_dimension(ptr, prop, NULL);

	if (totdim > 1) {
		/* char error_str[512]; */
		if (!pyrna_py_to_array_index(&self->ptr, self->prop, self->arraydim, self->arrayoffset, index, value, "")) {
			/* PyErr_SetString(PyExc_AttributeError, error_str); */
			ret= -1;
		}
	}
	else {
		/* see if we can coorce into a python type - PropertyType */
		switch (type) {
		case PROP_BOOLEAN:
			{
				int param = PyObject_IsTrue( value );
		
				if( param < 0 ) {
					PyErr_SetString(PyExc_TypeError, "expected True/False or 0/1");
					ret = -1;
				} else {
					RNA_property_boolean_set_index(ptr, prop, index, param);
				}
				break;
			}
		case PROP_INT:
			{
				int param = PyLong_AsSsize_t(value);
				if (PyErr_Occurred()) {
					PyErr_SetString(PyExc_TypeError, "expected an int type");
					ret = -1;
				} else {
					RNA_property_int_set_index(ptr, prop, index, param);
				}
				break;
			}
		case PROP_FLOAT:
			{
				float param = PyFloat_AsDouble(value);
				if (PyErr_Occurred()) {
					PyErr_SetString(PyExc_TypeError, "expected a float type");
					ret = -1;
				} else {
					RNA_property_float_set_index(ptr, prop, index, param);
				}
				break;
			}
		default:
			PyErr_SetString(PyExc_AttributeError, "not an array type");
			ret = -1;
			break;
		}
	}
	
	return ret;
}

//---------------sequence-------------------------------------------
static int pyrna_prop_array_length(BPy_PropertyRNA *self)
{
	if (RNA_property_array_dimension(&self->ptr, self->prop, NULL) > 1)
		return RNA_property_multi_array_length(&self->ptr, self->prop, self->arraydim);
	else
		return RNA_property_array_length(&self->ptr, self->prop);
}

static Py_ssize_t pyrna_prop_len( BPy_PropertyRNA * self )
{
	Py_ssize_t len;
	
	if (RNA_property_type(self->prop) == PROP_COLLECTION) {
		len = RNA_property_collection_length(&self->ptr, self->prop);
	} else if (RNA_property_array_check(&self->ptr, self->prop)) {
		len = pyrna_prop_array_length(self);
	} else {
		PyErr_SetString(PyExc_AttributeError, "len() only available for collection and array RNA types");
		len = -1; /* error value */
	}
	
	return len;
}

/* internal use only */
static PyObject *prop_subscript_collection_int(BPy_PropertyRNA * self, int keynum)
{
	PointerRNA newptr;

	if(keynum < 0) keynum += RNA_property_collection_length(&self->ptr, self->prop);

	if(RNA_property_collection_lookup_int(&self->ptr, self->prop, keynum, &newptr))
		return pyrna_struct_CreatePyObject(&newptr);

	PyErr_Format(PyExc_IndexError, "index %d out of range", keynum);
	return NULL;
}

static PyObject *prop_subscript_array_int(BPy_PropertyRNA * self, int keynum)
{
	int len= pyrna_prop_array_length(self);

	if(keynum < 0) keynum += len;

	if(keynum >= 0 && keynum < len)
		return pyrna_prop_to_py_index(self, keynum);

	PyErr_Format(PyExc_IndexError, "index %d out of range", keynum);
	return NULL;
}

static PyObject *prop_subscript_collection_str(BPy_PropertyRNA * self, char *keyname)
{
	PointerRNA newptr;
	if(RNA_property_collection_lookup_string(&self->ptr, self->prop, keyname, &newptr))
		return pyrna_struct_CreatePyObject(&newptr);

	PyErr_Format(PyExc_KeyError, "key \"%.200s\" not found", keyname);
	return NULL;
}
/* static PyObject *prop_subscript_array_str(BPy_PropertyRNA * self, char *keyname) */

static PyObject *prop_subscript_collection_slice(BPy_PropertyRNA * self, int start, int stop)
{
	PointerRNA newptr;
	PyObject *list = PyList_New(stop - start);
	int count;

	start = MIN2(start,stop); /* values are clamped from  */

	for(count = start; count < stop; count++) {
		if(RNA_property_collection_lookup_int(&self->ptr, self->prop, count - start, &newptr)) {
			PyList_SetItem(list, count - start, pyrna_struct_CreatePyObject(&newptr));
		}
		else {
			Py_DECREF(list);

			PyErr_SetString(PyExc_RuntimeError, "error getting an rna struct from a collection");
			return NULL;
		}
	}

	return list;
}
static PyObject *prop_subscript_array_slice(BPy_PropertyRNA * self, int start, int stop)
{
	PyObject *list = PyList_New(stop - start);
	int count;

	start = MIN2(start,stop); /* values are clamped from PySlice_GetIndicesEx */

	for(count = start; count < stop; count++)
		PyList_SetItem(list, count - start, pyrna_prop_to_py_index(self, count));

	return list;
}

static PyObject *prop_subscript_collection(BPy_PropertyRNA * self, PyObject *key)
{
	if (PyUnicode_Check(key)) {
		return prop_subscript_collection_str(self, _PyUnicode_AsString(key));
	}
	else if (PyIndex_Check(key)) {
		Py_ssize_t i = PyNumber_AsSsize_t(key, PyExc_IndexError);
		if (i == -1 && PyErr_Occurred())
			return NULL;

		return prop_subscript_collection_int(self, i);
	}
	else if (PySlice_Check(key)) {
		int len= RNA_property_collection_length(&self->ptr, self->prop);
		Py_ssize_t start, stop, step, slicelength;

		if (PySlice_GetIndicesEx((PySliceObject*)key, len, &start, &stop, &step, &slicelength) < 0)
			return NULL;

		if (slicelength <= 0) {
			return PyList_New(0);
		}
		else if (step == 1) {
			return prop_subscript_collection_slice(self, start, stop);
		}
		else {
			PyErr_SetString(PyExc_TypeError, "slice steps not supported with rna");
			return NULL;
		}
	}
	else {
		PyErr_Format(PyExc_TypeError, "invalid rna key, key must be a string or an int instead of %.200s instance.", Py_TYPE(key)->tp_name);
		return NULL;
	}
}

static PyObject *prop_subscript_array(BPy_PropertyRNA * self, PyObject *key)
{
	/*if (PyUnicode_Check(key)) {
		return prop_subscript_array_str(self, _PyUnicode_AsString(key));
	} else*/
	if (PyIndex_Check(key)) {
		Py_ssize_t i = PyNumber_AsSsize_t(key, PyExc_IndexError);
		if (i == -1 && PyErr_Occurred())
			return NULL;
		return prop_subscript_array_int(self, PyLong_AsSsize_t(key));
	}
	else if (PySlice_Check(key)) {
		Py_ssize_t start, stop, step, slicelength;
		int len = pyrna_prop_array_length(self);

		if (PySlice_GetIndicesEx((PySliceObject*)key, len, &start, &stop, &step, &slicelength) < 0)
			return NULL;

		if (slicelength <= 0) {
			return PyList_New(0);
		}
		else if (step == 1) {
			return prop_subscript_array_slice(self, start, stop);
		}
		else {
			PyErr_SetString(PyExc_TypeError, "slice steps not supported with rna");
			return NULL;
		}
	}
	else {
		PyErr_SetString(PyExc_AttributeError, "invalid key, key must be an int");
		return NULL;
	}
}

static PyObject *pyrna_prop_subscript( BPy_PropertyRNA * self, PyObject *key )
{
	if (RNA_property_type(self->prop) == PROP_COLLECTION) {
		return prop_subscript_collection(self, key);
	} else if (RNA_property_array_check(&self->ptr, self->prop)) {
		return prop_subscript_array(self, key);
	} 

	PyErr_SetString(PyExc_TypeError, "rna type is not an array or a collection");
	return NULL;
}

static int prop_subscript_ass_array_slice(BPy_PropertyRNA * self, int begin, int end, PyObject *value)
{
	int count;

	/* values are clamped from */
	begin = MIN2(begin,end);

	for(count = begin; count < end; count++) {
		if(pyrna_py_to_prop_index(self, count - begin, value) == -1) {
			/* TODO - this is wrong since some values have been assigned... will need to fix that */
			return -1; /* pyrna_struct_CreatePyObject should set the error */
		}
	}

	return 0;
}

static int prop_subscript_ass_array_int(BPy_PropertyRNA * self, int keynum, PyObject *value)
{
	int len= pyrna_prop_array_length(self);

	if(keynum < 0) keynum += len;

	if(keynum >= 0 && keynum < len)
		return pyrna_py_to_prop_index(self, keynum, value);

	PyErr_SetString(PyExc_IndexError, "out of range");
	return -1;
}

static int pyrna_prop_ass_subscript( BPy_PropertyRNA * self, PyObject *key, PyObject *value )
{
	/* char *keyname = NULL; */ /* not supported yet */
	
	if (!RNA_property_editable(&self->ptr, self->prop)) {
		PyErr_Format( PyExc_AttributeError, "PropertyRNA - attribute \"%.200s\" from \"%.200s\" is read-only", RNA_property_identifier(self->prop), RNA_struct_identifier(self->ptr.type) );
		return -1;
	}
	
	/* maybe one day we can support this... */
	if (RNA_property_type(self->prop) == PROP_COLLECTION) {
		PyErr_Format( PyExc_AttributeError, "PropertyRNA - attribute \"%.200s\" from \"%.200s\" is a collection, assignment not supported", RNA_property_identifier(self->prop), RNA_struct_identifier(self->ptr.type) );
		return -1;
	}

	if (PyIndex_Check(key)) {
		Py_ssize_t i = PyNumber_AsSsize_t(key, PyExc_IndexError);
		if (i == -1 && PyErr_Occurred())
			return -1;

		return prop_subscript_ass_array_int(self, i, value);
	}
	else if (PySlice_Check(key)) {
		int len= RNA_property_array_length(&self->ptr, self->prop);
		Py_ssize_t start, stop, step, slicelength;

		if (PySlice_GetIndicesEx((PySliceObject*)key, len, &start, &stop, &step, &slicelength) < 0)
			return -1;

		if (slicelength <= 0) {
			return 0;
		}
		else if (step == 1) {
			return prop_subscript_ass_array_slice(self, start, stop, value);
		}
		else {
			PyErr_SetString(PyExc_TypeError, "slice steps not supported with rna");
			return -1;
		}
	}
	else {
		PyErr_SetString(PyExc_AttributeError, "invalid key, key must be an int");
		return -1;
	}
}


static PyMappingMethods pyrna_prop_as_mapping = {
	( lenfunc ) pyrna_prop_len,	/* mp_length */
	( binaryfunc ) pyrna_prop_subscript,	/* mp_subscript */
	( objobjargproc ) pyrna_prop_ass_subscript,	/* mp_ass_subscript */
};

static int pyrna_prop_contains(BPy_PropertyRNA * self, PyObject *value)
{
	PointerRNA newptr; /* not used, just so RNA_property_collection_lookup_string runs */
	char *keyname = _PyUnicode_AsString(value);
	
	if(keyname==NULL) {
		PyErr_SetString(PyExc_TypeError, "PropertyRNA - key in prop, key must be a string type");
		return -1;
	}
	
	if (RNA_property_type(self->prop) != PROP_COLLECTION) {
		PyErr_SetString(PyExc_TypeError, "PropertyRNA - key in prop, is only valid for collection types");
		return -1;
	}
	
	
	if (RNA_property_collection_lookup_string(&self->ptr, self->prop, keyname, &newptr))
		return 1;
	
	return 0;
}

static PyObject *pyrna_prop_item(BPy_PropertyRNA * self, Py_ssize_t index)
{
	/* reuse subscript functions */
	if (RNA_property_type(self->prop) == PROP_COLLECTION) {
		return prop_subscript_collection_int(self, index);
	} else if (RNA_property_array_check(&self->ptr, self->prop)) {
		return prop_subscript_array_int(self, index);
	}

	PyErr_SetString(PyExc_TypeError, "rna type is not an array or a collection");
	return NULL;
}

static PySequenceMethods pyrna_prop_as_sequence = {
	NULL,		/* Cant set the len otherwise it can evaluate as false */
	NULL,		/* sq_concat */
	NULL,		/* sq_repeat */
	(ssizeargfunc)pyrna_prop_item, /* sq_item */ /* Only set this so PySequence_Check() returns True */
	NULL,		/* sq_slice */
	NULL,		/* sq_ass_item */
	NULL,		/* sq_ass_slice */
	(objobjproc)pyrna_prop_contains,	/* sq_contains */
};


static PyObject *pyrna_struct_keyframe_insert(BPy_StructRNA * self, PyObject *args)
{
	char *path, *path_full;
	int index= -1; /* default to all */
	float cfra = CTX_data_scene(BPy_GetContext())->r.cfra;
	PropertyRNA *prop;
	PyObject *result;

	if (!PyArg_ParseTuple(args, "s|if:keyframe_insert", &path, &index, &cfra))
		return NULL;

	if (self->ptr.data==NULL) {
		PyErr_Format( PyExc_TypeError, "keyframe_insert, this struct has no data, cant be animated", path);
		return NULL;
	}

	prop = RNA_struct_find_property(&self->ptr, path);

	if (prop==NULL) {
		PyErr_Format( PyExc_TypeError, "keyframe_insert, property \"%s\" not found", path);
		return NULL;
	}

	if (!RNA_property_animateable(&self->ptr, prop)) {
		PyErr_Format( PyExc_TypeError, "keyframe_insert, property \"%s\" not animatable", path);
		return NULL;
	}

	path_full= RNA_path_from_ID_to_property(&self->ptr, prop);

	if (path_full==NULL) {
		PyErr_Format( PyExc_TypeError, "keyframe_insert, could not make path to \"%s\"", path);
		return NULL;
	}

	result= PyBool_FromLong( insert_keyframe((ID *)self->ptr.id.data, NULL, NULL, path_full, index, cfra, 0));
	MEM_freeN(path_full);

	return result;
}


static PyObject *pyrna_struct_driver_add(BPy_StructRNA * self, PyObject *args)
{
	char *path, *path_full;
	int index= -1; /* default to all */
	PropertyRNA *prop;
	PyObject *result;

	if (!PyArg_ParseTuple(args, "s|i:driver_add", &path, &index))
		return NULL;

	if (self->ptr.data==NULL) {
		PyErr_Format( PyExc_TypeError, "driver_add, this struct has no data, cant be animated", path);
		return NULL;
	}

	prop = RNA_struct_find_property(&self->ptr, path);

	if (prop==NULL) {
		PyErr_Format( PyExc_TypeError, "driver_add, property \"%s\" not found", path);
		return NULL;
	}

	if (!RNA_property_animateable(&self->ptr, prop)) {
		PyErr_Format( PyExc_TypeError, "driver_add, property \"%s\" not animatable", path);
		return NULL;
	}

	path_full= RNA_path_from_ID_to_property(&self->ptr, prop);

	if (path_full==NULL) {
		PyErr_Format( PyExc_TypeError, "driver_add, could not make path to \"%s\"", path);
		return NULL;
	}

	result= PyBool_FromLong( ANIM_add_driver((ID *)self->ptr.id.data, path_full, index, 0, DRIVER_TYPE_PYTHON));
	MEM_freeN(path_full);

	return result;
}


static PyObject *pyrna_struct_is_property_set(BPy_StructRNA * self, PyObject *args)
{
	char *name;

	if (!PyArg_ParseTuple(args, "s:is_property_set", &name))
		return NULL;

	return PyBool_FromLong(RNA_property_is_set(&self->ptr, name));
}

static PyObject *pyrna_struct_is_property_hidden(BPy_StructRNA * self, PyObject *args)
{
	PropertyRNA *prop;
	char *name;
	int hidden;

	if (!PyArg_ParseTuple(args, "s:is_property_hidden", &name))
		return NULL;
	
	prop= RNA_struct_find_property(&self->ptr, name);
	hidden= (prop)? (RNA_property_flag(prop) & PROP_HIDDEN): 1;

	return PyBool_FromLong(hidden);
}

static PyObject *pyrna_struct_dir(BPy_StructRNA * self)
{
	PyObject *ret, *dict;
	PyObject *pystring;
	
	/* for looping over attrs and funcs */
	PropertyRNA *iterprop;
	
	/* Include this incase this instance is a subtype of a python class
	 * In these instances we may want to return a function or variable provided by the subtype
	 * */

	if (BPy_StructRNA_CheckExact(self)) {
		ret = PyList_New(0);
	} else {
		pystring = PyUnicode_FromString("__dict__");
		dict = PyObject_GenericGetAttr((PyObject *)self, pystring);
		Py_DECREF(pystring);

		if (dict==NULL) {
			PyErr_Clear();
			ret = PyList_New(0);
		}
		else {
			ret = PyDict_Keys(dict);
			Py_DECREF(dict);
		}
	}
	
	/* Collect RNA items*/
	{
		/*
		 * Collect RNA attributes
		 */
		char name[256], *nameptr;

		iterprop= RNA_struct_iterator_property(self->ptr.type);

		RNA_PROP_BEGIN(&self->ptr, itemptr, iterprop) {
			nameptr= RNA_struct_name_get_alloc(&itemptr, name, sizeof(name));

			if(nameptr) {
				pystring = PyUnicode_FromString(nameptr);
				PyList_Append(ret, pystring);
				Py_DECREF(pystring);
				
				if(name != nameptr)
					MEM_freeN(nameptr);
			}
		}
		RNA_PROP_END;
	}
	
	
	{
		/*
		 * Collect RNA function items
		 */
		PointerRNA tptr;

		RNA_pointer_create(NULL, &RNA_Struct, self->ptr.type, &tptr);
		iterprop= RNA_struct_find_property(&tptr, "functions");

		RNA_PROP_BEGIN(&tptr, itemptr, iterprop) {
			pystring = PyUnicode_FromString(RNA_function_identifier(itemptr.data));
			PyList_Append(ret, pystring);
			Py_DECREF(pystring);
		}
		RNA_PROP_END;
	}

	if(self->ptr.type == &RNA_Context) {
		ListBase lb = CTX_data_dir_get(self->ptr.data);
		LinkData *link;

		for(link=lb.first; link; link=link->next) {
			pystring = PyUnicode_FromString(link->data);
			PyList_Append(ret, pystring);
			Py_DECREF(pystring);
		}

		BLI_freelistN(&lb);
	}
	
	/* Hard coded names */
	{
		pystring = PyUnicode_FromString("id_data");
		PyList_Append(ret, pystring);
		Py_DECREF(pystring);
	}

	return ret;
}


//---------------getattr--------------------------------------------
static PyObject *pyrna_struct_getattro( BPy_StructRNA * self, PyObject *pyname )
{
	char *name = _PyUnicode_AsString(pyname);
	PyObject *ret;
	PropertyRNA *prop;
	FunctionRNA *func;
	
  	if ((prop = RNA_struct_find_property(&self->ptr, name))) {
  		ret = pyrna_prop_to_py(&self->ptr, prop);
  	}
	else if ((func = RNA_struct_find_function(&self->ptr, name))) {
		ret = pyrna_func_to_py(self, func);
	}
	else if (self->ptr.type == &RNA_Context) {
		PointerRNA newptr;
		ListBase newlb;
		int done;

		done= CTX_data_get(self->ptr.data, name, &newptr, &newlb);

		if(done==1) { /* found */
			if (newptr.data) {
				ret = pyrna_struct_CreatePyObject(&newptr);
			}
			else if (newlb.first) {
				CollectionPointerLink *link;
				PyObject *linkptr;

				ret = PyList_New(0);

				for(link=newlb.first; link; link=link->next) {
					linkptr= pyrna_struct_CreatePyObject(&link->ptr);
					PyList_Append(ret, linkptr);
					Py_DECREF(linkptr);
				}
			}
			else {
				ret = Py_None;
				Py_INCREF(ret);
			}
		}
		else if (done==-1) { /* found but not set */
			ret = Py_None;
			Py_INCREF(ret);
		}
        else { /* not found in the context */
        	/* lookup the subclass. raise an error if its not found */
        	ret = PyObject_GenericGetAttr((PyObject *)self, pyname);
        }

		BLI_freelistN(&newlb);
	}
	else if (strcmp(name, "id_data")==0) { /* XXX - hard coded */
		if(self->ptr.id.data) {
			PointerRNA id_ptr;
			RNA_id_pointer_create((ID *)self->ptr.id.data, &id_ptr);
			ret = pyrna_struct_CreatePyObject(&id_ptr);
		}
<<<<<<< HEAD
	else {
			Py_RETURN_NONE;
=======
		else {
			ret = Py_None;
			Py_INCREF(ret);
>>>>>>> 4617bb68
		}
	}
	else {
#if 0
		PyErr_Format( PyExc_AttributeError, "StructRNA - Attribute \"%.200s\" not found", name);
		ret = NULL;
#endif
		/* Include this incase this instance is a subtype of a python class
		 * In these instances we may want to return a function or variable provided by the subtype
		 *
		 * Also needed to return methods when its not a subtype
		 * */

		/* The error raised here will be displayed */
		ret = PyObject_GenericGetAttr((PyObject *)self, pyname);
	}
	
	return ret;
}

//--------------- setattr-------------------------------------------
static int pyrna_struct_setattro( BPy_StructRNA * self, PyObject *pyname, PyObject * value )
{
	char *name = _PyUnicode_AsString(pyname);
	PropertyRNA *prop = RNA_struct_find_property(&self->ptr, name);
	
	if (prop==NULL) {
		// XXX - This currently allows anything to be assigned to an rna prop, need to see how this should be used
		// but for now it makes porting scripts confusing since it fails silently.
#if 0
		if (!BPy_StructRNA_CheckExact(self) && PyObject_GenericSetAttr((PyObject *)self, pyname, value) >= 0) {
			return 0;
		} else
#endif
		{
			PyErr_Format( PyExc_AttributeError, "StructRNA - Attribute \"%.200s\" not found", name);
			return -1;
		}
	}		
	
	if (!RNA_property_editable(&self->ptr, prop)) {
		PyErr_Format( PyExc_AttributeError, "StructRNA - Attribute \"%.200s\" from \"%.200s\" is read-only", RNA_property_identifier(prop), RNA_struct_identifier(self->ptr.type) );
		return -1;
	}
		
	/* pyrna_py_to_prop sets its own exceptions */
	return pyrna_py_to_prop(&self->ptr, prop, NULL, value, "StructRNA - Attribute (setattr):");
}

static PyObject *pyrna_prop_getattro( BPy_PropertyRNA * self, PyObject *pyname )
{
	char *name = _PyUnicode_AsString(pyname);

	if(strcmp(name, "active")==0) {
		PropertyRNA *prop_act;

		if (RNA_property_type(self->prop) != PROP_COLLECTION) {
			PyErr_SetString( PyExc_TypeError, "this BPy_PropertyRNA object is not a collection");
			return NULL;
		}

		prop_act= RNA_property_collection_active(self->prop);
		if (prop_act==NULL) {
			PyErr_SetString( PyExc_TypeError, "collection has no active");
			return NULL;
		}

		return pyrna_prop_to_py(&self->ptr, prop_act);
	}

	return PyObject_GenericGetAttr((PyObject *)self, pyname);
}

//--------------- setattr-------------------------------------------
static int pyrna_prop_setattro( BPy_PropertyRNA * self, PyObject *pyname, PyObject * value )
{
	char *name = _PyUnicode_AsString(pyname);
	if(strcmp(name, "active")==0) {
		PropertyRNA *prop_act;

		if (RNA_property_type(self->prop) != PROP_COLLECTION) {
			PyErr_SetString( PyExc_TypeError, "this BPy_PropertyRNA object is not a collection");
			return -1;
		}

		prop_act= RNA_property_collection_active(self->prop);
		if (prop_act==NULL) {
			PyErr_SetString( PyExc_TypeError, "collection has no active");
			return -1;
		}

		return pyrna_py_to_prop(&self->ptr, prop_act, NULL, value, "StructRNA - Attribute (setattr):");
	}

	return PyObject_GenericSetAttr((PyObject *)self, pyname, value);
}

static PyObject *pyrna_prop_keys(BPy_PropertyRNA *self)
{
	PyObject *ret;
	if (RNA_property_type(self->prop) != PROP_COLLECTION) {
		PyErr_SetString( PyExc_TypeError, "keys() is only valid for collection types" );
		ret = NULL;
	} else {
		PyObject *item;
		char name[256], *nameptr;

		ret = PyList_New(0);
		
		RNA_PROP_BEGIN(&self->ptr, itemptr, self->prop) {
			nameptr= RNA_struct_name_get_alloc(&itemptr, name, sizeof(name));

			if(nameptr) {
				/* add to python list */
				item = PyUnicode_FromString( nameptr );
				PyList_Append(ret, item);
				Py_DECREF(item);
				/* done */
				
				if(name != nameptr)
					MEM_freeN(nameptr);
			}
		}
		RNA_PROP_END;
	}
	
	return ret;
}

static PyObject *pyrna_prop_items(BPy_PropertyRNA *self)
{
	PyObject *ret;
	if (RNA_property_type(self->prop) != PROP_COLLECTION) {
		PyErr_SetString( PyExc_TypeError, "items() is only valid for collection types" );
		ret = NULL;
	} else {
		PyObject *item;
		char name[256], *nameptr;
		int i= 0;

		ret = PyList_New(0);
		
		RNA_PROP_BEGIN(&self->ptr, itemptr, self->prop) {
			if(itemptr.data) {
				/* add to python list */
				item= PyTuple_New(2);
				nameptr= RNA_struct_name_get_alloc(&itemptr, name, sizeof(name));
				if(nameptr) {
					PyTuple_SET_ITEM(item, 0, PyUnicode_FromString( nameptr ));
					if(name != nameptr)
						MEM_freeN(nameptr);
				}
				else {
					PyTuple_SET_ITEM(item, 0, PyLong_FromSsize_t(i)); /* a bit strange but better then returning an empty list */
				}
				PyTuple_SET_ITEM(item, 1, pyrna_struct_CreatePyObject(&itemptr));
				
				PyList_Append(ret, item);
				Py_DECREF(item);
				
				i++;
			}
		}
		RNA_PROP_END;
	}
	
	return ret;
}


static PyObject *pyrna_prop_values(BPy_PropertyRNA *self)
{
	PyObject *ret;
	
	if (RNA_property_type(self->prop) != PROP_COLLECTION) {
		PyErr_SetString( PyExc_TypeError, "values() is only valid for collection types" );
		ret = NULL;
	} else {
		PyObject *item;
		ret = PyList_New(0);
		
		RNA_PROP_BEGIN(&self->ptr, itemptr, self->prop) {
			item = pyrna_struct_CreatePyObject(&itemptr);
			PyList_Append(ret, item);
			Py_DECREF(item);
		}
		RNA_PROP_END;
	}
	
	return ret;
}

static PyObject *pyrna_prop_get(BPy_PropertyRNA *self, PyObject *args)
{
	PointerRNA newptr;
	
	char *key;
	PyObject* def = Py_None;

	if (!PyArg_ParseTuple(args, "s|O:get", &key, &def))
		return NULL;
	
	if(RNA_property_collection_lookup_string(&self->ptr, self->prop, key, &newptr))
		return pyrna_struct_CreatePyObject(&newptr);
	
	Py_INCREF(def);
	return def;
}


static PyObject *pyrna_prop_add(BPy_PropertyRNA *self, PyObject *args)
{
	PointerRNA newptr;

	RNA_property_collection_add(&self->ptr, self->prop, &newptr);
	if(!newptr.data) {
		PyErr_SetString( PyExc_TypeError, "add() not supported for this collection");
		return NULL;
	}
	else {
		return pyrna_struct_CreatePyObject(&newptr);
	}
}

static PyObject *pyrna_prop_remove(BPy_PropertyRNA *self, PyObject *args)
{
	PyObject *ret;
	int key= 0;

	if (!PyArg_ParseTuple(args, "i:remove", &key))
		return NULL;

	if(!RNA_property_collection_remove(&self->ptr, self->prop, key)) {
		PyErr_SetString( PyExc_TypeError, "remove() not supported for this collection");
		return NULL;
	}

	ret = Py_None;
	Py_INCREF(ret);

	return ret;
}

static void foreach_attr_type(	BPy_PropertyRNA *self, char *attr,
									/* values to assign */
									RawPropertyType *raw_type, int *attr_tot, int *attr_signed )
{
	PropertyRNA *prop;
	*raw_type= -1;
	*attr_tot= 0;
	*attr_signed= FALSE;

	RNA_PROP_BEGIN(&self->ptr, itemptr, self->prop) {
		prop = RNA_struct_find_property(&itemptr, attr);
		*raw_type= RNA_property_raw_type(prop);
		*attr_tot = RNA_property_array_length(&itemptr, prop);
		*attr_signed= (RNA_property_subtype(prop)==PROP_UNSIGNED) ? FALSE:TRUE;
		break;
	}
	RNA_PROP_END;
}

/* pyrna_prop_foreach_get/set both use this */
static int foreach_parse_args(
		BPy_PropertyRNA *self, PyObject *args,

		/*values to assign */
		char **attr, PyObject **seq, int *tot, int *size, RawPropertyType *raw_type, int *attr_tot, int *attr_signed)
{
#if 0
	int array_tot;
	int target_tot;
#endif

	*size= *raw_type= *attr_tot= *attr_signed= FALSE;

	if(!PyArg_ParseTuple(args, "sO", attr, seq) || (!PySequence_Check(*seq) && PyObject_CheckBuffer(*seq))) {
		PyErr_SetString( PyExc_TypeError, "foreach_get(attr, sequence) expects a string and a sequence" );
		return -1;
	}

	*tot= PySequence_Length(*seq); // TODO - buffer may not be a sequence! array.array() is tho.

	if(*tot>0) {
		foreach_attr_type(self, *attr, raw_type, attr_tot, attr_signed);
		*size= RNA_raw_type_sizeof(*raw_type);

#if 0	// works fine but not strictly needed, we could allow RNA_property_collection_raw_* to do the checks
		if((*attr_tot) < 1)
			*attr_tot= 1;

		if (RNA_property_type(self->prop) == PROP_COLLECTION)
			array_tot = RNA_property_collection_length(&self->ptr, self->prop);
		else
			array_tot = RNA_property_array_length(&self->ptr, self->prop);


		target_tot= array_tot * (*attr_tot);

		/* rna_access.c - rna_raw_access(...) uses this same method */
		if(target_tot != (*tot)) {
			PyErr_Format( PyExc_TypeError, "foreach_get(attr, sequence) sequence length mismatch given %d, needed %d", *tot, target_tot);
			return -1;
		}
#endif
	}

	return 0;
}

static int foreach_compat_buffer(RawPropertyType raw_type, int attr_signed, const char *format)
{
	char f = format ? *format:'B'; /* B is assumed when not set */

	switch(raw_type) {
	case PROP_RAW_CHAR:
		if (attr_signed)	return (f=='b') ? 1:0;
		else				return (f=='B') ? 1:0;
	case PROP_RAW_SHORT:
		if (attr_signed)	return (f=='h') ? 1:0;
		else				return (f=='H') ? 1:0;
	case PROP_RAW_INT:
		if (attr_signed)	return (f=='i') ? 1:0;
		else				return (f=='I') ? 1:0;
	case PROP_RAW_FLOAT:
		return (f=='f') ? 1:0;
	case PROP_RAW_DOUBLE:
		return (f=='d') ? 1:0;
	}

	return 0;
}

static PyObject *foreach_getset(BPy_PropertyRNA *self, PyObject *args, int set)
{
	PyObject *item = NULL;
	int i=0, ok, buffer_is_compat;
	void *array= NULL;

	/* get/set both take the same args currently */
	char *attr;
	PyObject *seq;
	int tot, size, attr_tot, attr_signed;
	RawPropertyType raw_type;

	if(foreach_parse_args(self, args,    &attr, &seq, &tot, &size, &raw_type, &attr_tot, &attr_signed) < 0)
		return NULL;

	if(tot==0)
		Py_RETURN_NONE;



	if(set) { /* get the array from python */
		buffer_is_compat = FALSE;
		if(PyObject_CheckBuffer(seq)) {
			Py_buffer buf;
			PyObject_GetBuffer(seq, &buf, PyBUF_SIMPLE | PyBUF_FORMAT);

			/* check if the buffer matches */

			buffer_is_compat = foreach_compat_buffer(raw_type, attr_signed, buf.format);

			if(buffer_is_compat) {
				ok = RNA_property_collection_raw_set(NULL, &self->ptr, self->prop, attr, buf.buf, raw_type, tot);
			}

			PyBuffer_Release(&buf);
		}

		/* could not use the buffer, fallback to sequence */
		if(!buffer_is_compat) {
			array= PyMem_Malloc(size * tot);

			for( ; i<tot; i++) {
				item= PySequence_GetItem(seq, i);
				switch(raw_type) {
				case PROP_RAW_CHAR:
					((char *)array)[i]= (char)PyLong_AsSsize_t(item);
					break;
				case PROP_RAW_SHORT:
					((short *)array)[i]= (short)PyLong_AsSsize_t(item);
					break;
				case PROP_RAW_INT:
					((int *)array)[i]= (int)PyLong_AsSsize_t(item);
					break;
				case PROP_RAW_FLOAT:
					((float *)array)[i]= (float)PyFloat_AsDouble(item);
					break;
				case PROP_RAW_DOUBLE:
					((double *)array)[i]= (double)PyFloat_AsDouble(item);
					break;
				}

				Py_DECREF(item);
			}

			ok = RNA_property_collection_raw_set(NULL, &self->ptr, self->prop, attr, array, raw_type, tot);
		}
	}
	else {
		buffer_is_compat = FALSE;
		if(PyObject_CheckBuffer(seq)) {
			Py_buffer buf;
			PyObject_GetBuffer(seq, &buf, PyBUF_SIMPLE | PyBUF_FORMAT);

			/* check if the buffer matches, TODO - signed/unsigned types */

			buffer_is_compat = foreach_compat_buffer(raw_type, attr_signed, buf.format);

			if(buffer_is_compat) {
				ok = RNA_property_collection_raw_get(NULL, &self->ptr, self->prop, attr, buf.buf, raw_type, tot);
			}

			PyBuffer_Release(&buf);
		}

		/* could not use the buffer, fallback to sequence */
		if(!buffer_is_compat) {
			array= PyMem_Malloc(size * tot);

			ok = RNA_property_collection_raw_get(NULL, &self->ptr, self->prop, attr, array, raw_type, tot);

			if(!ok) i= tot; /* skip the loop */

			for( ; i<tot; i++) {

				switch(raw_type) {
				case PROP_RAW_CHAR:
					item= PyLong_FromSsize_t(  (Py_ssize_t) ((char *)array)[i]  );
					break;
				case PROP_RAW_SHORT:
					item= PyLong_FromSsize_t(  (Py_ssize_t) ((short *)array)[i]  );
					break;
				case PROP_RAW_INT:
					item= PyLong_FromSsize_t(  (Py_ssize_t) ((int *)array)[i]  );
					break;
				case PROP_RAW_FLOAT:
					item= PyFloat_FromDouble(  (double) ((float *)array)[i]  );
					break;
				case PROP_RAW_DOUBLE:
					item= PyFloat_FromDouble(  (double) ((double *)array)[i]  );
					break;
				}

				PySequence_SetItem(seq, i, item);
				Py_DECREF(item);
			}
		}
	}

	if(PyErr_Occurred()) {
		/* Maybe we could make our own error */
		PyErr_Print();
		PyErr_SetString(PyExc_SystemError, "could not access the py sequence");
		return NULL;
	}
	if (!ok) {
		PyErr_SetString(PyExc_SystemError, "internal error setting the array");
		return NULL;
	}

	if(array)
		PyMem_Free(array);

	Py_RETURN_NONE;
}

static PyObject *pyrna_prop_foreach_get(BPy_PropertyRNA *self, PyObject *args)
{
	return foreach_getset(self, args, 0);
}

static  PyObject *pyrna_prop_foreach_set(BPy_PropertyRNA *self, PyObject *args)
{
	return foreach_getset(self, args, 1);
}

/* A bit of a kludge, make a list out of a collection or array,
 * then return the lists iter function, not especially fast but convenient for now */
PyObject *pyrna_prop_iter(BPy_PropertyRNA *self)
{
	/* Try get values from a collection */
	PyObject *ret;
	PyObject *iter;
	
	if(RNA_property_array_check(&self->ptr, self->prop)) {
		int len = pyrna_prop_array_length(self);
		int i;
		PyErr_Clear();
		ret = PyList_New(len);
		
		for (i=0; i < len; i++) {
			PyList_SET_ITEM(ret, i, pyrna_prop_to_py_index(self, i));
		}
	}
	else if ((ret = pyrna_prop_values(self))) {
		/* do nothing */
	}
	else {
		PyErr_SetString( PyExc_TypeError, "this BPy_PropertyRNA object is not iterable" );
		return NULL;
	}
	
	
	/* we know this is a list so no need to PyIter_Check */
	iter = PyObject_GetIter(ret);
	Py_DECREF(ret);
	return iter;
}

static struct PyMethodDef pyrna_struct_methods[] = {

	/* maybe this become and ID function */
	{"keyframe_insert", (PyCFunction)pyrna_struct_keyframe_insert, METH_VARARGS, NULL},
	{"driver_add", (PyCFunction)pyrna_struct_driver_add, METH_VARARGS, NULL},
	{"is_property_set", (PyCFunction)pyrna_struct_is_property_set, METH_VARARGS, NULL},
	{"is_property_hidden", (PyCFunction)pyrna_struct_is_property_hidden, METH_VARARGS, NULL},

	{"__dir__", (PyCFunction)pyrna_struct_dir, METH_NOARGS, NULL},
	{NULL, NULL, 0, NULL}
};

static struct PyMethodDef pyrna_prop_methods[] = {
	{"keys", (PyCFunction)pyrna_prop_keys, METH_NOARGS, NULL},
	{"items", (PyCFunction)pyrna_prop_items, METH_NOARGS,NULL},
	{"values", (PyCFunction)pyrna_prop_values, METH_NOARGS, NULL},
	
	{"get", (PyCFunction)pyrna_prop_get, METH_VARARGS, NULL},

	{"add", (PyCFunction)pyrna_prop_add, METH_VARARGS, NULL},
	{"remove", (PyCFunction)pyrna_prop_remove, METH_VARARGS, NULL},

	/* array accessor function */
	{"foreach_get", (PyCFunction)pyrna_prop_foreach_get, METH_VARARGS, NULL},
	{"foreach_set", (PyCFunction)pyrna_prop_foreach_set, METH_VARARGS, NULL},
	{NULL, NULL, 0, NULL}
};

/* only needed for subtyping, so a new class gets a valid BPy_StructRNA
 * todo - also accept useful args */
static PyObject * pyrna_struct_new(PyTypeObject *type, PyObject *args, PyObject *kwds) {

	BPy_StructRNA *base = NULL;
	
	if (!PyArg_ParseTuple(args, "O!:Base BPy_StructRNA", &pyrna_struct_Type, &base))
		return NULL;
	
	if (type == &pyrna_struct_Type) {
		return pyrna_struct_CreatePyObject(&base->ptr);
	} else {
		BPy_StructRNA *ret = (BPy_StructRNA *) type->tp_alloc(type, 0);
		ret->ptr = base->ptr;
		return (PyObject *)ret;
	}
}

/* only needed for subtyping, so a new class gets a valid BPy_StructRNA
 * todo - also accept useful args */
static PyObject * pyrna_prop_new(PyTypeObject *type, PyObject *args, PyObject *kwds) {

	BPy_PropertyRNA *base = NULL;
	
	if (!PyArg_ParseTuple(args, "O!:Base BPy_PropertyRNA", &pyrna_prop_Type, &base))
		return NULL;
	
	if (type == &pyrna_prop_Type) {
		return pyrna_prop_CreatePyObject(&base->ptr, base->prop);
	} else {
		BPy_PropertyRNA *ret = (BPy_PropertyRNA *) type->tp_alloc(type, 0);
		ret->ptr = base->ptr;
		ret->prop = base->prop;
		return (PyObject *)ret;
	}
}

PyObject *pyrna_param_to_py(PointerRNA *ptr, PropertyRNA *prop, void *data)
{
	PyObject *ret;
	int type = RNA_property_type(prop);

	int a;

	if(RNA_property_array_check(ptr, prop)) {
		int len = RNA_property_array_length(ptr, prop);

		/* resolve the array from a new pytype */
		ret = PyTuple_New(len);

		/* kazanbas: TODO make multidim sequences here */

		switch (type) {
		case PROP_BOOLEAN:
			for(a=0; a<len; a++)
				PyTuple_SET_ITEM(ret, a, PyBool_FromLong( ((int*)data)[a] ));
			break;
		case PROP_INT:
			for(a=0; a<len; a++)
				PyTuple_SET_ITEM(ret, a, PyLong_FromSsize_t( (Py_ssize_t)((int*)data)[a] ));
			break;
		case PROP_FLOAT:
			for(a=0; a<len; a++)
				PyTuple_SET_ITEM(ret, a, PyFloat_FromDouble( ((float*)data)[a] ));
			break;
		default:
			PyErr_Format(PyExc_TypeError, "RNA Error: unknown array type \"%d\" (pyrna_param_to_py)", type);
			ret = NULL;
			break;
		}
	}
	else {
		/* see if we can coorce into a python type - PropertyType */
		switch (type) {
		case PROP_BOOLEAN:
			ret = PyBool_FromLong( *(int*)data );
			break;
		case PROP_INT:
			ret = PyLong_FromSsize_t( (Py_ssize_t)*(int*)data );
			break;
		case PROP_FLOAT:
			ret = PyFloat_FromDouble( *(float*)data );
			break;
		case PROP_STRING:
		{
			ret = PyUnicode_FromString( *(char**)data );
			break;
		}
		case PROP_ENUM:
		{
			const char *identifier;
			int val = *(int*)data;
			
			if (RNA_property_enum_identifier(BPy_GetContext(), ptr, prop, val, &identifier)) {
				ret = PyUnicode_FromString( identifier );
			} else {
				/* prefer not fail silently incase of api errors, maybe disable it later */
				char error_str[128];
				sprintf(error_str, "RNA Warning: Current value \"%d\" matches no enum", val);
				PyErr_Warn(PyExc_RuntimeWarning, error_str);
				
				ret = PyUnicode_FromString( "" );
				/*PyErr_Format(PyExc_AttributeError, "RNA Error: Current value \"%d\" matches no enum", val);
				ret = NULL;*/
			}

			break;
		}
		case PROP_POINTER:
		{
			PointerRNA newptr;
			StructRNA *type= RNA_property_pointer_type(ptr, prop);
			int flag = RNA_property_flag(prop);

			if(flag & PROP_RNAPTR) {
				/* in this case we get the full ptr */
				newptr= *(PointerRNA*)data;
			}
			else {
				if(RNA_struct_is_ID(type)) {
					RNA_id_pointer_create(*(void**)data, &newptr);
				} else {
					/* XXX this is missing the ID part! */
					RNA_pointer_create(NULL, type, *(void**)data, &newptr);
				}
			}

			if (newptr.data) {
				ret = pyrna_struct_CreatePyObject(&newptr);
			} else {
				ret = Py_None;
				Py_INCREF(ret);
			}
			break;
		}
		case PROP_COLLECTION:
		{
			ListBase *lb= (ListBase*)data;
			CollectionPointerLink *link;
			PyObject *linkptr;

			ret = PyList_New(0);

			for(link=lb->first; link; link=link->next) {
				linkptr= pyrna_struct_CreatePyObject(&link->ptr);
				PyList_Append(ret, linkptr);
				Py_DECREF(linkptr);
			}

			break;
		}
		default:
			PyErr_Format(PyExc_TypeError, "RNA Error: unknown type \"%d\" (pyrna_param_to_py)", type);
			ret = NULL;
			break;
		}
	}

	return ret;
}

static PyObject * pyrna_func_call(PyObject * self, PyObject *args, PyObject *kw)
{
	PointerRNA *self_ptr= &(((BPy_StructRNA *)PyTuple_GET_ITEM(self, 0))->ptr);
	FunctionRNA *self_func=  PyCObject_AsVoidPtr(PyTuple_GET_ITEM(self, 1));

	PointerRNA funcptr;
	ParameterList parms;
	ParameterIterator iter;
	PropertyRNA *pret, *parm;
	PyObject *ret, *item;
	int i, args_len, parms_len, flag, err= 0, kw_tot= 0, kw_arg;
	const char *parm_id;
	void *retdata= NULL;

	/* Should never happen but it does in rare cases */
	if(self_ptr==NULL) {
		PyErr_SetString(PyExc_RuntimeError, "rna functions internal rna pointer is NULL, this is a bug. aborting");
		return NULL;
	}
	
	if(self_func==NULL) {
		PyErr_Format(PyExc_RuntimeError, "%.200s.<unknown>(): rna function internal function is NULL, this is a bug. aborting", RNA_struct_identifier(self_ptr->type));
		return NULL;
	}
	
	/* setup */
	RNA_pointer_create(NULL, &RNA_Function, self_func, &funcptr);

	pret= RNA_function_return(self_func);
	args_len= PyTuple_GET_SIZE(args);

	RNA_parameter_list_create(&parms, self_ptr, self_func);
	RNA_parameter_list_begin(&parms, &iter);
	parms_len = RNA_parameter_list_size(&parms);

	if(args_len + (kw ? PyDict_Size(kw):0) > parms_len) {
		PyErr_Format(PyExc_TypeError, "%.200s.%.200s(): takes at most %d arguments, got %d", RNA_struct_identifier(self_ptr->type), RNA_function_identifier(self_func), parms_len, args_len);
		err= -1;
	}

	/* parse function parameters */
	for (i= 0; iter.valid && err==0; RNA_parameter_list_next(&iter)) {
		parm= iter.parm;

		if (parm==pret) {
			retdata= iter.data;
			continue;
		}

		parm_id= RNA_property_identifier(parm);
		flag= RNA_property_flag(parm);
		item= NULL;

		if ((i < args_len) && (flag & PROP_REQUIRED)) {
			item= PyTuple_GET_ITEM(args, i);
			i++;

			kw_arg= FALSE;
		}
		else if (kw != NULL) {
			item= PyDict_GetItemString(kw, parm_id);  /* borrow ref */
			if(item)
				kw_tot++; /* make sure invalid keywords are not given */

			kw_arg= TRUE;
		}

		if (item==NULL) {
			if(flag & PROP_REQUIRED) {
				PyErr_Format(PyExc_TypeError, "%.200s.%.200s(): required parameter \"%.200s\" not specified", RNA_struct_identifier(self_ptr->type), RNA_function_identifier(self_func), parm_id);
				err= -1;
				break;
			}
			else /* PyDict_GetItemString wont raise an error */
				continue;
		}

		err= pyrna_py_to_prop(&funcptr, parm, iter.data, item, "");

		if(err!=0) {
			/* the error generated isnt that useful, so generate it again with a useful prefix
			 * could also write a function to prepend to error messages */
			char error_prefix[512];
			PyErr_Clear(); /* re-raise */

			if(kw_arg==TRUE)
				snprintf(error_prefix, sizeof(error_prefix), "%s.%s(): error with keyword argument \"%s\" - ", RNA_struct_identifier(self_ptr->type), RNA_function_identifier(self_func), parm_id);
			else
				snprintf(error_prefix, sizeof(error_prefix), "%s.%s(): error with argument %d, \"%s\" - ", RNA_struct_identifier(self_ptr->type), RNA_function_identifier(self_func), i, parm_id);

			pyrna_py_to_prop(&funcptr, parm, iter.data, item, error_prefix);

			break;
		}
	}


	/* Check if we gave args that dont exist in the function
	 * printing the error is slow but it should only happen when developing.
	 * the if below is quick, checking if it passed less keyword args then we gave.
	 * (Dont overwrite the error if we have one, otherwise can skip important messages and confuse with args)
	 */
	if(err == 0 && kw && (PyDict_Size(kw) > kw_tot)) {
		PyObject *key, *value;
		Py_ssize_t pos = 0;

		DynStr *bad_args= BLI_dynstr_new();
		DynStr *good_args= BLI_dynstr_new();

		char *arg_name, *bad_args_str, *good_args_str;
		int found= FALSE, first= TRUE;

		while (PyDict_Next(kw, &pos, &key, &value)) {

			arg_name= _PyUnicode_AsString(key);
			found= FALSE;

			if(arg_name==NULL) { /* unlikely the argname is not a string but ignore if it is*/
				PyErr_Clear();
			}
			else {
				/* Search for arg_name */
				RNA_parameter_list_begin(&parms, &iter);
				for(; iter.valid; RNA_parameter_list_next(&iter)) {
					parm= iter.parm;
					if (strcmp(arg_name, RNA_property_identifier(parm))==0) {
						found= TRUE;
						break;
					}
				}

				RNA_parameter_list_end(&iter);

				if(found==FALSE) {
					BLI_dynstr_appendf(bad_args, first ? "%s" : ", %s", arg_name);
					first= FALSE;
				}
			}
		}

		/* list good args */
		first= TRUE;

		RNA_parameter_list_begin(&parms, &iter);
		for(; iter.valid; RNA_parameter_list_next(&iter)) {
			parm= iter.parm;
			BLI_dynstr_appendf(good_args, first ? "%s" : ", %s", RNA_property_identifier(parm));
			first= FALSE;
		}
		RNA_parameter_list_end(&iter);


		bad_args_str= BLI_dynstr_get_cstring(bad_args);
		good_args_str= BLI_dynstr_get_cstring(good_args);

		PyErr_Format(PyExc_TypeError, "%.200s.%.200s(): was called with invalid keyword arguments(s) (%s), expected (%s)", RNA_struct_identifier(self_ptr->type), RNA_function_identifier(self_func), bad_args_str, good_args_str);

		BLI_dynstr_free(bad_args);
		BLI_dynstr_free(good_args);
		MEM_freeN(bad_args_str);
		MEM_freeN(good_args_str);

		err= -1;
	}

	ret= NULL;
	if (err==0) {
		/* call function */
		ReportList reports;
		bContext *C= BPy_GetContext();

		BKE_reports_init(&reports, RPT_STORE);
		RNA_function_call(C, &reports, self_ptr, self_func, &parms);

		err= (BPy_reports_to_error(&reports))? -1: 0;
		BKE_reports_clear(&reports);

		/* return value */
		if(err==0) {
			if(pret) {
				ret= pyrna_param_to_py(&funcptr, pret, retdata);

				/* possible there is an error in conversion */
				if(ret==NULL)
					err= -1;
			}
		}
	}

	/* cleanup */
	RNA_parameter_list_end(&iter);
	RNA_parameter_list_free(&parms);

	if (ret)
		return ret;

	if (err==-1)
		return NULL;

	Py_RETURN_NONE;
}

/*-----------------------BPy_StructRNA method def------------------------------*/
PyTypeObject pyrna_struct_Type = {
	PyVarObject_HEAD_INIT(NULL, 0)
	"StructRNA",			/* tp_name */
	sizeof( BPy_StructRNA ),	/* tp_basicsize */
	0,			/* tp_itemsize */
	/* methods */
	( destructor ) pyrna_struct_dealloc,/* tp_dealloc */
	NULL,                       /* printfunc tp_print; */
	NULL,						/* getattrfunc tp_getattr; */
	NULL,						/* setattrfunc tp_setattr; */
	NULL,						/* tp_compare */ /* DEPRECATED in python 3.0! */
	( reprfunc ) pyrna_struct_repr,	/* tp_repr */

	/* Method suites for standard classes */

	NULL,                       /* PyNumberMethods *tp_as_number; */
	NULL,						/* PySequenceMethods *tp_as_sequence; */
	NULL,						/* PyMappingMethods *tp_as_mapping; */

	/* More standard operations (here for binary compatibility) */

	( hashfunc )pyrna_struct_hash,	/* hashfunc tp_hash; */
	NULL,						/* ternaryfunc tp_call; */
	NULL,                       /* reprfunc tp_str; */
	( getattrofunc ) pyrna_struct_getattro,	/* getattrofunc tp_getattro; */
	( setattrofunc ) pyrna_struct_setattro,	/* setattrofunc tp_setattro; */

	/* Functions to access object as input/output buffer */
	NULL,                       /* PyBufferProcs *tp_as_buffer; */

  /*** Flags to define presence of optional/expanded features ***/
	Py_TPFLAGS_DEFAULT | Py_TPFLAGS_BASETYPE,         /* long tp_flags; */

	NULL,						/*  char *tp_doc;  Documentation string */
  /*** Assigned meaning in release 2.0 ***/
	/* call function for all accessible objects */
	NULL,                       /* traverseproc tp_traverse; */

	/* delete references to contained objects */
	NULL,                       /* inquiry tp_clear; */

  /***  Assigned meaning in release 2.1 ***/
  /*** rich comparisons ***/
	(richcmpfunc)pyrna_struct_richcmp,	/* richcmpfunc tp_richcompare; */

  /***  weak reference enabler ***/
	0,                          /* long tp_weaklistoffset; */

  /*** Added in release 2.2 ***/
	/*   Iterators */
	NULL,                       /* getiterfunc tp_iter; */
	NULL,                       /* iternextfunc tp_iternext; */

  /*** Attribute descriptor and subclassing stuff ***/
	pyrna_struct_methods,			/* struct PyMethodDef *tp_methods; */
	NULL,                       /* struct PyMemberDef *tp_members; */
	NULL,      					/* struct PyGetSetDef *tp_getset; */
	NULL,                       /* struct _typeobject *tp_base; */
	NULL,                       /* PyObject *tp_dict; */
	NULL,                       /* descrgetfunc tp_descr_get; */
	NULL,                       /* descrsetfunc tp_descr_set; */
	0,                          /* long tp_dictoffset; */
	NULL,                       /* initproc tp_init; */
	NULL,                       /* allocfunc tp_alloc; */
	pyrna_struct_new,			/* newfunc tp_new; */
	/*  Low-level free-memory routine */
	NULL,                       /* freefunc tp_free;  */
	/* For PyObject_IS_GC */
	NULL,                       /* inquiry tp_is_gc;  */
	NULL,                       /* PyObject *tp_bases; */
	/* method resolution order */
	NULL,                       /* PyObject *tp_mro;  */
	NULL,                       /* PyObject *tp_cache; */
	NULL,                       /* PyObject *tp_subclasses; */
	NULL,                       /* PyObject *tp_weaklist; */
	NULL
};

/*-----------------------BPy_PropertyRNA method def------------------------------*/
PyTypeObject pyrna_prop_Type = {
	PyVarObject_HEAD_INIT(NULL, 0)
	"PropertyRNA",		/* tp_name */
	sizeof( BPy_PropertyRNA ),			/* tp_basicsize */
	0,			/* tp_itemsize */
	/* methods */
	NULL,						/* tp_dealloc */
	NULL,                       /* printfunc tp_print; */
	NULL,						/* getattrfunc tp_getattr; */
	NULL,                       /* setattrfunc tp_setattr; */
	NULL,						/* tp_compare */ /* DEPRECATED in python 3.0! */
	( reprfunc ) pyrna_prop_repr,	/* tp_repr */

	/* Method suites for standard classes */

	NULL,                       /* PyNumberMethods *tp_as_number; */
	&pyrna_prop_as_sequence,	/* PySequenceMethods *tp_as_sequence; */
	&pyrna_prop_as_mapping,		/* PyMappingMethods *tp_as_mapping; */

	/* More standard operations (here for binary compatibility) */

	NULL,						/* hashfunc tp_hash; */
	NULL,                       /* ternaryfunc tp_call; */
	NULL,                       /* reprfunc tp_str; */

	/* will only use these if this is a subtype of a py class */
	( getattrofunc ) pyrna_prop_getattro,	/* getattrofunc tp_getattro; */
	( setattrofunc ) pyrna_prop_setattro,	/* setattrofunc tp_setattro; */

	/* Functions to access object as input/output buffer */
	NULL,                       /* PyBufferProcs *tp_as_buffer; */

  /*** Flags to define presence of optional/expanded features ***/
	Py_TPFLAGS_DEFAULT | Py_TPFLAGS_BASETYPE,         /* long tp_flags; */

	NULL,						/*  char *tp_doc;  Documentation string */
  /*** Assigned meaning in release 2.0 ***/
	/* call function for all accessible objects */
	NULL,                       /* traverseproc tp_traverse; */

	/* delete references to contained objects */
	NULL,                       /* inquiry tp_clear; */

  /***  Assigned meaning in release 2.1 ***/
  /*** rich comparisons ***/
	(richcmpfunc)pyrna_prop_richcmp,	/* richcmpfunc tp_richcompare; */

  /***  weak reference enabler ***/
	0,                          /* long tp_weaklistoffset; */

  /*** Added in release 2.2 ***/
	/*   Iterators */
	(getiterfunc)pyrna_prop_iter,	/* getiterfunc tp_iter; */
	NULL,                       /* iternextfunc tp_iternext; */

  /*** Attribute descriptor and subclassing stuff ***/
	pyrna_prop_methods,			/* struct PyMethodDef *tp_methods; */
	NULL,                       /* struct PyMemberDef *tp_members; */
	NULL,      					/* struct PyGetSetDef *tp_getset; */
	NULL,                       /* struct _typeobject *tp_base; */
	NULL,                       /* PyObject *tp_dict; */
	NULL,                       /* descrgetfunc tp_descr_get; */
	NULL,                       /* descrsetfunc tp_descr_set; */
	0,                          /* long tp_dictoffset; */
	NULL,                       /* initproc tp_init; */
	NULL,                       /* allocfunc tp_alloc; */
	pyrna_prop_new,				/* newfunc tp_new; */
	/*  Low-level free-memory routine */
	NULL,                       /* freefunc tp_free;  */
	/* For PyObject_IS_GC */
	NULL,                       /* inquiry tp_is_gc;  */
	NULL,                       /* PyObject *tp_bases; */
	/* method resolution order */
	NULL,                       /* PyObject *tp_mro;  */
	NULL,                       /* PyObject *tp_cache; */
	NULL,                       /* PyObject *tp_subclasses; */
	NULL,                       /* PyObject *tp_weaklist; */
	NULL
};

static struct PyMethodDef pyrna_struct_subtype_methods[] = {
	{"BoolProperty", (PyCFunction)BPy_BoolProperty, METH_VARARGS|METH_KEYWORDS, ""},
	{"IntProperty", (PyCFunction)BPy_IntProperty, METH_VARARGS|METH_KEYWORDS, ""},
	{"FloatProperty", (PyCFunction)BPy_FloatProperty, METH_VARARGS|METH_KEYWORDS, ""},
	{"StringProperty", (PyCFunction)BPy_StringProperty, METH_VARARGS|METH_KEYWORDS, ""},
	{"EnumProperty", (PyCFunction)BPy_EnumProperty, METH_VARARGS|METH_KEYWORDS, ""},
	{"PointerProperty", (PyCFunction)BPy_PointerProperty, METH_VARARGS|METH_KEYWORDS, ""},
	{"CollectionProperty", (PyCFunction)BPy_CollectionProperty, METH_VARARGS|METH_KEYWORDS, ""},

//	{"__get_rna", (PyCFunction)BPy_GetStructRNA, METH_NOARGS, ""},
	{NULL, NULL, 0, NULL}
};

static void pyrna_subtype_set_rna(PyObject *newclass, StructRNA *srna)
{
	PointerRNA ptr;
	PyObject *item;
	
	Py_INCREF(newclass);

	if (RNA_struct_py_type_get(srna))
		PyObSpit("RNA WAS SET - ", RNA_struct_py_type_get(srna));
	
	Py_XDECREF(((PyObject *)RNA_struct_py_type_get(srna)));
	
	RNA_struct_py_type_set(srna, (void *)newclass); /* Store for later use */

	/* Not 100% needed but useful,
	 * having an instance within a type looks wrong however this instance IS an rna type */

	/* python deals with the curcular ref */
	RNA_pointer_create(NULL, &RNA_Struct, srna, &ptr);
	item = pyrna_struct_CreatePyObject(&ptr);

	//item = PyCObject_FromVoidPtr(srna, NULL);
	PyDict_SetItemString(((PyTypeObject *)newclass)->tp_dict, "bl_rna", item);
	Py_DECREF(item);
	/* done with rna instance */

	/* attach functions into the class
	 * so you can do... bpy.types.Scene.SomeFunction()
	 */
	{
		PyMethodDef *ml;

		for(ml= pyrna_struct_subtype_methods; ml->ml_name; ml++){
			PyObject_SetAttrString(newclass, ml->ml_name, PyCFunction_New(ml, newclass));
		}
	}
}

/*
static StructRNA *srna_from_self(PyObject *self);
PyObject *BPy_GetStructRNA(PyObject *self)
{
	StructRNA *srna= pyrna_struct_as_srna(self);
	PointerRNA ptr;
	PyObject *ret;

	RNA_pointer_create(NULL, &RNA_Struct, srna, &ptr);
	ret= pyrna_struct_CreatePyObject(&ptr);

	if(ret) {
		return ret;
	}
	else {
		Py_RETURN_NONE;
	}
}
*/

static PyObject* pyrna_srna_Subtype(StructRNA *srna);

/* return a borrowed reference */
static PyObject* pyrna_srna_PyBase(StructRNA *srna) //, PyObject *bpy_types_dict)
{
	/* Assume RNA_struct_py_type_get(srna) was already checked */
	StructRNA *base;

	PyObject *py_base= NULL;

	/* get the base type */
	base= RNA_struct_base(srna);

	if(base && base != srna) {
		/*/printf("debug subtype %s %p\n", RNA_struct_identifier(srna), srna); */
		py_base= pyrna_srna_Subtype(base); //, bpy_types_dict);
		Py_DECREF(py_base); /* srna owns, this is only to pass as an arg */
	}

	if(py_base==NULL) {
		py_base= (PyObject *)&pyrna_struct_Type;
	}

	return py_base;
}

/* check if we have a native python subclass, use it when it exists
 * return a borrowed reference */
static PyObject* pyrna_srna_ExternalType(StructRNA *srna)
{
	PyObject *bpy_types_dict= NULL;
	const char *idname= RNA_struct_identifier(srna);
	PyObject *newclass;

	if(bpy_types_dict==NULL) {
		PyObject *bpy_types= PyImport_ImportModuleLevel("bpy_types", NULL, NULL, NULL, 0);

		if(bpy_types==NULL) {
			PyErr_Print();
			PyErr_Clear();
			fprintf(stderr, "pyrna_srna_ExternalType: failed to find 'bpy_types' module\n");
			return NULL;
		}

		bpy_types_dict = PyModule_GetDict(bpy_types); // borrow
		Py_DECREF(bpy_types); // fairly safe to assume the dict is kept
	}

	newclass= PyDict_GetItemString(bpy_types_dict, idname);

	/* sanity check, could skip this unless in debug mode */
	if(newclass) {
		PyObject *base_compare= pyrna_srna_PyBase(srna);
		PyObject *bases= PyObject_GetAttrString(newclass, "__bases__");

		if(PyTuple_GET_SIZE(bases)) {
			PyObject *base= PyTuple_GET_ITEM(bases, 0);

			if(base_compare != base) {
				PyLineSpit();
				fprintf(stderr, "pyrna_srna_ExternalType: incorrect subclassing of SRNA '%s'\n", idname);
				PyObSpit("Expected! ", base_compare);
				newclass= NULL;
			}
			else {
				if(G.f & G_DEBUG)
					fprintf(stderr, "SRNA Subclassed: '%s'\n", idname);
			}
		}

		Py_DECREF(bases);
	}

	return newclass;
}

static PyObject* pyrna_srna_Subtype(StructRNA *srna)
{
	PyObject *newclass = NULL;

	if (srna == NULL) {
		newclass= NULL; /* Nothing to do */
	} else if ((newclass= RNA_struct_py_type_get(srna))) {
		Py_INCREF(newclass);
	} else if ((newclass= pyrna_srna_ExternalType(srna))) {
		pyrna_subtype_set_rna(newclass, srna);
		Py_INCREF(newclass);
	} else {
		/* subclass equivelents
		- class myClass(myBase):
			some='value' # or ...
		- myClass = type(name='myClass', bases=(myBase,), dict={'__module__':'bpy.types'})
		*/

		/* Assume RNA_struct_py_type_get(srna) was alredy checked */
		PyObject *py_base= pyrna_srna_PyBase(srna);

		const char *idname= RNA_struct_identifier(srna);
		const char *descr= RNA_struct_ui_description(srna);

		if(!descr) descr= "(no docs)";
		
		/* always use O not N when calling, N causes refcount errors */
		newclass = PyObject_CallFunction(	(PyObject*)&PyType_Type, "s(O){ssss}", idname, py_base, "__module__","bpy.types", "__doc__",descr);
		/* newclass will now have 2 ref's, ???, probably 1 is internal since decrefing here segfaults */

		/* PyObSpit("new class ref", newclass); */

		if (newclass) {

			/* srna owns one, and the other is owned by the caller */
			pyrna_subtype_set_rna(newclass, srna);

			Py_DECREF(newclass); /* let srna own */
		}
		else {
			/* this should not happen */
			PyErr_Print();
			PyErr_Clear();
		}
	}
	
	return newclass;
}

/* use for subtyping so we know which srna is used for a PointerRNA */
static StructRNA *srna_from_ptr(PointerRNA *ptr)
{
	if(ptr->type == &RNA_Struct) {
		return ptr->data;
	}
	else {
		return ptr->type;
	}
}

/* always returns a new ref, be sure to decref when done */
static PyObject* pyrna_struct_Subtype(PointerRNA *ptr)
{
	return pyrna_srna_Subtype(srna_from_ptr(ptr));
}

/*-----------------------CreatePyObject---------------------------------*/
PyObject *pyrna_struct_CreatePyObject( PointerRNA *ptr )
{
	BPy_StructRNA *pyrna= NULL;
	
	if (ptr->data==NULL && ptr->type==NULL) { /* Operator RNA has NULL data */
		Py_RETURN_NONE;
	}
	else {
		PyTypeObject *tp = (PyTypeObject *)pyrna_struct_Subtype(ptr);
		
		if (tp) {
			pyrna = (BPy_StructRNA *) tp->tp_alloc(tp, 0);
			Py_DECREF(tp); /* srna owns, cant hold a ref */
		}
		else {
			fprintf(stderr, "Could not make type\n");
			pyrna = ( BPy_StructRNA * ) PyObject_NEW( BPy_StructRNA, &pyrna_struct_Type );
		}
	}

	if( !pyrna ) {
		PyErr_SetString( PyExc_MemoryError, "couldn't create BPy_StructRNA object" );
		return NULL;
	}
	
	pyrna->ptr= *ptr;
	pyrna->freeptr= FALSE;
	
	// PyObSpit("NewStructRNA: ", (PyObject *)pyrna);
	
	return ( PyObject * ) pyrna;
}

PyObject *pyrna_prop_CreatePyObject( PointerRNA *ptr, PropertyRNA *prop )
{
	BPy_PropertyRNA *pyrna;

	pyrna = ( BPy_PropertyRNA * ) PyObject_NEW( BPy_PropertyRNA, &pyrna_prop_Type );

	if( !pyrna ) {
		PyErr_SetString( PyExc_MemoryError, "couldn't create BPy_rna object" );
		return NULL;
	}
	
	pyrna->ptr = *ptr;
	pyrna->prop = prop;

	pyrna->arraydim= 0;
	pyrna->arrayoffset= 0;
		
	return ( PyObject * ) pyrna;
}

void BPY_rna_init(void)
{
#ifdef USE_MATHUTILS // register mathutils callbacks, ok to run more then once.
	mathutils_rna_array_cb_index= Mathutils_RegisterCallback(&mathutils_rna_array_cb);
	mathutils_rna_matrix_cb_index= Mathutils_RegisterCallback(&mathutils_rna_matrix_cb);
#endif

	if( PyType_Ready( &pyrna_struct_Type ) < 0 )
		return;

	if( PyType_Ready( &pyrna_prop_Type ) < 0 )
		return;
}

/* bpy.data from python */
static PointerRNA *rna_module_ptr= NULL;
PyObject *BPY_rna_module(void)
{
	BPy_StructRNA *pyrna;
	PointerRNA ptr;

	/* for now, return the base RNA type rather then a real module */
	RNA_main_pointer_create(G.main, &ptr);
	pyrna= (BPy_StructRNA *)pyrna_struct_CreatePyObject(&ptr);
	
	rna_module_ptr= &pyrna->ptr;
	return (PyObject *)pyrna;
}

void BPY_update_rna_module(void)
{
	RNA_main_pointer_create(G.main, rna_module_ptr);
}

#if 0
/* This is a way we can access docstrings for RNA types
 * without having the datatypes in blender */
PyObject *BPY_rna_doc( void )
{
	PointerRNA ptr;
	
	/* for now, return the base RNA type rather then a real module */
	RNA_blender_rna_pointer_create(&ptr);
	
	return pyrna_struct_CreatePyObject(&ptr);
}
#endif


/* pyrna_basetype_* - BPy_BaseTypeRNA is just a BPy_PropertyRNA struct with a differnt type
 * the self->ptr and self->prop are always set to the "structs" collection */
//---------------getattr--------------------------------------------
static PyObject *pyrna_basetype_getattro( BPy_BaseTypeRNA * self, PyObject *pyname )
{
	PointerRNA newptr;
	PyObject *ret;
	
	if (RNA_property_collection_lookup_string(&self->ptr, self->prop, _PyUnicode_AsString(pyname), &newptr)) {
		ret= pyrna_struct_Subtype(&newptr);
		if (ret==NULL) {
			PyErr_Format(PyExc_SystemError, "bpy.types.%.200s subtype could not be generated, this is a bug!", _PyUnicode_AsString(pyname));
		}
	}
	else {
#if 0
		PyErr_Format(PyExc_AttributeError, "bpy.types.%.200s RNA_Struct does not exist", _PyUnicode_AsString(pyname));
		return NULL;
#endif
		/* The error raised here will be displayed */
		ret= PyObject_GenericGetAttr((PyObject *)self, pyname);
	}

	return ret;
}

static PyObject *pyrna_basetype_dir(BPy_BaseTypeRNA *self);
static struct PyMethodDef pyrna_basetype_methods[] = {
	{"__dir__", (PyCFunction)pyrna_basetype_dir, METH_NOARGS, ""},
	{"register", (PyCFunction)pyrna_basetype_register, METH_O, ""},
	{"unregister", (PyCFunction)pyrna_basetype_unregister, METH_O, ""},
	{NULL, NULL, 0, NULL}
};

static PyObject *pyrna_basetype_dir(BPy_BaseTypeRNA *self)
{
	PyObject *list, *name;
	PyMethodDef *meth;
	
	list= pyrna_prop_keys(self); /* like calling structs.keys(), avoids looping here */

	for(meth=pyrna_basetype_methods; meth->ml_name; meth++) {
		name = PyUnicode_FromString(meth->ml_name);
		PyList_Append(list, name);
		Py_DECREF(name);
	}
	
	return list;
}

PyTypeObject pyrna_basetype_Type = BLANK_PYTHON_TYPE;

PyObject *BPY_rna_types(void)
{
	BPy_BaseTypeRNA *self;

	if ((pyrna_basetype_Type.tp_flags & Py_TPFLAGS_READY)==0)  {
		pyrna_basetype_Type.tp_name = "RNA_Types";
		pyrna_basetype_Type.tp_basicsize = sizeof( BPy_BaseTypeRNA );
		pyrna_basetype_Type.tp_getattro = ( getattrofunc )pyrna_basetype_getattro;
		pyrna_basetype_Type.tp_flags = Py_TPFLAGS_DEFAULT;
		pyrna_basetype_Type.tp_methods = pyrna_basetype_methods;
		
		if( PyType_Ready( &pyrna_basetype_Type ) < 0 )
			return NULL;
	}
	
	self= (BPy_BaseTypeRNA *)PyObject_NEW( BPy_BaseTypeRNA, &pyrna_basetype_Type );
	
	/* avoid doing this lookup for every getattr */
	RNA_blender_rna_pointer_create(&self->ptr);
	self->prop = RNA_struct_find_property(&self->ptr, "structs");
	
	return (PyObject *)self;
}

static struct PyMethodDef props_methods[] = {
	{"BoolProperty", (PyCFunction)BPy_BoolProperty, METH_VARARGS|METH_KEYWORDS, ""},
	{"IntProperty", (PyCFunction)BPy_IntProperty, METH_VARARGS|METH_KEYWORDS, ""},
	{"FloatProperty", (PyCFunction)BPy_FloatProperty, METH_VARARGS|METH_KEYWORDS, ""},
	{"StringProperty", (PyCFunction)BPy_StringProperty, METH_VARARGS|METH_KEYWORDS, ""},
	{"EnumProperty", (PyCFunction)BPy_EnumProperty, METH_VARARGS|METH_KEYWORDS, ""},
	{"PointerProperty", (PyCFunction)BPy_PointerProperty, METH_VARARGS|METH_KEYWORDS, ""},
	{"CollectionProperty", (PyCFunction)BPy_CollectionProperty, METH_VARARGS|METH_KEYWORDS, ""},
	{NULL, NULL, 0, NULL}
};

static struct PyModuleDef props_module = {
	PyModuleDef_HEAD_INIT,
	"bpy.props",
	"",
	-1,/* multiple "initialization" just copies the module dict. */
	props_methods,
	NULL, NULL, NULL, NULL
};

PyObject *BPY_rna_props( void )
{
	PyObject *submodule;
	submodule= PyModule_Create(&props_module);
	PyDict_SetItemString(PySys_GetObject("modules"), props_module.m_name, submodule);
	
	/* INCREF since its its assumed that all these functions return the
	 * module with a new ref like PyDict_New, since they are passed to
	  * PyModule_AddObject which steals a ref */
	Py_INCREF(submodule);
	
	return submodule;
}

static StructRNA *pyrna_struct_as_srna(PyObject *self)
{
	BPy_StructRNA *py_srna = NULL;
	StructRNA *srna;
	
	/* ack, PyObject_GetAttrString wont look up this types tp_dict first :/ */
	if(PyType_Check(self)) {
		py_srna = (BPy_StructRNA *)PyDict_GetItemString(((PyTypeObject *)self)->tp_dict, "bl_rna");
		Py_XINCREF(py_srna);
	}
	
	if(py_srna==NULL)
		py_srna = (BPy_StructRNA*)PyObject_GetAttrString(self, "bl_rna");

	if(py_srna==NULL) {
	 	PyErr_SetString(PyExc_SystemError, "internal error, self had no bl_rna attribute, should never happen.");
		return NULL;
	}

	if(!BPy_StructRNA_Check(py_srna)) {
	 	PyErr_Format(PyExc_SystemError, "internal error, bl_rna was of type %.200s, instead of %.200s instance.", Py_TYPE(py_srna)->tp_name, pyrna_struct_Type.tp_name);
	 	Py_DECREF(py_srna);
		return NULL;
	}

	if(py_srna->ptr.type != &RNA_Struct) {
	 	PyErr_SetString(PyExc_SystemError, "internal error, bl_rna was not a RNA_Struct type of rna struct.");
	 	Py_DECREF(py_srna);
		return NULL;
	}

	srna= py_srna->ptr.data;
	Py_DECREF(py_srna);

	return srna;
}


/* Orphan functions, not sure where they should go */
/* get the srna for methods attached to types */
/* */
static StructRNA *srna_from_self(PyObject *self)
{
	/* a bit sloppy but would cause a very confusing bug if
	 * an error happened to be set here */
	PyErr_Clear();
	
	if(self==NULL) {
		return NULL;
	}
	else if (PyCObject_Check(self)) {
		return PyCObject_AsVoidPtr(self);
	}
	else if (PyType_Check(self)==0) {
		return NULL;
	}
	/* These cases above not errors, they just mean the type was not compatible
	 * After this any errors will be raised in the script */

	return pyrna_struct_as_srna(self);
}

/* operators use this so it can store the args given but defer running
 * it until the operator runs where these values are used to setup the 
 * default args for that operator instance */
static PyObject *bpy_prop_deferred_return(void *func, PyObject *kw)
{
	PyObject *ret = PyTuple_New(2);
	PyTuple_SET_ITEM(ret, 0, PyCObject_FromVoidPtr(func, NULL));
	PyTuple_SET_ITEM(ret, 1, kw);
	Py_INCREF(kw);
	return ret;	
}

/* Function that sets RNA, NOTE - self is NULL when called from python, but being abused from C so we can pass the srna allong
 * This isnt incorrect since its a python object - but be careful */

PyObject *BPy_BoolProperty(PyObject *self, PyObject *args, PyObject *kw)
{
	static char *kwlist[] = {"attr", "name", "description", "default", NULL};
	char *id=NULL, *name="", *description="";
	int def=0;
	PropertyRNA *prop;
	StructRNA *srna;
	
	if (PyTuple_Size(args) > 0) {
	 	PyErr_SetString(PyExc_ValueError, "all args must be keywors"); // TODO - py3 can enforce this.
		return NULL;
	}
	
	srna= srna_from_self(self);
	if(srna==NULL && PyErr_Occurred()) {
		return NULL; /* self's type was compatible but error getting the srna */
	}
	else if(srna) {

		if (!PyArg_ParseTupleAndKeywords(args, kw, "s|ssi:BoolProperty", kwlist, &id, &name, &description, &def))
			return NULL;

		prop= RNA_def_boolean(srna, id, def, name, description);
		RNA_def_property_duplicate_pointers(prop);
		Py_RETURN_NONE;
	}
	else { /* operators defer running this function */
		return bpy_prop_deferred_return((void *)BPy_BoolProperty, kw);
	}
}

PyObject *BPy_IntProperty(PyObject *self, PyObject *args, PyObject *kw)
{
	static char *kwlist[] = {"attr", "name", "description", "min", "max", "soft_min", "soft_max", "default", NULL};
	char *id=NULL, *name="", *description="";
	int min=INT_MIN, max=INT_MAX, soft_min=INT_MIN, soft_max=INT_MAX, def=0;
	PropertyRNA *prop;
	StructRNA *srna;
	
	if (PyTuple_Size(args) > 0) {
	 	PyErr_SetString(PyExc_ValueError, "all args must be keywors"); // TODO - py3 can enforce this.
		return NULL;
	}
	
	srna= srna_from_self(self);
	if(srna==NULL && PyErr_Occurred()) {
		return NULL; /* self's type was compatible but error getting the srna */
	}
	else if(srna) {

		if (!PyArg_ParseTupleAndKeywords(args, kw, "s|ssiiiii:IntProperty", kwlist, &id, &name, &description, &min, &max, &soft_min, &soft_max, &def))
			return NULL;

		prop= RNA_def_int(srna, id, def, min, max, name, description, soft_min, soft_max);
		RNA_def_property_duplicate_pointers(prop);
		Py_RETURN_NONE;
	}
	else { /* operators defer running this function */
		return bpy_prop_deferred_return((void *)BPy_IntProperty, kw);
	}
}

PyObject *BPy_FloatProperty(PyObject *self, PyObject *args, PyObject *kw)
{
	static char *kwlist[] = {"attr", "name", "description", "min", "max", "soft_min", "soft_max", "default", NULL};
	char *id=NULL, *name="", *description="";
	float min=-FLT_MAX, max=FLT_MAX, soft_min=-FLT_MAX, soft_max=FLT_MAX, def=0.0f;
	PropertyRNA *prop;
	StructRNA *srna;
	
	if (PyTuple_Size(args) > 0) {
	 	PyErr_SetString(PyExc_ValueError, "all args must be keywors"); // TODO - py3 can enforce this.
		return NULL;
	}
	
	srna= srna_from_self(self);
	if(srna==NULL && PyErr_Occurred()) {
		return NULL; /* self's type was compatible but error getting the srna */
	}
	else if(srna) {

		if (!PyArg_ParseTupleAndKeywords(args, kw, "s|ssfffff:FloatProperty", kwlist, &id, &name, &description, &min, &max, &soft_min, &soft_max, &def))
			return NULL;

		prop= RNA_def_float(srna, id, def, min, max, name, description, soft_min, soft_max);
		RNA_def_property_duplicate_pointers(prop);
		Py_RETURN_NONE;
	}
	else { /* operators defer running this function */
		return bpy_prop_deferred_return((void *)BPy_FloatProperty, kw);
	}
}

PyObject *BPy_StringProperty(PyObject *self, PyObject *args, PyObject *kw)
{
	static char *kwlist[] = {"attr", "name", "description", "maxlen", "default", NULL};
	char *id=NULL, *name="", *description="", *def="";
	int maxlen=0;
	PropertyRNA *prop;
	StructRNA *srna;
	
	if (PyTuple_Size(args) > 0) {
	 	PyErr_SetString(PyExc_ValueError, "all args must be keywors"); // TODO - py3 can enforce this.
		return NULL;
	}

	srna= srna_from_self(self);
	if(srna==NULL && PyErr_Occurred()) {
		return NULL; /* self's type was compatible but error getting the srna */
	}
	else if(srna) {

		if (!PyArg_ParseTupleAndKeywords(args, kw, "s|ssis:StringProperty", kwlist, &id, &name, &description, &maxlen, &def))
			return NULL;

		prop= RNA_def_string(srna, id, def, maxlen, name, description);
		RNA_def_property_duplicate_pointers(prop);
		Py_RETURN_NONE;
	}
	else { /* operators defer running this function */
		return bpy_prop_deferred_return((void *)BPy_StringProperty, kw);
	}
}

static EnumPropertyItem *enum_items_from_py(PyObject *value, const char *def, int *defvalue)
{
	EnumPropertyItem *items= NULL;
	PyObject *item;
	int seq_len, i, totitem= 0;
	
	if(!PySequence_Check(value)) {
		PyErr_SetString(PyExc_TypeError, "expected a sequence of tuples for the enum items");
		return NULL;
	}

	seq_len = PySequence_Length(value);
	for(i=0; i<seq_len; i++) {
		EnumPropertyItem tmp= {0, "", 0, "", ""};

		item= PySequence_GetItem(value, i);
		if(item==NULL || PyTuple_Check(item)==0) {
			PyErr_SetString(PyExc_TypeError, "expected a sequence of tuples for the enum items");
			if(items) MEM_freeN(items);
			Py_XDECREF(item);
			return NULL;
		}

		if(!PyArg_ParseTuple(item, "sss", &tmp.identifier, &tmp.name, &tmp.description)) {
			PyErr_SetString(PyExc_TypeError, "expected an identifier, name and description in the tuple");
			Py_DECREF(item);
			return NULL;
		}

		tmp.value= i;
		RNA_enum_item_add(&items, &totitem, &tmp);

		if(def[0] && strcmp(def, tmp.identifier) == 0)
			*defvalue= tmp.value;

		Py_DECREF(item);
	}

	if(!def[0])
		*defvalue= 0;

	RNA_enum_item_end(&items, &totitem);

	return items;
}

PyObject *BPy_EnumProperty(PyObject *self, PyObject *args, PyObject *kw)
{
	static char *kwlist[] = {"attr", "items", "name", "description", "default", NULL};
	char *id=NULL, *name="", *description="", *def="";
	int defvalue=0;
	PyObject *items= Py_None;
	EnumPropertyItem *eitems;
	PropertyRNA *prop;
	StructRNA *srna;
	
	if (PyTuple_Size(args) > 0) {
	 	PyErr_SetString(PyExc_ValueError, "all args must be keywors"); // TODO - py3 can enforce this.
		return NULL;
	}
	
	srna= srna_from_self(self);
	if(srna==NULL && PyErr_Occurred()) {
		return NULL; /* self's type was compatible but error getting the srna */
	}
	else if(srna) {

		if (!PyArg_ParseTupleAndKeywords(args, kw, "sO|sss:EnumProperty", kwlist, &id, &items, &name, &description, &def))
			return NULL;

		eitems= enum_items_from_py(items, def, &defvalue);
		if(!eitems)
			return NULL;
			
		prop= RNA_def_enum(srna, id, eitems, defvalue, name, description);
		RNA_def_property_duplicate_pointers(prop);
		MEM_freeN(eitems);

		Py_RETURN_NONE;
	}
	else { /* operators defer running this function */
		return bpy_prop_deferred_return((void *)BPy_EnumProperty, kw);
	}
}

static StructRNA *pointer_type_from_py(PyObject *value)
{
	StructRNA *srna;

	srna= srna_from_self(value);
	if(!srna) {
	 	PyErr_SetString(PyExc_SystemError, "expected an RNA type derived from IDPropertyGroup");
		return NULL;
	}

	if(!RNA_struct_is_a(srna, &RNA_IDPropertyGroup)) {
	 	PyErr_SetString(PyExc_SystemError, "expected an RNA type derived from IDPropertyGroup");
		return NULL;
	}

	return srna;
}

PyObject *BPy_PointerProperty(PyObject *self, PyObject *args, PyObject *kw)
{
	static char *kwlist[] = {"attr", "type", "name", "description", NULL};
	char *id=NULL, *name="", *description="";
	PropertyRNA *prop;
	StructRNA *srna, *ptype;
	PyObject *type= Py_None;
	
	if (PyTuple_Size(args) > 0) {
	 	PyErr_SetString(PyExc_ValueError, "all args must be keywors"); // TODO - py3 can enforce this.
		return NULL;
	}

	srna= srna_from_self(self);
	if(srna==NULL && PyErr_Occurred()) {
		return NULL; /* self's type was compatible but error getting the srna */
	}
	else if(srna) {

		if (!PyArg_ParseTupleAndKeywords(args, kw, "sO|ss:PointerProperty", kwlist, &id, &type, &name, &description))
			return NULL;

		ptype= pointer_type_from_py(type);
		if(!ptype)
			return NULL;

		prop= RNA_def_pointer_runtime(srna, id, ptype, name, description);
		RNA_def_property_duplicate_pointers(prop);
		Py_RETURN_NONE;
	}
	else { /* operators defer running this function */
		return bpy_prop_deferred_return((void *)BPy_PointerProperty, kw);
	}
	return NULL;
}

PyObject *BPy_CollectionProperty(PyObject *self, PyObject *args, PyObject *kw)
{
	static char *kwlist[] = {"attr", "type", "name", "description", NULL};
	char *id=NULL, *name="", *description="";
	PropertyRNA *prop;
	StructRNA *srna, *ptype;
	PyObject *type= Py_None;
	
	if (PyTuple_Size(args) > 0) {
	 	PyErr_SetString(PyExc_ValueError, "all args must be keywors"); // TODO - py3 can enforce this.
		return NULL;
	}

	srna= srna_from_self(self);
	if(srna==NULL && PyErr_Occurred()) {
		return NULL; /* self's type was compatible but error getting the srna */
	}
	else if(srna) {

		if (!PyArg_ParseTupleAndKeywords(args, kw, "sO|ss:CollectionProperty", kwlist, &id, &type, &name, &description))
			return NULL;

		ptype= pointer_type_from_py(type);
		if(!ptype)
			return NULL;

		prop= RNA_def_collection_runtime(srna, id, ptype, name, description);
		RNA_def_property_duplicate_pointers(prop);
		Py_RETURN_NONE;
	}
	else { /* operators defer running this function */
		return bpy_prop_deferred_return((void *)BPy_CollectionProperty, kw);
	}
	return NULL;
}

int pyrna_deferred_register_props(StructRNA *srna, PyObject *class_dict)
{
	PyObject *dummy_args, *item, *key;
	Py_ssize_t pos = 0;

	dummy_args = PyTuple_New(0);
	
	while (PyDict_Next(class_dict, &pos, &key, &item)) {
		PyObject *py_func_ptr, *py_kw, *py_srna_cobject, *py_ret;
		/* We only care about results from C which
		 * are for sure types, save some time with error */
		if(PyTuple_CheckExact(item)) {
		if(PyArg_ParseTuple(item, "O!O!", &PyCObject_Type, &py_func_ptr, &PyDict_Type, &py_kw)) {

			PyObject *(*pyfunc)(PyObject *, PyObject *, PyObject *);
			pyfunc = PyCObject_AsVoidPtr(py_func_ptr);
			py_srna_cobject = PyCObject_FromVoidPtr(srna, NULL);

				/* not 100% nice :/, modifies the dict passed, should be ok */
				PyDict_SetItemString(py_kw, "attr", key);

			py_ret = pyfunc(py_srna_cobject, dummy_args, py_kw);
			Py_DECREF(py_srna_cobject);

			if(py_ret) {
				Py_DECREF(py_ret);
			}
			else {
					PyErr_Print();
					PyErr_Clear();

					PyLineSpit();

					PyErr_Format(PyExc_ValueError, "StructRNA \"%.200s\" registration error: %.200s could not run\n", RNA_struct_identifier(srna), _PyUnicode_AsString(key));
				Py_DECREF(dummy_args);
					return -1;
			}
		}
		else {
				/* Since this is a class dict, ignore args that can't be passed */

				/* for testing only */
				/* PyObSpit("Why doesn't this work??", item);
				PyErr_Print(); */
			PyErr_Clear();

		}
	}
	}

	Py_DECREF(dummy_args);
	return 0;
}

/*-------------------- Type Registration ------------------------*/

static int rna_function_arg_count(FunctionRNA *func)
{
	const ListBase *lb= RNA_function_defined_parameters(func);
	PropertyRNA *parm;
	Link *link;
	int count= 1;

	for(link=lb->first; link; link=link->next) {
		parm= (PropertyRNA*)link;
		if(!(RNA_property_flag(parm) & PROP_RETURN))
			count++;
	}
	
	return count;
}

static int bpy_class_validate(PointerRNA *dummyptr, void *py_data, int *have_function)
{
	const ListBase *lb;
	Link *link;
	FunctionRNA *func;
	PropertyRNA *prop;
	StructRNA *srna= dummyptr->type;
	const char *class_type= RNA_struct_identifier(srna);
	PyObject *py_class= (PyObject*)py_data;
	PyObject *base_class= RNA_struct_py_type_get(srna);
	PyObject *item, *fitem;
	PyObject *py_arg_count;
	int i, flag, arg_count, func_arg_count;
	const char *identifier;

	if (base_class) {
		if (!PyObject_IsSubclass(py_class, base_class)) {
			PyObject *name= PyObject_GetAttrString(base_class, "__name__");
			PyErr_Format( PyExc_TypeError, "expected %.200s subclass of class \"%.200s\"", class_type, name ? _PyUnicode_AsString(name):"<UNKNOWN>");
			Py_XDECREF(name);
			return -1;
		}
	}

	/* verify callback functions */
	lb= RNA_struct_defined_functions(srna);
	i= 0;
	for(link=lb->first; link; link=link->next) {
		func= (FunctionRNA*)link;
		flag= RNA_function_flag(func);

		if(!(flag & FUNC_REGISTER))
			continue;

		item = PyObject_GetAttrString(py_class, RNA_function_identifier(func));

		have_function[i]= (item != NULL);
		i++;

		if (item==NULL) {
			if ((flag & FUNC_REGISTER_OPTIONAL)==0) {
				PyErr_Format( PyExc_AttributeError, "expected %.200s class to have an \"%.200s\" attribute", class_type, RNA_function_identifier(func));
				return -1;
			}

			PyErr_Clear();
		}
		else {
			Py_DECREF(item); /* no need to keep a ref, the class owns it */

			if (PyMethod_Check(item))
				fitem= PyMethod_Function(item); /* py 2.x */
			else
				fitem= item; /* py 3.x */

			if (PyFunction_Check(fitem)==0) {
				PyErr_Format( PyExc_TypeError, "expected %.200s class \"%.200s\" attribute to be a function", class_type, RNA_function_identifier(func));
				return -1;
			}

			func_arg_count= rna_function_arg_count(func);

			if (func_arg_count >= 0) { /* -1 if we dont care*/
				py_arg_count = PyObject_GetAttrString(PyFunction_GET_CODE(fitem), "co_argcount");
				arg_count = PyLong_AsSsize_t(py_arg_count);
				Py_DECREF(py_arg_count);

				if (arg_count != func_arg_count) {
					PyErr_Format( PyExc_AttributeError, "expected %.200s class \"%.200s\" function to have %d args", class_type, RNA_function_identifier(func), func_arg_count);
					return -1;
				}
			}
		}
	}

	/* verify properties */
	lb= RNA_struct_defined_properties(srna);
	for(link=lb->first; link; link=link->next) {
		prop= (PropertyRNA*)link;
		flag= RNA_property_flag(prop);

		if(!(flag & PROP_REGISTER))
			continue;

		identifier= RNA_property_identifier(prop);
		item = PyObject_GetAttrString(py_class, identifier);

		if (item==NULL) {

			/* Sneaky workaround to use the class name as the bl_idname */
			if(strcmp(identifier, "bl_idname") == 0) {
				item= PyObject_GetAttrString(py_class, "__name__");

				if(item) {
					Py_DECREF(item); /* no need to keep a ref, the class owns it */

					if(pyrna_py_to_prop(dummyptr, prop, NULL, item, "validating class error:") != 0)
						return -1;
				}
			}


			if (item == NULL && (((flag & PROP_REGISTER_OPTIONAL) != PROP_REGISTER_OPTIONAL))) {
				PyErr_Format( PyExc_AttributeError, "expected %.200s class to have an \"%.200s\" attribute", class_type, identifier);
				return -1;
			}

			PyErr_Clear();
		}
		else {
			Py_DECREF(item); /* no need to keep a ref, the class owns it */

			if(pyrna_py_to_prop(dummyptr, prop, NULL, item, "validating class error:") != 0)
				return -1;
		}
	}

	return 0;
}

extern void BPY_update_modules( void ); //XXX temp solution

static int bpy_class_call(PointerRNA *ptr, FunctionRNA *func, ParameterList *parms)
{
	PyObject *args;
	PyObject *ret= NULL, *py_class, *py_class_instance, *item, *parmitem;
	PropertyRNA *pret= NULL, *parm;
	ParameterIterator iter;
	PointerRNA funcptr;
	void *retdata= NULL;
	int err= 0, i, flag;

	PyGILState_STATE gilstate;

	bContext *C= BPy_GetContext(); // XXX - NEEDS FIXING, QUITE BAD.
	bpy_context_set(C, &gilstate);

	py_class= RNA_struct_py_type_get(ptr->type);
	
	item = pyrna_struct_CreatePyObject(ptr);
	if(item == NULL) {
		py_class_instance = NULL;
	}
	else if(item == Py_None) { /* probably wont ever happen but possible */
		Py_DECREF(item);
		py_class_instance = NULL;
	}
	else {
		args = PyTuple_New(1);
		PyTuple_SET_ITEM(args, 0, item);
		py_class_instance = PyObject_Call(py_class, args, NULL);
		Py_DECREF(args);
	}

	if (py_class_instance) { /* Initializing the class worked, now run its invoke function */
		item= PyObject_GetAttrString(py_class, RNA_function_identifier(func));
		flag= RNA_function_flag(func);

		if(item) {
			pret= RNA_function_return(func);
			RNA_pointer_create(NULL, &RNA_Function, func, &funcptr);

			args = PyTuple_New(rna_function_arg_count(func));
			PyTuple_SET_ITEM(args, 0, py_class_instance);

			RNA_parameter_list_begin(parms, &iter);

			/* parse function parameters */
			for (i= 1; iter.valid; RNA_parameter_list_next(&iter)) {
				parm= iter.parm;

				if (parm==pret) {
					retdata= iter.data;
					continue;
				}

				parmitem= pyrna_param_to_py(&funcptr, parm, iter.data);
				PyTuple_SET_ITEM(args, i, parmitem);
				i++;
			}

			ret = PyObject_Call(item, args, NULL);

			Py_DECREF(item);
			Py_DECREF(args);
		}
		else {
			Py_DECREF(py_class_instance);
			PyErr_Format(PyExc_TypeError, "could not find function %.200s in %.200s to execute callback.", RNA_function_identifier(func), RNA_struct_identifier(ptr->type));
			err= -1;
		}
	}
	else {
		PyErr_Format(PyExc_RuntimeError, "could not create instance of %.200s to call callback function %.200s.", RNA_struct_identifier(ptr->type), RNA_function_identifier(func));
		err= -1;
	}

	if (ret == NULL) { /* covers py_class_instance failing too */
		err= -1;
	}
	else {
		if(retdata)
			err= pyrna_py_to_prop(&funcptr, pret, retdata, ret, "calling class function:");
		Py_DECREF(ret);
	}

	if(err != 0) {
		PyErr_Print();
		PyErr_Clear();
	}

	bpy_context_clear(C, &gilstate);
	
	return err;
}

static void bpy_class_free(void *pyob_ptr)
{
	PyObject *self= (PyObject *)pyob_ptr;
	PyGILState_STATE gilstate;

	gilstate = PyGILState_Ensure();

	PyDict_Clear(((PyTypeObject*)self)->tp_dict);

	if(G.f&G_DEBUG) {
		if(self->ob_refcnt > 1) {
			PyObSpit("zombie class - ref should be 1", self);
		}
	}

	Py_DECREF((PyObject *)pyob_ptr);

	PyGILState_Release(gilstate);
}

void pyrna_alloc_types(void)
{
	PyGILState_STATE gilstate;

	PointerRNA ptr;
	PropertyRNA *prop;
	
	gilstate = PyGILState_Ensure();

	/* avoid doing this lookup for every getattr */
	RNA_blender_rna_pointer_create(&ptr);
	prop = RNA_struct_find_property(&ptr, "structs");

	RNA_PROP_BEGIN(&ptr, itemptr, prop) {
		Py_DECREF(pyrna_struct_Subtype(&itemptr));
	}
	RNA_PROP_END;

	PyGILState_Release(gilstate);
}


void pyrna_free_types(void)
{
	PointerRNA ptr;
	PropertyRNA *prop;

	/* avoid doing this lookup for every getattr */
	RNA_blender_rna_pointer_create(&ptr);
	prop = RNA_struct_find_property(&ptr, "structs");


	RNA_PROP_BEGIN(&ptr, itemptr, prop) {
		StructRNA *srna= srna_from_ptr(&itemptr);
		void *py_ptr= RNA_struct_py_type_get(srna);

		if(py_ptr) {
#if 0	// XXX - should be able to do this but makes python crash on exit
			bpy_class_free(py_ptr);
#endif
			RNA_struct_py_type_set(srna, NULL);
		}
	}
	RNA_PROP_END;
}

/* Note! MemLeak XXX
 *
 * There is currently a bug where moving registering a python class does
 * not properly manage refcounts from the python class, since the srna owns
 * the python class this should not be so tricky but changing the references as
 * youd expect when changing ownership crashes blender on exit so I had to comment out
 * the decref. This is not so bad because the leak only happens when re-registering (hold F8)
 * - Should still be fixed - Campbell
 * */

PyObject *pyrna_basetype_register(PyObject *self, PyObject *py_class)
{
	bContext *C= NULL;
	ReportList reports;
	StructRegisterFunc reg;
	StructRNA *srna;
	StructRNA *srna_new;
	PyObject *item;
	const char *identifier= "";

	srna= pyrna_struct_as_srna(py_class);
	if(srna==NULL)
		return NULL;
	
	/* check that we have a register callback for this type */
	reg= RNA_struct_register(srna);

	if(!reg) {
		PyErr_SetString(PyExc_AttributeError, "expected a Type subclassed from a registerable rna type (no register supported).");
		return NULL;
	}
	
	/* get the context, so register callback can do necessary refreshes */
	C= BPy_GetContext();

	/* call the register callback with reports & identifier */
	BKE_reports_init(&reports, RPT_STORE);

	item= PyObject_GetAttrString(py_class, "__name__");

	if(item) {
		identifier= _PyUnicode_AsString(item);
		Py_DECREF(item); /* no need to keep a ref, the class owns it */
	}

	srna_new= reg(C, &reports, py_class, identifier, bpy_class_validate, bpy_class_call, bpy_class_free);

	if(!srna_new) {
		BPy_reports_to_error(&reports);
		BKE_reports_clear(&reports);
		return NULL;
	}

	BKE_reports_clear(&reports);

	pyrna_subtype_set_rna(py_class, srna_new); /* takes a ref to py_class */

	/* old srna still references us, keep the check incase registering somehow can free it  */
	if(RNA_struct_py_type_get(srna)) {
		RNA_struct_py_type_set(srna, NULL);
		// Py_DECREF(py_class); // shuld be able to do this XXX since the old rna adds a new ref.
	}

	/* Can't use this because it returns a dict proxy
	 *
	 * item= PyObject_GetAttrString(py_class, "__dict__");
	 */
	item= ((PyTypeObject*)py_class)->tp_dict;
	if(item) {
		if(pyrna_deferred_register_props(srna_new, item)!=0) {
		return NULL;
		}
	}
	else {
		PyErr_Clear();
	}

	Py_RETURN_NONE;
}

PyObject *pyrna_basetype_unregister(PyObject *self, PyObject *py_class)
{
	bContext *C= NULL;
	StructUnregisterFunc unreg;
	StructRNA *srna;

	srna= pyrna_struct_as_srna(py_class);
	if(srna==NULL)
		return NULL;
	
	/* check that we have a unregister callback for this type */
	unreg= RNA_struct_unregister(srna);

	if(!unreg) {
		PyErr_SetString(PyExc_AttributeError, "expected a Type subclassed from a registerable rna type (no unregister supported).");
		return NULL;
	}
	
	/* get the context, so register callback can do necessary refreshes */
	C= BPy_GetContext();

	/* call unregister */
	unreg(C, srna); /* calls bpy_class_free, this decref's py_class */

	Py_RETURN_NONE;
}
<|MERGE_RESOLUTION|>--- conflicted
+++ resolved
@@ -1418,14 +1418,9 @@
 			RNA_id_pointer_create((ID *)self->ptr.id.data, &id_ptr);
 			ret = pyrna_struct_CreatePyObject(&id_ptr);
 		}
-<<<<<<< HEAD
 	else {
-			Py_RETURN_NONE;
-=======
-		else {
 			ret = Py_None;
 			Py_INCREF(ret);
->>>>>>> 4617bb68
 		}
 	}
 	else {
