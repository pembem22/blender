/*
 * ***** BEGIN GPL LICENSE BLOCK *****
 *
 * This program is free software; you can redistribute it and/or
 * modify it under the terms of the GNU General Public License
 * as published by the Free Software Foundation; either version 2
 * of the License, or (at your option) any later version.
 *
 * This program is distributed in the hope that it will be useful,
 * but WITHOUT ANY WARRANTY; without even the implied warranty of
 * MERCHANTABILITY or FITNESS FOR A PARTICULAR PURPOSE.  See the
 * GNU General Public License for more details.
 *
 * You should have received a copy of the GNU General Public License
 * along with this program; if not, write to the Free Software Foundation,
 * Inc., 51 Franklin Street, Fifth Floor, Boston, MA 02110-1301, USA.
 *
 * Contributor(s): Chingiz Dyussenov, Arystanbek Dyussenov.
 *
 * ***** END GPL LICENSE BLOCK *****
 */

/** \file collada.h
 *  \ingroup collada
 */

#ifndef __COLLADA_H__
#define __COLLADA_H__

#include <stdlib.h>

#include "ImportSettings.h"
#include "ExportSettings.h"

#ifdef __cplusplus
extern "C" {
#endif

#include "BLI_linklist.h"
#include "BLI_path_util.h"
#include "RNA_types.h"

struct bContext;
struct Depsgraph;
struct Scene;
struct ViewLayer;

/*
 * both return 1 on success, 0 on error
 */
int collada_import(struct bContext *C,
				   ImportSettings *import_settings);

<<<<<<< HEAD

int collada_export(struct bContext *C,
                   struct Depsgraph *depsgraph,
=======
int collada_export(struct bContext *C,
                   struct EvaluationContext *eval_ctx,
>>>>>>> 54f9cd52
                   struct Scene *sce,
                   ExportSettings *export_settings);

#ifdef __cplusplus
}
#endif

#endif<|MERGE_RESOLUTION|>--- conflicted
+++ resolved
@@ -51,14 +51,8 @@
 int collada_import(struct bContext *C,
 				   ImportSettings *import_settings);
 
-<<<<<<< HEAD
-
 int collada_export(struct bContext *C,
                    struct Depsgraph *depsgraph,
-=======
-int collada_export(struct bContext *C,
-                   struct EvaluationContext *eval_ctx,
->>>>>>> 54f9cd52
                    struct Scene *sce,
                    ExportSettings *export_settings);
 
