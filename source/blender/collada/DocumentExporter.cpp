/*
 * ***** BEGIN GPL LICENSE BLOCK *****
 *
 * This program is free software; you can redistribute it and/or
 * modify it under the terms of the GNU General Public License
 * as published by the Free Software Foundation; either version 2
 * of the License, or (at your option) any later version.
 *
 * This program is distributed in the hope that it will be useful,
 * but WITHOUT ANY WARRANTY; without even the implied warranty of
 * MERCHANTABILITY or FITNESS FOR A PARTICULAR PURPOSE.  See the
 * GNU General Public License for more details.
 *
 * You should have received a copy of the GNU General Public License
 * along with this program; if not, write to the Free Software Foundation,
 * Inc., 51 Franklin Street, Fifth Floor, Boston, MA 02110-1301, USA.
 *
 * Contributor(s): Chingiz Dyussenov, Arystanbek Dyussenov, Jan Diederich, Tod Liverseed.
 *
 * ***** END GPL LICENSE BLOCK *****
 */

/** \file blender/collada/DocumentExporter.cpp
 *  \ingroup collada
 */

#include <stdlib.h>
#include <stdio.h>
#include <math.h>
#include <vector>
#include <algorithm> // std::find

#include "COLLADASWCamera.h"
#include "COLLADASWAsset.h"
#include "COLLADASWLibraryVisualScenes.h"
#include "COLLADASWNode.h"
#include "COLLADASWSource.h"
#include "COLLADASWInstanceGeometry.h"
#include "COLLADASWInputList.h"
#include "COLLADASWPrimitves.h"
#include "COLLADASWVertices.h"
#include "COLLADASWLibraryAnimations.h"
#include "COLLADASWLibraryImages.h"
#include "COLLADASWLibraryEffects.h"
#include "COLLADASWImage.h"
#include "COLLADASWEffectProfile.h"
#include "COLLADASWColorOrTexture.h"
#include "COLLADASWParamTemplate.h"
#include "COLLADASWParamBase.h"
#include "COLLADASWSurfaceInitOption.h"
#include "COLLADASWSampler.h"
#include "COLLADASWScene.h"
#include "COLLADASWTechnique.h"
#include "COLLADASWTexture.h"
#include "COLLADASWLibraryMaterials.h"
#include "COLLADASWBindMaterial.h"
#include "COLLADASWInstanceCamera.h"
#include "COLLADASWInstanceLight.h"
#include "COLLADASWConstants.h"
#include "COLLADASWLibraryControllers.h"
#include "COLLADASWInstanceController.h"
#include "COLLADASWInstanceNode.h"
#include "COLLADASWBaseInputElement.h"

extern "C" 
{
#include "DNA_scene_types.h"
#include "DNA_object_types.h"
#include "DNA_group_types.h"
#include "DNA_meshdata_types.h"
#include "DNA_mesh_types.h"
#include "DNA_image_types.h"
#include "DNA_material_types.h"
#include "DNA_texture_types.h"
#include "DNA_anim_types.h"
#include "DNA_action_types.h"
#include "DNA_curve_types.h"
#include "DNA_armature_types.h"
#include "DNA_modifier_types.h"
#include "DNA_userdef_types.h"

#include "BLI_path_util.h"
#include "BLI_fileops.h"
#include "BLI_math.h"
#include "BLI_string.h"
#include "BLI_listbase.h"
#include "BLI_utildefines.h"

#include "BKE_DerivedMesh.h"
#include "BKE_action.h" // pose functions
#include "BKE_animsys.h"
#include "BKE_armature.h"
#include "BKE_blender_version.h"
#include "BKE_fcurve.h"
#include "BKE_global.h"
#include "BKE_image.h"
#include "BKE_main.h"
#include "BKE_material.h"
#include "BKE_object.h"
#include "BKE_scene.h"
#include "BKE_appdir.h"

#include "ED_keyframing.h"
#ifdef WITH_BUILDINFO
extern char build_commit_date[];
extern char build_commit_time[];
extern char build_hash[];
#endif

#include "MEM_guardedalloc.h"

#include "RNA_access.h"
}

#include "collada_internal.h"
#include "collada_utils.h"
#include "DocumentExporter.h"

extern bool bc_has_object_type(LinkNode *export_set, short obtype);

// can probably go after refactor is complete
#include "InstanceWriter.h"
#include "TransformWriter.h"

#include "SceneExporter.h"
#include "ArmatureExporter.h"
#include "AnimationExporter.h"
#include "CameraExporter.h"
#include "ControllerExporter.h"
#include "EffectExporter.h"
#include "GeometryExporter.h"
#include "ImageExporter.h"
#include "LightExporter.h"
#include "MaterialExporter.h"

#include <errno.h>

char *bc_CustomData_get_layer_name(const struct CustomData *data, int type, int n)
{
	int layer_index = CustomData_get_layer_index(data, type);
	if (layer_index < 0) return NULL;

	return data->layers[layer_index + n].name;
}

char *bc_CustomData_get_active_layer_name(const CustomData *data, int type)
{
	/* get the layer index of the active layer of type */
	int layer_index = CustomData_get_active_layer_index(data, type);
	if (layer_index < 0) return NULL;

	return data->layers[layer_index].name;
}

DocumentExporter::DocumentExporter(const ExportSettings *export_settings) : export_settings(export_settings) {
}

static COLLADABU::NativeString make_temp_filepath(const char *name, const char *extension)
{
	char tempfile[FILE_MAX];
	const char *tempdir = BKE_tempdir_session();

	if (name == NULL) {
		name = "untitled";
	}

	BLI_make_file_string(NULL, tempfile, tempdir, name);

	if (extension) {
		BLI_ensure_extension(tempfile, FILE_MAX, extension);
	}

	COLLADABU::NativeString native_filename =
		COLLADABU::NativeString(tempfile, COLLADABU::NativeString::ENCODING_UTF8);
	return native_filename;
}

// TODO: it would be better to instantiate animations rather than create a new one per object
// COLLADA allows this through multiple <channel>s in <animation>.
// For this to work, we need to know objects that use a certain action.

int DocumentExporter::exportCurrentScene(const EvaluationContext *eval_ctx, Scene *sce)
{
	PointerRNA sceneptr, unit_settings;
	PropertyRNA *system; /* unused , *scale; */

	clear_global_id_map();

	COLLADABU::NativeString native_filename = make_temp_filepath(NULL, ".dae");
	COLLADASW::StreamWriter *writer = new COLLADASW::StreamWriter(native_filename);

	// open <collada>
	writer->startDocument();

	// <asset>
	COLLADASW::Asset asset(writer);

	RNA_id_pointer_create(&(sce->id), &sceneptr);
	unit_settings = RNA_pointer_get(&sceneptr, "unit_settings");
	system = RNA_struct_find_property(&unit_settings, "system");
	//scale = RNA_struct_find_property(&unit_settings, "scale_length");

	std::string unitname = "meter";
	float linearmeasure = RNA_float_get(&unit_settings, "scale_length");

	switch (RNA_property_enum_get(&unit_settings, system)) {
		case USER_UNIT_NONE:
		case USER_UNIT_METRIC:
			if (linearmeasure == 0.001f) {
				unitname = "millimeter";
			}
			else if (linearmeasure == 0.01f) {
				unitname = "centimeter";
			}
			else if (linearmeasure == 0.1f) {
				unitname = "decimeter";
			}
			else if (linearmeasure == 1.0f) {
				unitname = "meter";
			}
			else if (linearmeasure == 1000.0f) {
				unitname = "kilometer";
			}
			break;
		case USER_UNIT_IMPERIAL:
			if (linearmeasure == 0.0254f) {
				unitname = "inch";
			}
			else if (linearmeasure == 0.3048f) {
				unitname = "foot";
			}
			else if (linearmeasure == 0.9144f) {
				unitname = "yard";
			}
			break;
		default:
			break;
	}

	asset.setUnit(unitname, linearmeasure);
	asset.setUpAxisType(COLLADASW::Asset::Z_UP);
	if (U.author[0] != '\0') {
		asset.getContributor().mAuthor = U.author;
	}
	else {
		asset.getContributor().mAuthor = "Blender User";
	}
	char version_buf[128];
#ifdef WITH_BUILDINFO
	BLI_snprintf(version_buf, sizeof(version_buf), "Blender %d.%02d.%d commit date:%s, commit time:%s, hash:%s",
	             BLENDER_VERSION / 100, BLENDER_VERSION % 100, BLENDER_SUBVERSION,
	             build_commit_date, build_commit_time, build_hash);
#else
	BLI_snprintf(version_buf, sizeof(version_buf), "Blender %d.%02d.%d",
	             BLENDER_VERSION / 100, BLENDER_VERSION % 100, BLENDER_SUBVERSION);
#endif
	asset.getContributor().mAuthoringTool = version_buf;
	asset.add();
	
	LinkNode *export_set = this->export_settings->export_set;
	// <library_cameras>
	if (bc_has_object_type(export_set, OB_CAMERA)) {
		CamerasExporter ce(writer, this->export_settings);
		ce.exportCameras(sce);
	}
	
	// <library_lights>
	if (bc_has_object_type(export_set, OB_LAMP)) {
		LightsExporter le(writer, this->export_settings);
		le.exportLights(sce);
	}

	// <library_images>
	ImagesExporter ie(writer, this->export_settings);
	ie.exportImages(sce);
	
	// <library_effects>
	EffectsExporter ee(writer, this->export_settings);
	ee.exportEffects(sce);
	
	// <library_materials>
	MaterialsExporter me(writer, this->export_settings);
	me.exportMaterials(sce);

	// <library_geometries>
	if (bc_has_object_type(export_set, OB_MESH)) {
		GeometryExporter ge(writer, this->export_settings);
		ge.exportGeom(eval_ctx, sce);
	}

<<<<<<< HEAD
	// <library_animations>
	AnimationExporter ae(writer, this->export_settings);
	bool has_animations = ae.exportAnimations(eval_ctx, sce);

=======
>>>>>>> 6febe6e7
	// <library_controllers>
	ArmatureExporter arm_exporter(writer, this->export_settings);
	ControllerExporter controller_exporter(writer, this->export_settings);
	if (bc_has_object_type(export_set, OB_ARMATURE) || this->export_settings->include_shapekeys) 
	{
		controller_exporter.export_controllers(eval_ctx, sce);
	}

	// <library_visual_scenes>

	SceneExporter se(writer, &arm_exporter, this->export_settings);
#if 0
	/* The following code seems to be an obsolete workaround
	   Comment out until it proofs correct that we no longer need it.
	*/

	// <library_animations>
	AnimationExporter ae(writer, this->export_settings);
	bool has_animations = ae.exportAnimations(sce);

	if (has_animations && this->export_settings->export_transformation_type == BC_TRANSFORMATION_TYPE_MATRIX) {
		// channels adressing <matrix> objects is not (yet) supported
		// So we force usage of <location>, <translation> and <scale>
		fprintf(stdout, 
			"For animated Ojects we must use decomposed <matrix> elements,\n" \
			"Forcing usage of TransLocRot transformation type.");
		se.setExportTransformationType(BC_TRANSFORMATION_TYPE_TRANSROTLOC);
	}
	else {
		se.setExportTransformationType(this->export_settings->export_transformation_type);
	}
#else
	se.setExportTransformationType(this->export_settings->export_transformation_type);
#endif
	se.exportScene(eval_ctx, sce);
	
	// <scene>
	std::string scene_name(translate_id(id_name(sce)));
	COLLADASW::Scene scene(writer, COLLADASW::URI(COLLADABU::Utils::EMPTY_STRING,
	                                           scene_name));
	scene.add();
	
	// close <Collada>
	writer->endDocument();
	delete writer;

	// Finally move the created document into place
	fprintf(stdout, "Collada export to: %s\n", this->export_settings->filepath);
	int status = BLI_rename(native_filename.c_str(), this->export_settings->filepath);
	if (status != 0) {
		status = BLI_copy(native_filename.c_str(), this->export_settings->filepath);
		BLI_delete(native_filename.c_str(), false, false);
	}
	return status;
}

void DocumentExporter::exportScenes(const char *filename)
{
}

/*
 * NOTES:
 *
 * AnimationExporter::sample_animation enables all curves on armature, this is undesirable for a user
 *
 */<|MERGE_RESOLUTION|>--- conflicted
+++ resolved
@@ -288,13 +288,6 @@
 		ge.exportGeom(eval_ctx, sce);
 	}
 
-<<<<<<< HEAD
-	// <library_animations>
-	AnimationExporter ae(writer, this->export_settings);
-	bool has_animations = ae.exportAnimations(eval_ctx, sce);
-
-=======
->>>>>>> 6febe6e7
 	// <library_controllers>
 	ArmatureExporter arm_exporter(writer, this->export_settings);
 	ControllerExporter controller_exporter(writer, this->export_settings);
@@ -313,7 +306,7 @@
 
 	// <library_animations>
 	AnimationExporter ae(writer, this->export_settings);
-	bool has_animations = ae.exportAnimations(sce);
+	bool has_animations = ae.exportAnimations(eval_ctx, sce);
 
 	if (has_animations && this->export_settings->export_transformation_type == BC_TRANSFORMATION_TYPE_MATRIX) {
 		// channels adressing <matrix> objects is not (yet) supported
