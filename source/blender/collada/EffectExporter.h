--- conflicted
+++ resolved
@@ -1,10 +1,5 @@
-<<<<<<< HEAD
-/**
- * $Id: EffectExporter.h 32360 2010-10-07 01:20:59Z gsrb3d $
-=======
 /*
  * $Id$
->>>>>>> 99ee18c6
  *
  * ***** BEGIN GPL LICENSE BLOCK *****
  *
