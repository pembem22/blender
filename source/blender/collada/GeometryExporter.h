--- conflicted
+++ resolved
@@ -74,21 +74,14 @@
 
 	Normal n;
 
-<<<<<<< HEAD
 	struct Depsgraph *mDepsgraph;
-=======
 	Main *m_bmain;
->>>>>>> fd190699
 	Scene *mScene;
 
 public:
 	GeometryExporter(COLLADASW::StreamWriter *sw, const ExportSettings *export_settings);
 
-<<<<<<< HEAD
-	void exportGeom(struct Depsgraph *depsgraph, Scene *sce);
-=======
-	void exportGeom(Main *bmain, Scene *sce);
->>>>>>> fd190699
+	void exportGeom(Main *bmain, Depsgraph *depsgraph, Scene *sce);
 
 	void operator()(Object *ob);
 
