--- conflicted
+++ resolved
@@ -116,12 +116,8 @@
  */
 typedef struct tGPsdata {
 	Scene *scene;       /* current scene from context */
-<<<<<<< HEAD
 	struct Depsgraph *depsgraph;
-	
-=======
-
->>>>>>> 44505b38
+
 	wmWindow *win;      /* window where painting originated */
 	ScrArea *sa;        /* area where painting originated */
 	ARegion *ar;        /* region where painting originated */
@@ -240,13 +236,8 @@
 static void gp_get_3d_reference(tGPsdata *p, float vec[3])
 {
 	View3D *v3d = p->sa->spacedata.first;
-<<<<<<< HEAD
 	const float *fp = ED_view3d_cursor3d_get(p->scene, v3d)->location;
-	
-=======
-	const float *fp = ED_view3d_cursor3d_get(p->scene, v3d);
-
->>>>>>> 44505b38
+
 	/* the reference point used depends on the owner... */
 #if 0 /* XXX: disabled for now, since we can't draw relative to the owner yet */
 	if (p->ownerPtr.type == &RNA_Object) {
@@ -1254,10 +1245,6 @@
 	if (p->sa->spacetype == SPACE_VIEW3D) {
 		if (p->flags & GP_PAINTFLAG_V3D_ERASER_DEPTH) {
 			View3D *v3d = p->sa->spacedata.first;
-<<<<<<< HEAD
-=======
-
->>>>>>> 44505b38
 			view3d_region_operator_needs_opengl(p->win, p->ar);
 			ED_view3d_autodist_init(p->depsgraph, p->ar, v3d, 0);
 		}
@@ -1866,7 +1853,6 @@
 	tGPsdata *p = (tGPsdata *)p_ptr;
 
 	if (p->paintmode == GP_PAINTMODE_ERASER) {
-<<<<<<< HEAD
 		Gwn_VertFormat *format = immVertexFormat();
 		const uint shdr_pos = GWN_vertformat_attr_add(format, "pos", GWN_COMP_F32, 2, GWN_FETCH_FLOAT);
 		immBindBuiltinProgram(GPU_SHADER_2D_UNIFORM_COLOR);
@@ -1900,28 +1886,6 @@
 
 		glDisable(GL_BLEND);
 		glDisable(GL_LINE_SMOOTH);
-=======
-		glPushMatrix();
-
-		glTranslatef((float)x, (float)y, 0.0f);
-
-		glEnable(GL_LINE_SMOOTH);
-		glEnable(GL_BLEND);
-
-		glColor4ub(255, 100, 100, 20);
-		glutil_draw_filled_arc(0.0, M_PI * 2.0, p->radius, 40);
-
-		setlinestyle(6);
-
-		glColor4ub(255, 100, 100, 200);
-		glutil_draw_lined_arc(0.0, M_PI * 2.0, p->radius, 40);
-
-		setlinestyle(0);
-		glDisable(GL_BLEND);
-		glDisable(GL_LINE_SMOOTH);
-
-		glPopMatrix();
->>>>>>> 44505b38
 	}
 }
 
@@ -2111,13 +2075,8 @@
 			/* finish off old stroke */
 			gp_paint_strokeend(p);
 			/* And start a new one!!! Else, projection errors! */
-<<<<<<< HEAD
 			gp_paint_initstroke(p, p->paintmode, depsgraph);
-			
-=======
-			gp_paint_initstroke(p, p->paintmode);
-
->>>>>>> 44505b38
+
 			/* start a new stroke, starting from previous point */
 			/* XXX Must manually reset inittime... */
 			/* XXX We only need to reuse previous point if overflow! */
@@ -2254,11 +2213,7 @@
 	RNA_float_set(&itemptr, "time", p->curtime - p->inittime);
 
 	/* apply the current latest drawing point */
-<<<<<<< HEAD
 	gpencil_draw_apply(op, p, depsgraph);
-=======
-	gpencil_draw_apply(op, p);
->>>>>>> 44505b38
 
 	/* force refresh */
 	ED_region_tag_redraw(p->ar); /* just active area for now, since doing whole screen is too slow */
@@ -2270,12 +2225,8 @@
 static int gpencil_draw_exec(bContext *C, wmOperator *op)
 {
 	tGPsdata *p = NULL;
-<<<<<<< HEAD
 	Depsgraph *depsgraph = CTX_data_depsgraph(C);
-	
-=======
-
->>>>>>> 44505b38
+
 	/* printf("GPencil - Starting Re-Drawing\n"); */
 
 	/* try to initialize context data needed while drawing */
@@ -2427,13 +2378,8 @@
 	 *      it'd be nice to allow changing paint-mode when in sketching-sessions */
 
 	if (gp_session_initdata(C, p))
-<<<<<<< HEAD
 		gp_paint_initstroke(p, p->paintmode, CTX_data_depsgraph(C));
-	
-=======
-		gp_paint_initstroke(p, p->paintmode);
-
->>>>>>> 44505b38
+
 	if (p->status != GP_STATUS_ERROR) {
 		p->status = GP_STATUS_PAINTING;
 		op->flag &= ~OP_IS_MODAL_CURSOR_REGION;
@@ -2723,11 +2669,7 @@
 		if (ELEM(event->type, MOUSEMOVE, INBETWEEN_MOUSEMOVE) || (p->flags & GP_PAINTFLAG_FIRSTRUN)) {
 			/* handle drawing event */
 			/* printf("\t\tGP - add point\n"); */
-<<<<<<< HEAD
 			gpencil_draw_apply_event(op, event, CTX_data_depsgraph(C));
-=======
-			gpencil_draw_apply_event(op, event);
->>>>>>> 44505b38
 
 			/* finish painting operation if anything went wrong just now */
 			if (p->status == GP_STATUS_ERROR) {
