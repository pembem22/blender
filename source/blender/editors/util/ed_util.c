/*
 * $Id$
 *
 * ***** BEGIN GPL LICENSE BLOCK *****
 *
 * This program is free software; you can redistribute it and/or
 * modify it under the terms of the GNU General Public License
 * as published by the Free Software Foundation; either version 2
 * of the License, or (at your option) any later version. 
 *
 * This program is distributed in the hope that it will be useful,
 * but WITHOUT ANY WARRANTY; without even the implied warranty of
 * MERCHANTABILITY or FITNESS FOR A PARTICULAR PURPOSE.  See the
 * GNU General Public License for more details.
 *
 * You should have received a copy of the GNU General Public License
 * along with this program; if not, write to the Free Software Foundation,
 * Inc., 51 Franklin Street, Fifth Floor, Boston, MA 02110-1301, USA.
 *
 * The Original Code is Copyright (C) 2008 Blender Foundation.
 * All rights reserved.
 *
 * 
 * Contributor(s): Blender Foundation
 *
 * ***** END GPL LICENSE BLOCK *****
 */

/** \file blender/editors/util/ed_util.c
 *  \ingroup edutil
 */


#include <stdlib.h>
#include <string.h>
#include <math.h>

#include "MEM_guardedalloc.h"

#include "DNA_object_types.h"
#include "DNA_scene_types.h"
#include "DNA_packedFile_types.h"

#include "BLI_blenlib.h"
#include "BLI_editVert.h"

#include "BKE_context.h"
#include "BKE_global.h"
#include "BKE_main.h"
#include "BKE_utildefines.h"
#include "BKE_packedFile.h"

#include "ED_armature.h"
#include "ED_mesh.h"
#include "ED_object.h"
#include "ED_sculpt.h"
#include "ED_util.h"

#include "UI_interface.h"
#include "UI_resources.h"

#include "WM_types.h"
#include "RNA_access.h"



/* ********* general editor util funcs, not BKE stuff please! ********* */

void ED_editors_init(bContext *C)
{
	Main *bmain= CTX_data_main(C);
	Scene *sce= CTX_data_scene(C);
	Object *ob, *obact= (sce && sce->basact)? sce->basact->object: NULL;
	ID *data;

	/* toggle on modes for objects that were saved with these enabled. for
	   e.g. linked objects we have to ensure that they are actually the
	   active object in this scene. */
	for(ob=bmain->object.first; ob; ob=ob->id.next) {
		int mode= ob->mode;

		if(mode && (mode != OB_MODE_POSE)) {
			ob->mode= 0;
			data= ob->data;

			if(ob == obact && !ob->id.lib && !(data && data->lib))
				ED_object_toggle_modes(C, mode);
		}
	}
}

/* frees all editmode stuff */
void ED_editors_exit(bContext *C)
{
	Main *bmain= CTX_data_main(C);
	Scene *sce;

	if(!bmain)
		return;
	
	/* frees all editmode undos */
	undo_editmode_clear();
	ED_undo_paint_free();
	
	for(sce=bmain->scene.first; sce; sce= sce->id.next) {
		if(sce->obedit) {
			Object *ob= sce->obedit;
		
<<<<<<< HEAD
			/* global in meshtools... */
			//BMESH_TODO mesh_octree_table(NULL, NULL, NULL, 'e');
			//BMESH_TODO mesh_mirrtopo_table(NULL, 'e');
			
=======
>>>>>>> b09bb948
			if(ob) {
				if(ob->type==OB_MESH) {
					Mesh *me= ob->data;
					if(me->edit_btmesh) {
						EDBM_FreeEditBMesh(me->edit_btmesh);
						MEM_freeN(me->edit_btmesh);
						me->edit_btmesh= NULL;
					}
				}
				else if(ob->type==OB_ARMATURE) {
					ED_armature_edit_free(ob);
				}
<<<<<<< HEAD
				else if(ob->type==OB_FONT) {
					//			free_editText();
				}
				//		else if(ob->type==OB_MBALL) 
				//			BLI_freelistN(&editelems);
				//	free_editLatt();
				//	free_posebuf();		// XXX this is still a global...
			}
		}
		else if(sce->basact && sce->basact->object) {
			Object *ob= sce->basact->object;
			
			/* if weight-painting is on, free mesh octree data */
			if(ob->mode & OB_MODE_WEIGHT_PAINT) {
				//BMESH_TODO mesh_octree_table(NULL, NULL, NULL, 'e');
				//BMESH_TODO mesh_mirrtopo_table(NULL, 'e');
=======
>>>>>>> b09bb948
			}
		}
	}

	/* global in meshtools... */
	mesh_octree_table(NULL, NULL, NULL, 'e');
	mesh_mirrtopo_table(NULL, 'e');
}


/* ***** XXX: functions are using old blender names, cleanup later ***** */


/* now only used in 2d spaces, like time, ipo, nla, sima... */
/* XXX shift/ctrl not configurable */
void apply_keyb_grid(int shift, int ctrl, float *val, float fac1, float fac2, float fac3, int invert)
{
	/* fac1 is for 'nothing', fac2 for CTRL, fac3 for SHIFT */
	if(invert)
		ctrl= !ctrl;
	
	if(ctrl && shift) {
		if(fac3 != 0.0f) *val= fac3*floorf(*val/fac3 +0.5f);
	}
	else if(ctrl) {
		if(fac2 != 0.0f) *val= fac2*floorf(*val/fac2 +0.5f);
	}
	else {
		if(fac1 != 0.0f) *val= fac1*floorf(*val/fac1 +0.5f);
	}
}


int GetButStringLength(const char *str) 
{
	int rt;
	
	rt= UI_GetStringWidth(str);
	
	return rt + 15;
}


void unpack_menu(bContext *C, const char *opname, const char *id_name, const char *abs_name, const char *folder, struct PackedFile *pf)
{
	PointerRNA props_ptr;
	uiPopupMenu *pup;
	uiLayout *layout;
	char line[FILE_MAXDIR + FILE_MAXFILE + 100];

	pup= uiPupMenuBegin(C, "Unpack file", ICON_NONE);
	layout= uiPupMenuLayout(pup);

	sprintf(line, "Remove Pack");
	props_ptr= uiItemFullO(layout, opname, line, ICON_NONE, NULL, WM_OP_EXEC_DEFAULT, UI_ITEM_O_RETURN_PROPS);
	RNA_enum_set(&props_ptr, "method", PF_REMOVE);
	RNA_string_set(&props_ptr, "id", id_name);

	if(G.relbase_valid) {
		char local_name[FILE_MAXDIR + FILE_MAX], fi[FILE_MAX];

		BLI_strncpy(local_name, abs_name, sizeof(local_name));
		BLI_splitdirstring(local_name, fi);
		sprintf(local_name, "//%s/%s", folder, fi);
		if(strcmp(abs_name, local_name)!=0) {
			switch(checkPackedFile(local_name, pf)) {
				case PF_NOFILE:
					sprintf(line, "Create %s", local_name);
					props_ptr= uiItemFullO(layout, opname, line, ICON_NONE, NULL, WM_OP_EXEC_DEFAULT, UI_ITEM_O_RETURN_PROPS);
					RNA_enum_set(&props_ptr, "method", PF_WRITE_LOCAL);
					RNA_string_set(&props_ptr, "id", id_name);

					break;
				case PF_EQUAL:
					sprintf(line, "Use %s (identical)", local_name);
					//uiItemEnumO(layout, opname, line, 0, "method", PF_USE_LOCAL);
					props_ptr= uiItemFullO(layout, opname, line, ICON_NONE, NULL, WM_OP_EXEC_DEFAULT, UI_ITEM_O_RETURN_PROPS);
					RNA_enum_set(&props_ptr, "method", PF_USE_LOCAL);
					RNA_string_set(&props_ptr, "id", id_name);

					break;
				case PF_DIFFERS:
					sprintf(line, "Use %s (differs)", local_name);
					//uiItemEnumO(layout, opname, line, 0, "method", PF_USE_LOCAL);
					props_ptr= uiItemFullO(layout, opname, line, ICON_NONE, NULL, WM_OP_EXEC_DEFAULT, UI_ITEM_O_RETURN_PROPS);
					RNA_enum_set(&props_ptr, "method", PF_USE_LOCAL);
					RNA_string_set(&props_ptr, "id", id_name);

					sprintf(line, "Overwrite %s", local_name);
					//uiItemEnumO(layout, opname, line, 0, "method", PF_WRITE_LOCAL);
					props_ptr= uiItemFullO(layout, opname, line, ICON_NONE, NULL, WM_OP_EXEC_DEFAULT, UI_ITEM_O_RETURN_PROPS);
					RNA_enum_set(&props_ptr, "method", PF_WRITE_LOCAL);
					RNA_string_set(&props_ptr, "id", id_name);
					break;
			}
		}
	}

	switch(checkPackedFile(abs_name, pf)) {
		case PF_NOFILE:
			sprintf(line, "Create %s", abs_name);
			//uiItemEnumO(layout, opname, line, 0, "method", PF_WRITE_ORIGINAL);
			props_ptr= uiItemFullO(layout, opname, line, ICON_NONE, NULL, WM_OP_EXEC_DEFAULT, UI_ITEM_O_RETURN_PROPS);
			RNA_enum_set(&props_ptr, "method", PF_WRITE_ORIGINAL);
			RNA_string_set(&props_ptr, "id", id_name);
			break;
		case PF_EQUAL:
			sprintf(line, "Use %s (identical)", abs_name);
			//uiItemEnumO(layout, opname, line, 0, "method", PF_USE_ORIGINAL);
			props_ptr= uiItemFullO(layout, opname, line, ICON_NONE, NULL, WM_OP_EXEC_DEFAULT, UI_ITEM_O_RETURN_PROPS);
			RNA_enum_set(&props_ptr, "method", PF_USE_ORIGINAL);
			RNA_string_set(&props_ptr, "id", id_name);
			break;
		case PF_DIFFERS:
			sprintf(line, "Use %s (differs)", abs_name);
			//uiItemEnumO(layout, opname, line, 0, "method", PF_USE_ORIGINAL);
			props_ptr= uiItemFullO(layout, opname, line, ICON_NONE, NULL, WM_OP_EXEC_DEFAULT, UI_ITEM_O_RETURN_PROPS);
			RNA_enum_set(&props_ptr, "method", PF_USE_ORIGINAL);
			RNA_string_set(&props_ptr, "id", id_name);

			sprintf(line, "Overwrite %s", abs_name);
			//uiItemEnumO(layout, opname, line, 0, "method", PF_WRITE_ORIGINAL);
			props_ptr= uiItemFullO(layout, opname, line, ICON_NONE, NULL, WM_OP_EXEC_DEFAULT, UI_ITEM_O_RETURN_PROPS);
			RNA_enum_set(&props_ptr, "method", PF_WRITE_ORIGINAL);
			RNA_string_set(&props_ptr, "id", id_name);
			break;
	}

	uiPupMenuEnd(C, pup);
}<|MERGE_RESOLUTION|>--- conflicted
+++ resolved
@@ -106,44 +106,18 @@
 		if(sce->obedit) {
 			Object *ob= sce->obedit;
 		
-<<<<<<< HEAD
-			/* global in meshtools... */
-			//BMESH_TODO mesh_octree_table(NULL, NULL, NULL, 'e');
-			//BMESH_TODO mesh_mirrtopo_table(NULL, 'e');
-			
-=======
->>>>>>> b09bb948
 			if(ob) {
 				if(ob->type==OB_MESH) {
 					Mesh *me= ob->data;
-					if(me->edit_btmesh) {
-						EDBM_FreeEditBMesh(me->edit_btmesh);
-						MEM_freeN(me->edit_btmesh);
-						me->edit_btmesh= NULL;
+					if(me->edit_mesh) {
+						free_editMesh(me->edit_mesh);
+						MEM_freeN(me->edit_mesh);
+						me->edit_mesh= NULL;
 					}
 				}
 				else if(ob->type==OB_ARMATURE) {
 					ED_armature_edit_free(ob);
 				}
-<<<<<<< HEAD
-				else if(ob->type==OB_FONT) {
-					//			free_editText();
-				}
-				//		else if(ob->type==OB_MBALL) 
-				//			BLI_freelistN(&editelems);
-				//	free_editLatt();
-				//	free_posebuf();		// XXX this is still a global...
-			}
-		}
-		else if(sce->basact && sce->basact->object) {
-			Object *ob= sce->basact->object;
-			
-			/* if weight-painting is on, free mesh octree data */
-			if(ob->mode & OB_MODE_WEIGHT_PAINT) {
-				//BMESH_TODO mesh_octree_table(NULL, NULL, NULL, 'e');
-				//BMESH_TODO mesh_mirrtopo_table(NULL, 'e');
-=======
->>>>>>> b09bb948
 			}
 		}
 	}
