--- conflicted
+++ resolved
@@ -63,16 +63,11 @@
 
 static int ED_space_clip_graph_poll(bContext *C)
 {
-<<<<<<< HEAD
-	SpaceClip *sc = CTX_wm_space_clip(C);
-
-	if (sc && sc->clip) {
+	if (ED_space_clip_tracking_poll(C)) {
+		SpaceClip *sc = CTX_wm_space_clip(C);
+
 		if (sc->view == SC_VIEW_GRAPH) {
 			ARegion *ar = CTX_wm_region(C);
-=======
-	if (ED_space_clip_tracking_poll(C)) {
-		ARegion *ar = CTX_wm_region(C);
->>>>>>> d30ee954
 
 			return ar->regiontype == RGN_TYPE_PREVIEW;
 		}
