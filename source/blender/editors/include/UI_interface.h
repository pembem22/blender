--- conflicted
+++ resolved
@@ -388,15 +388,9 @@
 
   UI_GRAD_V_ALT = 9,
   UI_GRAD_L_ALT = 10,
-<<<<<<< HEAD
 
   UI_GRAD_SPECTRUM = 20,
-};
-
-#define UI_PALETTE_COLOR 20
-=======
 } eButGradientType;
->>>>>>> 78d6c273
 
 /* Drawing
  *
