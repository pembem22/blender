/*
 * ***** BEGIN GPL LICENSE BLOCK *****
 *
 * This program is free software; you can redistribute it and/or
 * modify it under the terms of the GNU General Public License
 * as published by the Free Software Foundation; either version 2
 * of the License, or (at your option) any later version.
 *
 * This program is distributed in the hope that it will be useful,
 * but WITHOUT ANY WARRANTY; without even the implied warranty of
 * MERCHANTABILITY or FITNESS FOR A PARTICULAR PURPOSE.  See the
 * GNU General Public License for more details.
 *
 * You should have received a copy of the GNU General Public License
 * along with this program; if not, write to the Free Software Foundation,
 * Inc., 51 Franklin Street, Fifth Floor, Boston, MA 02110-1301, USA.
 *
 * Contributor(s): Blender Foundation 2009.
 *
 * ***** END GPL LICENSE BLOCK *****
 */

/** \file blender/editors/interface/interface_templates.c
 *  \ingroup edinterface
 */


#include <stdlib.h>
#include <stddef.h>
#include <string.h>

#include "MEM_guardedalloc.h"

#include "DNA_dynamicpaint_types.h"
#include "DNA_scene_types.h"
#include "DNA_object_types.h"
#include "DNA_object_force.h"

#include "BLI_utildefines.h"
#include "BLI_string.h"
#include "BLI_ghash.h"
#include "BLI_rect.h"
#include "BLI_math.h"
#include "BLI_listbase.h"

#include "BLF_api.h"
#include "BLF_translation.h"

#include "BKE_animsys.h"
#include "BKE_colortools.h"
#include "BKE_context.h"
#include "BKE_depsgraph.h"
#include "BKE_displist.h"
#include "BKE_dynamicpaint.h"
#include "BKE_global.h"
#include "BKE_library.h"
#include "BKE_main.h"
#include "BKE_material.h"
#include "BKE_modifier.h"
#include "BKE_object.h"
#include "BKE_packedFile.h"
#include "BKE_particle.h"
#include "BKE_report.h"
#include "BKE_sca.h"
#include "BKE_scene.h"
#include "BKE_screen.h"
#include "BKE_texture.h"

#include "ED_screen.h"
#include "ED_object.h"
#include "ED_render.h"
#include "ED_util.h"

#include "RNA_access.h"
#include "RNA_enum_types.h"

#include "WM_api.h"
#include "WM_types.h"

#include "UI_interface.h"
#include "UI_interface_icons.h"
#include "interface_intern.h"

void UI_template_fix_linking(void)
{
}

/********************** Header Template *************************/

void uiTemplateHeader(uiLayout *layout, bContext *C, int menus)
{
	uiBlock *block;

	block = uiLayoutAbsoluteBlock(layout);
	if (menus) ED_area_header_standardbuttons(C, block, 0);
	else ED_area_header_switchbutton(C, block, 0);
}

/********************** Search Callbacks *************************/

typedef struct TemplateID {
	PointerRNA ptr;
	PropertyRNA *prop;

	ListBase *idlb;
	int prv_rows, prv_cols;
	int preview;
} TemplateID;

/* Search browse menu, assign  */
static void id_search_call_cb(bContext *C, void *arg_template, void *item)
{
	TemplateID *template = (TemplateID *)arg_template;

	/* ID */
	if (item) {
		PointerRNA idptr;

		RNA_id_pointer_create(item, &idptr);
		RNA_property_pointer_set(&template->ptr, template->prop, idptr);
		RNA_property_update(C, &template->ptr, template->prop);
	}
}

/* ID Search browse menu, do the search */
static void id_search_cb(const bContext *C, void *arg_template, const char *str, uiSearchItems *items)
{
	TemplateID *template = (TemplateID *)arg_template;
	ListBase *lb = template->idlb;
	ID *id, *id_from = template->ptr.id.data;
	int iconid;
	int flag = RNA_property_flag(template->prop);

	/* ID listbase */
	for (id = lb->first; id; id = id->next) {
		if (!((flag & PROP_ID_SELF_CHECK) && id == id_from)) {

			/* use filter */
			if (RNA_property_type(template->prop) == PROP_POINTER) {
				PointerRNA ptr;
				RNA_id_pointer_create(id, &ptr);
				if (RNA_property_pointer_poll(&template->ptr, template->prop, &ptr) == 0)
					continue;
			}

			/* hide dot-datablocks, but only if filter does not force it visible */
			if (U.uiflag & USER_HIDE_DOT)
				if ((id->name[2] == '.') && (str[0] != '.'))
					continue;

			if (BLI_strcasestr(id->name + 2, str)) {
				char name_ui[MAX_ID_NAME];
				name_uiprefix_id(name_ui, id);

				iconid = ui_id_icon_get((bContext *)C, id, template->preview);

				if (!uiSearchItemAdd(items, name_ui, id, iconid))
					break;
			}
		}
	}
}

/* ID Search browse menu, open */
static uiBlock *id_search_menu(bContext *C, ARegion *ar, void *arg_litem)
{
	static char search[256];
	static TemplateID template;
	PointerRNA idptr;
	wmWindow *win = CTX_wm_window(C);
	uiBlock *block;
	uiBut *but;
	
	/* clear initial search string, then all items show */
	search[0] = 0;
	/* arg_litem is malloced, can be freed by parent button */
	template = *((TemplateID *)arg_litem);
	
	/* get active id for showing first item */
	idptr = RNA_property_pointer_get(&template.ptr, template.prop);

	block = uiBeginBlock(C, ar, "_popup", UI_EMBOSS);
	uiBlockSetFlag(block, UI_BLOCK_LOOP | UI_BLOCK_REDRAW | UI_BLOCK_SEARCH_MENU);
	
	/* preview thumbnails */
	if (template.prv_rows > 0 && template.prv_cols > 0) {
		int w = 4 * U.widget_unit * template.prv_cols;
		int h = 4 * U.widget_unit * template.prv_rows + U.widget_unit;
		
		/* fake button, it holds space for search items */
		uiDefBut(block, LABEL, 0, "", 10, 15, w, h, NULL, 0, 0, 0, 0, NULL);
		
		but = uiDefSearchBut(block, search, 0, ICON_VIEWZOOM, sizeof(search), 10, 0, w, UI_UNIT_Y,
		                     template.prv_rows, template.prv_cols, "");
		uiButSetSearchFunc(but, id_search_cb, &template, id_search_call_cb, idptr.data);
	}
	/* list view */
	else {
		const int searchbox_width  = uiSearchBoxWidth();
		const int searchbox_height = uiSearchBoxHeight();
		
		/* fake button, it holds space for search items */
		uiDefBut(block, LABEL, 0, "", 10, 15, searchbox_width, searchbox_height, NULL, 0, 0, 0, 0, NULL);
		but = uiDefSearchBut(block, search, 0, ICON_VIEWZOOM, sizeof(search), 10, 0, searchbox_width, UI_UNIT_Y - 1, 0, 0, "");
		uiButSetSearchFunc(but, id_search_cb, &template, id_search_call_cb, idptr.data);
	}
		
	
	uiBoundsBlock(block, 0.3f * U.widget_unit);
	uiBlockSetDirection(block, UI_DOWN);
	uiEndBlock(C, block);
	
	/* give search-field focus */
	uiButSetFocusOnEnter(win, but);
	/* this type of search menu requires undo */
	but->flag |= UI_BUT_UNDO;
	
	return block;
}

/************************ ID Template ***************************/
/* This is for browsing and editing the ID-blocks used */

/* for new/open operators */
void uiIDContextProperty(bContext *C, PointerRNA *ptr, PropertyRNA **prop)
{
	TemplateID *template;
	ARegion *ar = CTX_wm_region(C);
	uiBlock *block;
	uiBut *but;

	memset(ptr, 0, sizeof(*ptr));
	*prop = NULL;

	if (!ar)
		return;

	for (block = ar->uiblocks.first; block; block = block->next) {
		for (but = block->buttons.first; but; but = but->next) {
			/* find the button before the active one */
			if ((but->flag & (UI_BUT_LAST_ACTIVE | UI_ACTIVE))) {
				if (but->func_argN) {
					template = but->func_argN;
					*ptr = template->ptr;
					*prop = template->prop;
					return;
				}
			}
		}
	}
}


static void template_id_cb(bContext *C, void *arg_litem, void *arg_event)
{
	TemplateID *template = (TemplateID *)arg_litem;
	PointerRNA idptr = RNA_property_pointer_get(&template->ptr, template->prop);
	ID *id = idptr.data;
	int event = GET_INT_FROM_POINTER(arg_event);
	
	switch (event) {
		case UI_ID_BROWSE:
		case UI_ID_PIN:
			RNA_warning("warning, id event %d shouldnt come here", event);
			break;
		case UI_ID_OPEN:
		case UI_ID_ADD_NEW:
			/* these call uiIDContextProperty */
			break;
		case UI_ID_DELETE:
			memset(&idptr, 0, sizeof(idptr));
			RNA_property_pointer_set(&template->ptr, template->prop, idptr);
			RNA_property_update(C, &template->ptr, template->prop);

			if (id && CTX_wm_window(C)->eventstate->shift) /* useful hidden functionality, */
				id->us = 0;

			break;
		case UI_ID_FAKE_USER:
			if (id) {
				if (id->flag & LIB_FAKEUSER) id_us_plus(id);
				else id_us_min(id);
			}
			else return;
			break;
		case UI_ID_LOCAL:
			if (id) {
				if (id_make_local(id, 0)) {
					/* reassign to get get proper updates/notifiers */
					idptr = RNA_property_pointer_get(&template->ptr, template->prop);
					RNA_property_pointer_set(&template->ptr, template->prop, idptr);
					RNA_property_update(C, &template->ptr, template->prop);
				}
			}
			break;
		case UI_ID_ALONE:
			if (id) {
				const int do_scene_obj = (GS(id->name) == ID_OB) &&
				                         (template->ptr.type == &RNA_SceneObjects);

				/* make copy */
				if (do_scene_obj) {
					Scene *scene = CTX_data_scene(C);
					ED_object_single_user(scene, (struct Object *)id);
					WM_event_add_notifier(C, NC_SCENE | ND_OB_ACTIVE, scene);
				}
				else {
					if (id) {
						id_single_user(C, id, &template->ptr, template->prop);
					}
				}
			}
			break;
#if 0
		case UI_ID_AUTO_NAME:
			break;
#endif
	}
}

static const char *template_id_browse_tip(StructRNA *type)
{
	if (type) {
		switch (RNA_type_to_ID_code(type)) {
			case ID_SCE: return N_("Browse Scene to be linked");
			case ID_OB:  return N_("Browse Object to be linked");
			case ID_ME:  return N_("Browse Mesh Data to be linked");
			case ID_CU:  return N_("Browse Curve Data to be linked");
			case ID_MB:  return N_("Browse Metaball Data to be linked");
			case ID_MA:  return N_("Browse Material to be linked");
			case ID_TE:  return N_("Browse Texture to be linked");
			case ID_IM:  return N_("Browse Image to be linked");
#ifdef WITH_FREESTYLE
			case ID_LS:  return N_("Browse Line Style Data to be linked");
#endif
			case ID_LT:  return N_("Browse Lattice Data to be linked");
			case ID_LA:  return N_("Browse Lamp Data to be linked");
			case ID_CA:  return N_("Browse Camera Data to be linked");
			case ID_WO:  return N_("Browse World Settings to be linked");
			case ID_SCR: return N_("Choose Screen lay-out");
			case ID_TXT: return N_("Browse Text to be linked");
			case ID_SPK: return N_("Browse Speaker Data to be linked");
			case ID_SO:  return N_("Browse Sound to be linked");
			case ID_AR:  return N_("Browse Armature data to be linked");
			case ID_AC:  return N_("Browse Action to be linked");
			case ID_NT:  return N_("Browse Node Tree to be linked");
			case ID_BR:  return N_("Browse Brush to be linked");
			case ID_PA:  return N_("Browse Particle System to be linked");
			case ID_GD:  return N_("Browse Grease Pencil Data to be linked");
		}
	}
	return N_("Browse ID data to be linked");
}

/* Return a type-based i18n context, needed e.g. by "New" button.
 * In most languages, this adjective takes different form based on gender of type name...
 */
#ifdef WITH_INTERNATIONAL
static const char *template_id_context(StructRNA *type)
{
	if (type) {
		switch (RNA_type_to_ID_code(type)) {
			case ID_SCE: return BLF_I18NCONTEXT_ID_SCENE;
			case ID_OB:  return BLF_I18NCONTEXT_ID_OBJECT;
			case ID_ME:  return BLF_I18NCONTEXT_ID_MESH;
			case ID_CU:  return BLF_I18NCONTEXT_ID_CURVE;
			case ID_MB:  return BLF_I18NCONTEXT_ID_METABALL;
			case ID_MA:  return BLF_I18NCONTEXT_ID_MATERIAL;
			case ID_TE:  return BLF_I18NCONTEXT_ID_TEXTURE;
			case ID_IM:  return BLF_I18NCONTEXT_ID_IMAGE;
#ifdef WITH_FREESTYLE
			case ID_LS:  return BLF_I18NCONTEXT_ID_FREESTYLELINESTYLE;
#endif
			case ID_LT:  return BLF_I18NCONTEXT_ID_LATTICE;
			case ID_LA:  return BLF_I18NCONTEXT_ID_LAMP;
			case ID_CA:  return BLF_I18NCONTEXT_ID_CAMERA;
			case ID_WO:  return BLF_I18NCONTEXT_ID_WORLD;
			case ID_SCR: return BLF_I18NCONTEXT_ID_SCREEN;
			case ID_TXT: return BLF_I18NCONTEXT_ID_TEXT;
			case ID_SPK: return BLF_I18NCONTEXT_ID_SPEAKER;
			case ID_SO:  return BLF_I18NCONTEXT_ID_SOUND;
			case ID_AR:  return BLF_I18NCONTEXT_ID_ARMATURE;
			case ID_AC:  return BLF_I18NCONTEXT_ID_ACTION;
			case ID_NT:  return BLF_I18NCONTEXT_ID_NODETREE;
			case ID_BR:  return BLF_I18NCONTEXT_ID_BRUSH;
			case ID_PA:  return BLF_I18NCONTEXT_ID_PARTICLESETTINGS;
			case ID_GD:  return BLF_I18NCONTEXT_ID_GPENCIL;
		}
	}
	return BLF_I18NCONTEXT_DEFAULT;
}
#endif

static void template_ID(bContext *C, uiLayout *layout, TemplateID *template, StructRNA *type, short idcode, int flag,
                        const char *newop, const char *openop, const char *unlinkop)
{
	uiBut *but;
	uiBlock *block;
	PointerRNA idptr;
	// ListBase *lb; // UNUSED
	ID *id, *idfrom;
	int editable = RNA_property_editable(&template->ptr, template->prop);

	idptr = RNA_property_pointer_get(&template->ptr, template->prop);
	id = idptr.data;
	idfrom = template->ptr.id.data;
	// lb = template->idlb;

	block = uiLayoutGetBlock(layout);
	uiBlockBeginAlign(block);

	if (idptr.type)
		type = idptr.type;

	if (flag & UI_ID_PREVIEWS) {
		template->preview = TRUE;

		but = uiDefBlockButN(block, id_search_menu, MEM_dupallocN(template), "", 0, 0, UI_UNIT_X * 6, UI_UNIT_Y * 6,
		                     TIP_(template_id_browse_tip(type)));
		if (type) {
			but->icon = RNA_struct_ui_icon(type);
			if (id) but->icon = ui_id_icon_get(C, id, 1);
			uiButSetFlag(but, UI_HAS_ICON | UI_ICON_PREVIEW);
		}
		if ((idfrom && idfrom->lib) || !editable)
			uiButSetFlag(but, UI_BUT_DISABLED);
		
		uiLayoutRow(layout, TRUE);
	}
	else if (flag & UI_ID_BROWSE) {
		but = uiDefBlockButN(block, id_search_menu, MEM_dupallocN(template), "", 0, 0, UI_UNIT_X * 1.6, UI_UNIT_Y,
		                     TIP_(template_id_browse_tip(type)));

		uiButSetDrawFlag(but, UI_BUT_DRAW_ENUM_ARROWS);

		if (type) {
			but->icon = RNA_struct_ui_icon(type);
			/* default dragging of icon for id browse buttons */
			uiButSetDragID(but, id);
			uiButSetFlag(but, UI_HAS_ICON | UI_ICON_LEFT);
		}

		if ((idfrom && idfrom->lib) || !editable)
			uiButSetFlag(but, UI_BUT_DISABLED);
	}

	/* text button with name */
	if (id) {
		char name[UI_MAX_NAME_STR];
		const short user_alert = (id->us <= 0);

		//text_idbutton(id, name);
		name[0] = '\0';
		but = uiDefButR(block, TEX, 0, name, 0, 0, UI_UNIT_X * 6, UI_UNIT_Y,
		                &idptr, "name", -1, 0, 0, -1, -1, RNA_struct_ui_description(type));
		uiButSetNFunc(but, template_id_cb, MEM_dupallocN(template), SET_INT_IN_POINTER(UI_ID_RENAME));
		if (user_alert) uiButSetFlag(but, UI_BUT_REDALERT);

		if (id->lib) {
			if (id->flag & LIB_INDIRECT) {
				but = uiDefIconBut(block, BUT, 0, ICON_LIBRARY_DATA_INDIRECT, 0, 0, UI_UNIT_X, UI_UNIT_Y,
				                   NULL, 0, 0, 0, 0, TIP_("Indirect library datablock, cannot change"));
				uiButSetFlag(but, UI_BUT_DISABLED);
			}
			else {
				but = uiDefIconBut(block, BUT, 0, ICON_LIBRARY_DATA_DIRECT, 0, 0, UI_UNIT_X, UI_UNIT_Y,
				                   NULL, 0, 0, 0, 0, TIP_("Direct linked library datablock, click to make local"));
				if (!id_make_local(id, 1 /* test */) || (idfrom && idfrom->lib))
					uiButSetFlag(but, UI_BUT_DISABLED);
			}

			uiButSetNFunc(but, template_id_cb, MEM_dupallocN(template), SET_INT_IN_POINTER(UI_ID_LOCAL));
		}

		if (id->us > 1) {
			char numstr[32];

			BLI_snprintf(numstr, sizeof(numstr), "%d", id->us);

			but = uiDefBut(block, BUT, 0, numstr, 0, 0, UI_UNIT_X + ((id->us < 10) ? 0 : 10), UI_UNIT_Y,
			               NULL, 0, 0, 0, 0,
			               TIP_("Display number of users of this data (click to make a single-user copy)"));

			uiButSetNFunc(but, template_id_cb, MEM_dupallocN(template), SET_INT_IN_POINTER(UI_ID_ALONE));
			if (/* test only */
			    (id_copy(id, NULL, 1) == FALSE) ||
			    (idfrom && idfrom->lib) ||
			    (editable == FALSE) ||
			    /* object in editmode - don't change data */
			    (idfrom && GS(idfrom->name) == ID_OB && (((Object *)idfrom)->mode & OB_MODE_EDIT)))
			{
				uiButSetFlag(but, UI_BUT_DISABLED);
			}
		}
	
		if (user_alert) uiButSetFlag(but, UI_BUT_REDALERT);
		
		if (id->lib == NULL && !(ELEM5(GS(id->name), ID_GR, ID_SCE, ID_SCR, ID_TXT, ID_OB))) {
			uiDefButR(block, TOG, 0, "F", 0, 0, UI_UNIT_X, UI_UNIT_Y, &idptr, "use_fake_user", -1, 0, 0, -1, -1, NULL);
		}
	}
	
	if (flag & UI_ID_ADD_NEW) {
		int w = id ? UI_UNIT_X : (flag & UI_ID_OPEN) ? UI_UNIT_X * 3 : UI_UNIT_X * 6;
		
		/* i18n markup, does nothing! */
		BLF_I18N_MSGID_MULTI_CTXT("New", BLF_I18NCONTEXT_DEFAULT,
		                                 BLF_I18NCONTEXT_ID_SCENE,
		                                 BLF_I18NCONTEXT_ID_OBJECT,
		                                 BLF_I18NCONTEXT_ID_MESH,
		                                 BLF_I18NCONTEXT_ID_CURVE,
		                                 BLF_I18NCONTEXT_ID_METABALL,
		                                 BLF_I18NCONTEXT_ID_MATERIAL,
		                                 BLF_I18NCONTEXT_ID_TEXTURE,
		                                 BLF_I18NCONTEXT_ID_IMAGE,
		                                 BLF_I18NCONTEXT_ID_LATTICE,
		                                 BLF_I18NCONTEXT_ID_LAMP,
		                                 BLF_I18NCONTEXT_ID_CAMERA,
		                                 BLF_I18NCONTEXT_ID_WORLD,
		                                 BLF_I18NCONTEXT_ID_SCREEN,
		                                 BLF_I18NCONTEXT_ID_TEXT,
		);
		BLF_I18N_MSGID_MULTI_CTXT("New", BLF_I18NCONTEXT_ID_SPEAKER,
		                                 BLF_I18NCONTEXT_ID_SOUND,
		                                 BLF_I18NCONTEXT_ID_ARMATURE,
		                                 BLF_I18NCONTEXT_ID_ACTION,
		                                 BLF_I18NCONTEXT_ID_NODETREE,
		                                 BLF_I18NCONTEXT_ID_BRUSH,
		                                 BLF_I18NCONTEXT_ID_PARTICLESETTINGS,
		                                 BLF_I18NCONTEXT_ID_GPENCIL,
<<<<<<< HEAD
#ifdef WITH_FREESTYLE
										 BLF_I18NCONTEXT_ID_FREESTYLELINESTYLE
#endif
=======
>>>>>>> fda8927d
		);
		
		if (newop) {
			but = uiDefIconTextButO(block, BUT, newop, WM_OP_INVOKE_DEFAULT, ICON_ZOOMIN,
			                        (id) ? "" : CTX_IFACE_(template_id_context(type), "New"), 0, 0, w, UI_UNIT_Y, NULL);
			uiButSetNFunc(but, template_id_cb, MEM_dupallocN(template), SET_INT_IN_POINTER(UI_ID_ADD_NEW));
		}
		else {
			but = uiDefIconTextBut(block, BUT, 0, ICON_ZOOMIN, (id) ? "" : CTX_IFACE_(template_id_context(type), "New"),
			                       0, 0, w, UI_UNIT_Y, NULL, 0, 0, 0, 0, NULL);
			uiButSetNFunc(but, template_id_cb, MEM_dupallocN(template), SET_INT_IN_POINTER(UI_ID_ADD_NEW));
		}

		if ((idfrom && idfrom->lib) || !editable)
			uiButSetFlag(but, UI_BUT_DISABLED);
	}

	/* Due to space limit in UI - skip the "open" icon for packed data, and allow to unpack.
	   Only for images, sound and fonts */
	if (id && BKE_pack_check(id)) {

		but = uiDefIconButO(block, BUT, "FILE_OT_unpack_item", WM_OP_INVOKE_REGION_WIN, ICON_PACKAGE, 0, 0, UI_UNIT_X, UI_UNIT_Y, "Packed File");
		uiButGetOperatorPtrRNA(but);
		
		RNA_string_set(but->opptr, "id_name", id->name + 2);
		RNA_int_set(but->opptr, "id_type", GS(id->name));
		
	}
	else if (flag & UI_ID_OPEN) {
		int w = id ? UI_UNIT_X : (flag & UI_ID_ADD_NEW) ? UI_UNIT_X * 3 : UI_UNIT_X * 6;
		
		if (openop) {
			but = uiDefIconTextButO(block, BUT, openop, WM_OP_INVOKE_DEFAULT, ICON_FILESEL, (id) ? "" : IFACE_("Open"),
			                        0, 0, w, UI_UNIT_Y, NULL);
			uiButSetNFunc(but, template_id_cb, MEM_dupallocN(template), SET_INT_IN_POINTER(UI_ID_OPEN));
		}
		else {
			but = uiDefIconTextBut(block, BUT, 0, ICON_FILESEL, (id) ? "" : IFACE_("Open"), 0, 0, w, UI_UNIT_Y,
			                       NULL, 0, 0, 0, 0, NULL);
			uiButSetNFunc(but, template_id_cb, MEM_dupallocN(template), SET_INT_IN_POINTER(UI_ID_OPEN));
		}

		if ((idfrom && idfrom->lib) || !editable)
			uiButSetFlag(but, UI_BUT_DISABLED);
	}
	
	/* delete button */
	if (id && (flag & UI_ID_DELETE) && (RNA_property_flag(template->prop) & PROP_NEVER_UNLINK) == 0) {
		if (unlinkop) {
			but = uiDefIconButO(block, BUT, unlinkop, WM_OP_INVOKE_REGION_WIN, ICON_X, 0, 0, UI_UNIT_X, UI_UNIT_Y, NULL);
			/* so we can access the template from operators, font unlinking needs this */
			uiButSetNFunc(but, NULL, MEM_dupallocN(template), NULL);
		}
		else {
			but = uiDefIconBut(block, BUT, 0, ICON_X, 0, 0, UI_UNIT_X, UI_UNIT_Y, NULL, 0, 0, 0, 0,
			                   TIP_("Unlink datablock "
			                        "(Shift + Click to set users to zero, data will then not be saved)"));
			uiButSetNFunc(but, template_id_cb, MEM_dupallocN(template), SET_INT_IN_POINTER(UI_ID_DELETE));

			if (RNA_property_flag(template->prop) & PROP_NEVER_NULL)
				uiButSetFlag(but, UI_BUT_DISABLED);
		}

		if ((idfrom && idfrom->lib) || !editable)
			uiButSetFlag(but, UI_BUT_DISABLED);
	}

	if (idcode == ID_TE)
		uiTemplateTextureShow(layout, C, &template->ptr, template->prop);
	
	uiBlockEndAlign(block);
}

static void ui_template_id(uiLayout *layout, bContext *C, PointerRNA *ptr, const char *propname, const char *newop,
                           const char *openop, const char *unlinkop, int flag, int prv_rows, int prv_cols)
{
	TemplateID *template;
	PropertyRNA *prop;
	StructRNA *type;
	short idcode;

	prop = RNA_struct_find_property(ptr, propname);

	if (!prop || RNA_property_type(prop) != PROP_POINTER) {
		RNA_warning("pointer property not found: %s.%s", RNA_struct_identifier(ptr->type), propname);
		return;
	}

	template = MEM_callocN(sizeof(TemplateID), "TemplateID");
	template->ptr = *ptr;
	template->prop = prop;
	template->prv_rows = prv_rows;
	template->prv_cols = prv_cols;

	if (newop)
		flag |= UI_ID_ADD_NEW;
	if (openop)
		flag |= UI_ID_OPEN;

	type = RNA_property_pointer_type(ptr, prop);
	idcode = RNA_type_to_ID_code(type);
	template->idlb = which_libbase(CTX_data_main(C), idcode);
	
	/* create UI elements for this template
	 *	- template_ID makes a copy of the template data and assigns it to the relevant buttons
	 */
	if (template->idlb) {
		uiLayoutRow(layout, TRUE);
		template_ID(C, layout, template, type, idcode, flag, newop, openop, unlinkop);
	}

	MEM_freeN(template);
}

void uiTemplateID(uiLayout *layout, bContext *C, PointerRNA *ptr, const char *propname, const char *newop,
                  const char *openop, const char *unlinkop)
{
	ui_template_id(layout, C, ptr, propname, newop, openop, unlinkop,
	               UI_ID_BROWSE | UI_ID_RENAME | UI_ID_DELETE, 0, 0);
}

void uiTemplateIDBrowse(uiLayout *layout, bContext *C, PointerRNA *ptr, const char *propname, const char *newop,
                        const char *openop, const char *unlinkop)
{
	ui_template_id(layout, C, ptr, propname, newop, openop, unlinkop, UI_ID_BROWSE | UI_ID_RENAME, 0, 0);
}

void uiTemplateIDPreview(uiLayout *layout, bContext *C, PointerRNA *ptr, const char *propname, const char *newop,
                         const char *openop, const char *unlinkop, int rows, int cols)
{
	ui_template_id(layout, C, ptr, propname, newop, openop, unlinkop,
	               UI_ID_BROWSE | UI_ID_RENAME | UI_ID_DELETE | UI_ID_PREVIEWS, rows, cols);
}

/************************ ID Chooser Template ***************************/

/* This is for selecting the type of ID-block to use, and then from the relevant type choosing the block to use 
 *
 * - propname: property identifier for property that ID-pointer gets stored to
 * - proptypename: property identifier for property used to determine the type of ID-pointer that can be used
 */
void uiTemplateAnyID(uiLayout *layout, PointerRNA *ptr, const char *propname, const char *proptypename,
                     const char *text)
{
	PropertyRNA *propID, *propType;
	uiLayout *row;
	
	/* get properties... */
	propID = RNA_struct_find_property(ptr, propname);
	propType = RNA_struct_find_property(ptr, proptypename);

	if (!propID || RNA_property_type(propID) != PROP_POINTER) {
		RNA_warning("pointer property not found: %s.%s", RNA_struct_identifier(ptr->type), propname);
		return;
	}
	if (!propType || RNA_property_type(propType) != PROP_ENUM) {
		RNA_warning("pointer-type property not found: %s.%s", RNA_struct_identifier(ptr->type), proptypename);
		return;
	}
	
	/* Start drawing UI Elements using standard defines */
	row = uiLayoutRow(layout, TRUE);
	
	/* Label - either use the provided text, or will become "ID-Block:" */
	if (text) {
		if (text[0])
			uiItemL(row, text, ICON_NONE);
	}
	else
		uiItemL(row, "ID-Block:", ICON_NONE);
	
	/* ID-Type Selector - just have a menu of icons */
	/* FIXME: the icon-only setting doesn't work when we supply a blank name */
	uiItemFullR(row, ptr, propType, 0, 0, UI_ITEM_R_ICON_ONLY, "", ICON_NONE);
	
	/* ID-Block Selector - just use pointer widget... */
	uiItemFullR(row, ptr, propID, 0, 0, 0, "", ICON_NONE);
}

/********************* RNA Path Builder Template ********************/

/* ---------- */

/* This is creating/editing RNA-Paths 
 *
 * - ptr: struct which holds the path property
 * - propname: property identifier for property that path gets stored to
 * - root_ptr: struct that path gets built from
 */
void uiTemplatePathBuilder(uiLayout *layout, PointerRNA *ptr, const char *propname, PointerRNA *UNUSED(root_ptr),
                           const char *text)
{
	PropertyRNA *propPath;
	uiLayout *row;
	
	/* check that properties are valid */
	propPath = RNA_struct_find_property(ptr, propname);
	if (!propPath || RNA_property_type(propPath) != PROP_STRING) {
		RNA_warning("path property not found: %s.%s", RNA_struct_identifier(ptr->type), propname);
		return;
	}
	
	/* Start drawing UI Elements using standard defines */
	row = uiLayoutRow(layout, TRUE);
	
	/* Path (existing string) Widget */
	uiItemR(row, ptr, propname, 0, text, ICON_RNA);
	
	/* TODO: attach something to this to make allow searching of nested properties to 'build' the path */
}

/************************ Modifier Template *************************/

#define ERROR_LIBDATA_MESSAGE "Can't edit external libdata"

static void modifiers_setOnCage(bContext *C, void *ob_v, void *md_v)
{
	Scene *scene = CTX_data_scene(C);
	Object *ob = ob_v;
	ModifierData *md = md_v;
	int i, cageIndex = modifiers_getCageIndex(scene, ob, NULL, 0);

	/* undo button operation */
	md->mode ^= eModifierMode_OnCage;

	for (i = 0, md = ob->modifiers.first; md; ++i, md = md->next) {
		if (md == md_v) {
			if (i >= cageIndex)
				md->mode ^= eModifierMode_OnCage;
			break;
		}
	}

	WM_event_add_notifier(C, NC_OBJECT | ND_MODIFIER, ob);
	DAG_id_tag_update(&ob->id, OB_RECALC_DATA);
}

static void modifiers_convertToReal(bContext *C, void *ob_v, void *md_v)
{
	Object *ob = ob_v;
	ModifierData *md = md_v;
	ModifierData *nmd = modifier_new(md->type);

	modifier_copyData(md, nmd);
	nmd->mode &= ~eModifierMode_Virtual;

	BLI_addhead(&ob->modifiers, nmd);
	
	modifier_unique_name(&ob->modifiers, nmd);

	ob->partype = PAROBJECT;

	WM_event_add_notifier(C, NC_OBJECT | ND_MODIFIER, ob);
	DAG_id_tag_update(&ob->id, OB_RECALC_DATA);

	ED_undo_push(C, "Modifier convert to real");
}

static int modifier_can_delete(ModifierData *md)
{
	/* fluid particle modifier can't be deleted here */
	if (md->type == eModifierType_ParticleSystem)
		if (((ParticleSystemModifierData *)md)->psys->part->type == PART_FLUID)
			return 0;

	return 1;
}

/* Check whether Modifier is a simulation or not, this is used for switching to the physics/particles context tab */
static int modifier_is_simulation(ModifierData *md)
{
	/* Physic Tab */
	if (ELEM7(md->type, eModifierType_Cloth, eModifierType_Collision, eModifierType_Fluidsim, eModifierType_Smoke,
	          eModifierType_Softbody, eModifierType_Surface, eModifierType_DynamicPaint))
	{
		return 1;
	}
	/* Particle Tab */
	else if (md->type == eModifierType_ParticleSystem) {
		return 2;
	}
	else {
		return 0;
	}
}

static uiLayout *draw_modifier(uiLayout *layout, Scene *scene, Object *ob,
                               ModifierData *md, int index, int cageIndex, int lastCageIndex)
{
	ModifierTypeInfo *mti = modifierType_getInfo(md->type);
	PointerRNA ptr;
	uiBut *but;
	uiBlock *block;
	uiLayout *box, *column, *row;
	uiLayout *result = NULL;
	int isVirtual = (md->mode & eModifierMode_Virtual);
	char str[128];

	/* create RNA pointer */
	RNA_pointer_create(&ob->id, &RNA_Modifier, md, &ptr);

	column = uiLayoutColumn(layout, TRUE);
	uiLayoutSetContextPointer(column, "modifier", &ptr);

	/* rounded header ------------------------------------------------------------------- */
	box = uiLayoutBox(column);
	
	if (isVirtual) {
		row = uiLayoutRow(box, FALSE);
		uiLayoutSetAlignment(row, UI_LAYOUT_ALIGN_EXPAND);
		block = uiLayoutGetBlock(row);
		/* VIRTUAL MODIFIER */
		/* XXX this is not used now, since these cannot be accessed via RNA */
		BLI_snprintf(str, sizeof(str), "%s parent deform", md->name);
		uiDefBut(block, LABEL, 0, str, 0, 0, 185, UI_UNIT_Y, NULL, 0.0, 0.0, 0.0, 0.0, "Modifier name"); 
		
		but = uiDefBut(block, BUT, 0, IFACE_("Make Real"), 0, 0, 80, 16, NULL, 0.0, 0.0, 0.0, 0.0,
		               TIP_("Convert virtual modifier to a real modifier"));
		uiButSetFunc(but, modifiers_convertToReal, ob, md);
	}
	else {
		/* REAL MODIFIER */
		row = uiLayoutRow(box, FALSE);
		block = uiLayoutGetBlock(row);
		
		uiBlockSetEmboss(block, UI_EMBOSSN);
		/* Open/Close .................................  */
		uiItemR(row, &ptr, "show_expanded", 0, "", ICON_NONE);
		
		/* modifier-type icon */
		uiItemL(row, "", RNA_struct_ui_icon(ptr.type));
		uiBlockSetEmboss(block, UI_EMBOSS);
		
		/* modifier name */
		uiItemR(row, &ptr, "name", 0, "", ICON_NONE);
		
		/* mode enabling buttons */
		uiBlockBeginAlign(block);
		/* Softbody not allowed in this situation, enforce! */
		if (((md->type != eModifierType_Softbody && md->type != eModifierType_Collision) || !(ob->pd && ob->pd->deflect)) &&
		    (md->type != eModifierType_Surface) )
		{
			uiItemR(row, &ptr, "show_render", 0, "", ICON_NONE);
			uiItemR(row, &ptr, "show_viewport", 0, "", ICON_NONE);
			
			if (mti->flags & eModifierTypeFlag_SupportsEditmode)
				uiItemR(row, &ptr, "show_in_editmode", 0, "", ICON_NONE);
		}

		if (ob->type == OB_MESH) {
			if (modifier_couldBeCage(scene, md) && (index <= lastCageIndex)) {
				/* -- convert to rna ? */
				but = uiDefIconButBitI(block, TOG, eModifierMode_OnCage, 0, ICON_MESH_DATA, 0, 0,
				                       UI_UNIT_X - 2, UI_UNIT_Y, &md->mode, 0.0, 0.0, 0.0, 0.0,
				                       TIP_("Apply modifier to editing cage during Edit mode"));
				if (index < cageIndex)
					uiButSetFlag(but, UI_BUT_DISABLED);
				uiButSetFunc(but, modifiers_setOnCage, ob, md);
			}
			else {
				uiBlockEndAlign(block);

				/* place holder button */
				uiBlockSetEmboss(block, UI_EMBOSSN);
				but = uiDefIconBut(block, BUT, 0, ICON_NONE, 0, 0, UI_UNIT_X - 2, UI_UNIT_Y,
				                   NULL, 0.0, 0.0, 0.0, 0.0, NULL);
				uiButSetFlag(but, UI_BUT_DISABLED);
				uiBlockSetEmboss(block, UI_EMBOSS);
			}
		} /* tessellation point for curve-typed objects */
		else if (ELEM3(ob->type, OB_CURVE, OB_SURF, OB_FONT)) {
			/* some modifiers could work with pre-tessellated curves only */
			if (ELEM3(md->type, eModifierType_Hook, eModifierType_Softbody, eModifierType_MeshDeform)) {
				/* add disabled pre-tessellated button, so users could have
				 * message for this modifiers */
				but = uiDefIconButBitI(block, TOG, eModifierMode_ApplyOnSpline, 0, ICON_SURFACE_DATA, 0, 0,
				                       UI_UNIT_X - 2, UI_UNIT_Y, &md->mode, 0.0, 0.0, 0.0, 0.0,
				                       TIP_("This modifier could be applied on splines' points only"));
				uiButSetFlag(but, UI_BUT_DISABLED);
			}
			else if (mti->type != eModifierTypeType_Constructive) {
				/* constructive modifiers tessellates curve before applying */
				uiItemR(row, &ptr, "use_apply_on_spline", 0, "", ICON_NONE);
			}
		}

		uiBlockEndAlign(block);
		
		/* Up/Down + Delete ........................... */
		uiBlockBeginAlign(block);
		uiItemO(row, "", ICON_TRIA_UP, "OBJECT_OT_modifier_move_up");
		uiItemO(row, "", ICON_TRIA_DOWN, "OBJECT_OT_modifier_move_down");
		uiBlockEndAlign(block);
		
		uiBlockSetEmboss(block, UI_EMBOSSN);
		/* When Modifier is a simulation, show button to switch to context rather than the delete button. */
		if (modifier_can_delete(md) && !modifier_is_simulation(md))
			uiItemO(row, "", ICON_X, "OBJECT_OT_modifier_remove");
		if (modifier_is_simulation(md) == 1)
			uiItemStringO(row, "", ICON_BUTS, "WM_OT_properties_context_change", "context", "PHYSICS");
		else if (modifier_is_simulation(md) == 2)
			uiItemStringO(row, "", ICON_BUTS, "WM_OT_properties_context_change", "context", "PARTICLES");
		uiBlockSetEmboss(block, UI_EMBOSS);
	}

	
	/* modifier settings (under the header) --------------------------------------------------- */
	if (!isVirtual && (md->mode & eModifierMode_Expanded)) {
		/* apply/convert/copy */
		box = uiLayoutBox(column);
		row = uiLayoutRow(box, FALSE);
		
		if (!ELEM(md->type, eModifierType_Collision, eModifierType_Surface)) {
			/* only here obdata, the rest of modifiers is ob level */
			uiBlockSetButLock(block, BKE_object_obdata_is_libdata(ob), ERROR_LIBDATA_MESSAGE);
			
			if (md->type == eModifierType_ParticleSystem) {
				ParticleSystem *psys = ((ParticleSystemModifierData *)md)->psys;
				
				if (!(ob->mode & OB_MODE_PARTICLE_EDIT) && psys->pathcache) {
					if (ELEM(psys->part->ren_as, PART_DRAW_GR, PART_DRAW_OB))
						uiItemO(row, "Convert", ICON_NONE, "OBJECT_OT_duplicates_make_real");
					else if (psys->part->ren_as == PART_DRAW_PATH)
						uiItemO(row, "Convert", ICON_NONE, "OBJECT_OT_modifier_convert");
				}
			}
			else {
				uiLayoutSetOperatorContext(row, WM_OP_INVOKE_DEFAULT);
				uiItemEnumO(row, "OBJECT_OT_modifier_apply", IFACE_("Apply"), 0, "apply_as", MODIFIER_APPLY_DATA);
				
				if (modifier_isSameTopology(md) && !modifier_isNonGeometrical(md)) {
					uiItemEnumO(row, "OBJECT_OT_modifier_apply", IFACE_("Apply as Shape Key"), 0,
					            "apply_as", MODIFIER_APPLY_SHAPE);
				}
			}
			
			uiBlockClearButLock(block);
			uiBlockSetButLock(block, ob && ob->id.lib, ERROR_LIBDATA_MESSAGE);
			
			if (!ELEM5(md->type, eModifierType_Fluidsim, eModifierType_Softbody, eModifierType_ParticleSystem,
			           eModifierType_Cloth, eModifierType_Smoke))
			{
				uiItemO(row, IFACE_("Copy"), ICON_NONE, "OBJECT_OT_modifier_copy");
			}
		}
		
		/* result is the layout block inside the box, that we return so that modifier settings can be drawn */
		result = uiLayoutColumn(box, FALSE);
		block = uiLayoutAbsoluteBlock(box);
	}
	
	/* error messages */
	if (md->error) {
		box = uiLayoutBox(column);
		row = uiLayoutRow(box, FALSE);
		uiItemL(row, md->error, ICON_ERROR);
	}
	
	return result;
}

uiLayout *uiTemplateModifier(uiLayout *layout, bContext *C, PointerRNA *ptr)
{
	Scene *scene = CTX_data_scene(C);
	Object *ob;
	ModifierData *md, *vmd;
	int i, lastCageIndex, cageIndex;

	/* verify we have valid data */
	if (!RNA_struct_is_a(ptr->type, &RNA_Modifier)) {
		RNA_warning("Expected modifier on object");
		return NULL;
	}

	ob = ptr->id.data;
	md = ptr->data;

	if (!ob || !(GS(ob->id.name) == ID_OB)) {
		RNA_warning("Expected modifier on object");
		return NULL;
	}
	
	uiBlockSetButLock(uiLayoutGetBlock(layout), (ob && ob->id.lib), ERROR_LIBDATA_MESSAGE);
	
	/* find modifier and draw it */
	cageIndex = modifiers_getCageIndex(scene, ob, &lastCageIndex, 0);

	/* XXX virtual modifiers are not accesible for python */
	vmd = modifiers_getVirtualModifierList(ob);

	for (i = 0; vmd; i++, vmd = vmd->next) {
		if (md == vmd)
			return draw_modifier(layout, scene, ob, md, i, cageIndex, lastCageIndex);
		else if (vmd->mode & eModifierMode_Virtual)
			i--;
	}

	return NULL;
}

/************************ Constraint Template *************************/

#include "DNA_constraint_types.h"

#include "BKE_action.h"
#include "BKE_constraint.h"

#define B_CONSTRAINT_TEST           5
// #define B_CONSTRAINT_CHANGETARGET   6

static void do_constraint_panels(bContext *C, void *ob_pt, int event)
{
	Object *ob = (Object *)ob_pt;

	switch (event) {
		case B_CONSTRAINT_TEST:
			break; /* no handling */
#if 0	/* UNUSED */
		case B_CONSTRAINT_CHANGETARGET:
		{
			Main *bmain = CTX_data_main(C);
			Scene *scene = CTX_data_scene(C);
			if (ob->pose) ob->pose->flag |= POSE_RECALC;  /* checks & sorts pose channels */
			DAG_scene_sort(bmain, scene);
			break;
		}
#endif
		default:
			break;
	}

	/* note: RNA updates now call this, commenting else it gets called twice.
	 * if there are problems because of this, then rna needs changed update functions.
	 *
	 * object_test_constraints(ob);
	 * if (ob->pose) BKE_pose_update_constraint_flags(ob->pose); */
	
	if (ob->type == OB_ARMATURE) DAG_id_tag_update(&ob->id, OB_RECALC_DATA | OB_RECALC_OB);
	else DAG_id_tag_update(&ob->id, OB_RECALC_OB);

	WM_event_add_notifier(C, NC_OBJECT | ND_CONSTRAINT, ob);
}

static void constraint_active_func(bContext *UNUSED(C), void *ob_v, void *con_v)
{
	ED_object_constraint_set_active(ob_v, con_v);
}

/* draw panel showing settings for a constraint */
static uiLayout *draw_constraint(uiLayout *layout, Object *ob, bConstraint *con)
{
	bPoseChannel *pchan = BKE_pose_channel_active(ob);
	bConstraintTypeInfo *cti;
	uiBlock *block;
	uiLayout *result = NULL, *col, *box, *row;
	PointerRNA ptr;
	char typestr[32];
	short proxy_protected, xco = 0, yco = 0;
	// int rb_col; // UNUSED

	/* get constraint typeinfo */
	cti = BKE_constraint_get_typeinfo(con);
	if (cti == NULL) {
		/* exception for 'Null' constraint - it doesn't have constraint typeinfo! */
		BLI_strncpy(typestr, (con->type == CONSTRAINT_TYPE_NULL) ? "Null" : "Unknown", sizeof(typestr));
	}
	else
		BLI_strncpy(typestr, cti->name, sizeof(typestr));
		
	/* determine whether constraint is proxy protected or not */
	if (BKE_proxylocked_constraints_owner(ob, pchan))
		proxy_protected = (con->flag & CONSTRAINT_PROXY_LOCAL) == 0;
	else
		proxy_protected = 0;

	/* unless button has own callback, it adds this callback to button */
	block = uiLayoutGetBlock(layout);
	uiBlockSetHandleFunc(block, do_constraint_panels, ob);
	uiBlockSetFunc(block, constraint_active_func, ob, con);

	RNA_pointer_create(&ob->id, &RNA_Constraint, con, &ptr);

	col = uiLayoutColumn(layout, TRUE);
	uiLayoutSetContextPointer(col, "constraint", &ptr);

	box = uiLayoutBox(col);
	row = uiLayoutRow(box, FALSE);
	block = uiLayoutGetBlock(box);

	/* Draw constraint header */

	/* open/close */
	uiBlockSetEmboss(block, UI_EMBOSSN);
	uiItemR(row, &ptr, "show_expanded", UI_ITEM_R_ICON_ONLY, "", ICON_NONE);
	uiBlockSetEmboss(block, UI_EMBOSS);
	
	/* name */
	uiDefBut(block, LABEL, B_CONSTRAINT_TEST, typestr, xco + 10, yco, 100, 18, NULL, 0.0, 0.0, 0.0, 0.0, "");

	if (con->flag & CONSTRAINT_DISABLE)
		uiLayoutSetRedAlert(row, TRUE);
	
	if (proxy_protected == 0) {
		uiItemR(row, &ptr, "name", 0, "", ICON_NONE);
	}
	else
		uiItemL(row, con->name, ICON_NONE);
	
	uiLayoutSetRedAlert(row, FALSE);
	
	/* proxy-protected constraints cannot be edited, so hide up/down + close buttons */
	if (proxy_protected) {
		uiBlockSetEmboss(block, UI_EMBOSSN);
		
		/* draw a ghost icon (for proxy) and also a lock beside it, to show that constraint is "proxy locked" */
		uiDefIconBut(block, BUT, B_CONSTRAINT_TEST, ICON_GHOST, xco + 244, yco, 19, 19,
		             NULL, 0.0, 0.0, 0.0, 0.0, TIP_("Proxy Protected"));
		uiDefIconBut(block, BUT, B_CONSTRAINT_TEST, ICON_LOCKED, xco + 262, yco, 19, 19,
		             NULL, 0.0, 0.0, 0.0, 0.0, TIP_("Proxy Protected"));
		
		uiBlockSetEmboss(block, UI_EMBOSS);
	}
	else {
		short prev_proxylock, show_upbut, show_downbut;
		
		/* Up/Down buttons: 
		 *	Proxy-constraints are not allowed to occur after local (non-proxy) constraints
		 *	as that poses problems when restoring them, so disable the "up" button where
		 *	it may cause this situation. 
		 *
		 *  Up/Down buttons should only be shown (or not grayed - todo) if they serve some purpose.
		 */
		if (BKE_proxylocked_constraints_owner(ob, pchan)) {
			if (con->prev) {
				prev_proxylock = (con->prev->flag & CONSTRAINT_PROXY_LOCAL) ? 0 : 1;
			}
			else
				prev_proxylock = 0;
		}
		else
			prev_proxylock = 0;
			
		show_upbut = ((prev_proxylock == 0) && (con->prev));
		show_downbut = (con->next) ? 1 : 0;
		
		/* enabled */
		uiBlockSetEmboss(block, UI_EMBOSSN);
		uiItemR(row, &ptr, "mute", 0, "",
		        (con->flag & CONSTRAINT_OFF) ? ICON_RESTRICT_VIEW_ON : ICON_RESTRICT_VIEW_OFF);
		uiBlockSetEmboss(block, UI_EMBOSS);
		
		uiLayoutSetOperatorContext(row, WM_OP_INVOKE_DEFAULT);
		
		/* up/down */
		if (show_upbut || show_downbut) {
			uiBlockBeginAlign(block);
			if (show_upbut)
				uiItemO(row, "", ICON_TRIA_UP, "CONSTRAINT_OT_move_up");
				
			if (show_downbut)
				uiItemO(row, "", ICON_TRIA_DOWN, "CONSTRAINT_OT_move_down");
			uiBlockEndAlign(block);
		}
		
		/* Close 'button' - emboss calls here disable drawing of 'button' behind X */
		uiBlockSetEmboss(block, UI_EMBOSSN);
		uiItemO(row, "", ICON_X, "CONSTRAINT_OT_delete");
		uiBlockSetEmboss(block, UI_EMBOSS);
	}

	/* Set but-locks for protected settings (magic numbers are used here!) */
	if (proxy_protected)
		uiBlockSetButLock(block, 1, "Cannot edit Proxy-Protected Constraint");

	/* Draw constraint data */
	if ((con->flag & CONSTRAINT_EXPAND) == 0) {
		(yco) -= 21;
	}
	else {
		box = uiLayoutBox(col);
		block = uiLayoutAbsoluteBlock(box);
		result = box;
	}

	/* clear any locks set up for proxies/lib-linking */
	uiBlockClearButLock(block);

	return result;
}

uiLayout *uiTemplateConstraint(uiLayout *layout, PointerRNA *ptr)
{
	Object *ob;
	bConstraint *con;

	/* verify we have valid data */
	if (!RNA_struct_is_a(ptr->type, &RNA_Constraint)) {
		RNA_warning("Expected constraint on object");
		return NULL;
	}

	ob = ptr->id.data;
	con = ptr->data;

	if (!ob || !(GS(ob->id.name) == ID_OB)) {
		RNA_warning("Expected constraint on object");
		return NULL;
	}
	
	uiBlockSetButLock(uiLayoutGetBlock(layout), (ob && ob->id.lib), ERROR_LIBDATA_MESSAGE);

	/* hrms, the temporal constraint should not draw! */
	if (con->type == CONSTRAINT_TYPE_KINEMATIC) {
		bKinematicConstraint *data = con->data;
		if (data->flag & CONSTRAINT_IK_TEMP)
			return NULL;
	}

	return draw_constraint(layout, ob, con);
}


/************************* Preview Template ***************************/

#include "DNA_lamp_types.h"
#include "DNA_material_types.h"
#include "DNA_world_types.h"

#define B_MATPRV 1

static void do_preview_buttons(bContext *C, void *arg, int event)
{
	switch (event) {
		case B_MATPRV:
			WM_event_add_notifier(C, NC_MATERIAL | ND_SHADING, arg);
			break;
	}
}

void uiTemplatePreview(uiLayout *layout, ID *id, int show_buttons, ID *parent, MTex *slot)
{
	uiLayout *row, *col;
	uiBlock *block;
	Material *ma = NULL;
	Tex *tex = (Tex *)id;
	ID *pid, *pparent;
	short *pr_texture = NULL;
	PointerRNA material_ptr;
	PointerRNA texture_ptr;

	if (id && !ELEM4(GS(id->name), ID_MA, ID_TE, ID_WO, ID_LA)) {
		RNA_warning("Expected ID of type material, texture, lamp or world");
		return;
	}

	/* decide what to render */
	pid = id;
	pparent = NULL;

	if (id && (GS(id->name) == ID_TE)) {
		if (parent && (GS(parent->name) == ID_MA))
			pr_texture = &((Material *)parent)->pr_texture;
		else if (parent && (GS(parent->name) == ID_WO))
			pr_texture = &((World *)parent)->pr_texture;
		else if (parent && (GS(parent->name) == ID_LA))
			pr_texture = &((Lamp *)parent)->pr_texture;

		if (pr_texture) {
			if (*pr_texture == TEX_PR_OTHER)
				pid = parent;
			else if (*pr_texture == TEX_PR_BOTH)
				pparent = parent;
		}
	}

	/* layout */
	block = uiLayoutGetBlock(layout);
	row = uiLayoutRow(layout, FALSE);
	col = uiLayoutColumn(row, FALSE);
	uiLayoutSetKeepAspect(col, TRUE);
	
	/* add preview */
	uiDefBut(block, BUT_EXTRA, 0, "", 0, 0, UI_UNIT_X * 6, UI_UNIT_Y * 6, pid, 0.0, 0.0, 0, 0, "");
	uiBlockSetDrawExtraFunc(block, ED_preview_draw, pparent, slot);
	uiBlockSetHandleFunc(block, do_preview_buttons, NULL);
	
	/* add buttons */
	if (pid && show_buttons) {
		if (GS(pid->name) == ID_MA || (pparent && GS(pparent->name) == ID_MA)) {
			if (GS(pid->name) == ID_MA) ma = (Material *)pid;
			else ma = (Material *)pparent;
			
			/* Create RNA Pointer */
			RNA_pointer_create(&ma->id, &RNA_Material, ma, &material_ptr);

			col = uiLayoutColumn(row, TRUE);
			uiLayoutSetScaleX(col, 1.5);
			uiItemR(col, &material_ptr, "preview_render_type", UI_ITEM_R_EXPAND, "", ICON_NONE);
		}

		if (pr_texture) {
			/* Create RNA Pointer */
			RNA_pointer_create(id, &RNA_Texture, tex, &texture_ptr);
			
			uiLayoutRow(layout, TRUE);
			uiDefButS(block, ROW, B_MATPRV, IFACE_("Texture"),  0, 0, UI_UNIT_X * 10, UI_UNIT_Y,
			          pr_texture, 10, TEX_PR_TEXTURE, 0, 0, "");
			if (GS(parent->name) == ID_MA) {
				uiDefButS(block, ROW, B_MATPRV, IFACE_("Material"),  0, 0, UI_UNIT_X * 10, UI_UNIT_Y,
				          pr_texture, 10, TEX_PR_OTHER, 0, 0, "");
			}
			else if (GS(parent->name) == ID_LA) {
				uiDefButS(block, ROW, B_MATPRV, IFACE_("Lamp"),  0, 0, UI_UNIT_X * 10, UI_UNIT_Y,
				          pr_texture, 10, TEX_PR_OTHER, 0, 0, "");
			}
			else if (GS(parent->name) == ID_WO) {
				uiDefButS(block, ROW, B_MATPRV, IFACE_("World"),  0, 0, UI_UNIT_X * 10, UI_UNIT_Y,
				          pr_texture, 10, TEX_PR_OTHER, 0, 0, "");
			}
			uiDefButS(block, ROW, B_MATPRV, IFACE_("Both"),  0, 0, UI_UNIT_X * 10, UI_UNIT_Y,
			          pr_texture, 10, TEX_PR_BOTH, 0, 0, "");
			
			/* Alpha button for texture preview */
			if (*pr_texture != TEX_PR_OTHER) {
				row = uiLayoutRow(layout, FALSE);
				uiItemR(row, &texture_ptr, "use_preview_alpha", 0, NULL, ICON_NONE);
			}
		}
	}
}

/********************** ColorRamp Template **************************/


typedef struct RNAUpdateCb {
	PointerRNA ptr;
	PropertyRNA *prop;
} RNAUpdateCb;

static void rna_update_cb(bContext *C, void *arg_cb, void *UNUSED(arg))
{
	RNAUpdateCb *cb = (RNAUpdateCb *)arg_cb;

	/* we call update here on the pointer property, this way the
	 * owner of the curve mapping can still define it's own update
	 * and notifier, even if the CurveMapping struct is shared. */
	RNA_property_update(C, &cb->ptr, cb->prop);
}

static void colorband_add_cb(bContext *C, void *cb_v, void *coba_v)
{
	ColorBand *coba = coba_v;
	float pos = 0.5f;

	if (coba->tot > 1) {
		if (coba->cur > 0) pos = (coba->data[coba->cur - 1].pos + coba->data[coba->cur].pos) * 0.5f;
		else pos = (coba->data[coba->cur + 1].pos + coba->data[coba->cur].pos) * 0.5f;
	}

	if (colorband_element_add(coba, pos)) {
		rna_update_cb(C, cb_v, NULL);
		ED_undo_push(C, "Add colorband");
	}
}

static void colorband_del_cb(bContext *C, void *cb_v, void *coba_v)
{
	ColorBand *coba = coba_v;

	if (colorband_element_remove(coba, coba->cur)) {
		ED_undo_push(C, "Delete colorband");
		rna_update_cb(C, cb_v, NULL);
	}
}

static void colorband_flip_cb(bContext *C, void *cb_v, void *coba_v)
{
	CBData data_tmp[MAXCOLORBAND];

	ColorBand *coba = coba_v;
	int a;

	for (a = 0; a < coba->tot; a++) {
		data_tmp[a] = coba->data[coba->tot - (a + 1)];
	}
	for (a = 0; a < coba->tot; a++) {
		data_tmp[a].pos = 1.0f - data_tmp[a].pos;
		coba->data[a] = data_tmp[a];
	}

	/* may as well flip the cur*/
	coba->cur = coba->tot - (coba->cur + 1);

	ED_undo_push(C, "Flip colorband");

	rna_update_cb(C, cb_v, NULL);
}

static void colorband_update_cb(bContext *UNUSED(C), void *bt_v, void *coba_v)
{
	uiBut *bt = bt_v;
	ColorBand *coba = coba_v;

	/* sneaky update here, we need to sort the colorband points to be in order,
	 * however the RNA pointer then is wrong, so we update it */
	colorband_update_sort(coba);
	bt->rnapoin.data = coba->data + coba->cur;
}

/* offset aligns from bottom, standard width 300, height 115 */
static void colorband_buttons_large(uiLayout *layout, uiBlock *block, ColorBand *coba,
                                    int xoffs, int yoffs, RNAUpdateCb *cb)
{
	uiBut *bt;
	uiLayout *row;
	const int line1_y = yoffs + 65 + UI_UNIT_Y + 2; /* 2 for some space between the buttons */
	const int line2_y = yoffs + 65;

	if (coba == NULL) return;
	
	bt = uiDefBut(block, BUT, 0, IFACE_("Add"), 0 + xoffs, line1_y, 40, UI_UNIT_Y, NULL, 0, 0, 0, 0,
	              TIP_("Add a new color stop to the colorband"));
	uiButSetNFunc(bt, colorband_add_cb, MEM_dupallocN(cb), coba);

	bt = uiDefBut(block, BUT, 0, IFACE_("Delete"), 45 + xoffs, line1_y, 45, UI_UNIT_Y, NULL, 0, 0, 0, 0,
	              TIP_("Delete the active position"));
	uiButSetNFunc(bt, colorband_del_cb, MEM_dupallocN(cb), coba);


	/* XXX, todo for later - convert to operator - campbell */
	bt = uiDefBut(block, BUT, 0, "F",        95 + xoffs, line1_y, 20, UI_UNIT_Y,
	              NULL, 0, 0, 0, 0, TIP_("Flip colorband"));
	uiButSetNFunc(bt, colorband_flip_cb, MEM_dupallocN(cb), coba);

	uiDefButS(block, NUM, 0, "", 120 + xoffs, line1_y, 80, UI_UNIT_Y, &coba->cur, 0.0, (float)(MAX2(0, coba->tot - 1)),
	          0, 0, TIP_("Choose active color stop"));

	bt = uiDefButS(block, MENU, 0, IFACE_("Interpolation %t|Ease %x1|Cardinal %x3|Linear %x0|B-Spline %x2|Constant %x4"),
	               210 + xoffs, line1_y, 90, UI_UNIT_Y, &coba->ipotype, 0.0, 0.0, 0, 0,
	               TIP_("Set interpolation between color stops"));
	uiButSetNFunc(bt, rna_update_cb, MEM_dupallocN(cb), NULL);
	uiBlockEndAlign(block);

	bt = uiDefBut(block, BUT_COLORBAND, 0, "",   xoffs, line2_y, 300, UI_UNIT_Y, coba, 0, 0, 0, 0, "");
	uiButSetNFunc(bt, rna_update_cb, MEM_dupallocN(cb), NULL);



	if (coba->tot) {
		CBData *cbd = coba->data + coba->cur;

		/* better to use rna so we can animate them */
		PointerRNA ptr;
		RNA_pointer_create(cb->ptr.id.data, &RNA_ColorRampElement, cbd, &ptr);
		row = uiLayoutRow(layout, FALSE);

		uiItemR(row, &ptr, "position", 0, "Pos", ICON_NONE);
		bt = block->buttons.last;
		uiButSetFunc(bt, colorband_update_cb, bt, coba);

		uiItemR(row, &ptr, "color", 0, "", ICON_NONE);
	}

}

static void colorband_buttons_small(uiLayout *layout, uiBlock *block, ColorBand *coba, rctf *butr, RNAUpdateCb *cb)
{
	uiBut *bt;
	float unit = BLI_rctf_size_x(butr) / 14.0f;
	float xs = butr->xmin;

	uiBlockBeginAlign(block);
	bt = uiDefBut(block, BUT, 0, IFACE_("Add"), xs, butr->ymin + UI_UNIT_Y, 2.0f * unit, UI_UNIT_Y, NULL, 0, 0, 0, 0,
	              TIP_("Add a new color stop to the colorband"));
	uiButSetNFunc(bt, colorband_add_cb, MEM_dupallocN(cb), coba);
	bt = uiDefBut(block, BUT, 0, IFACE_("Delete"), xs + 2.0f * unit, butr->ymin + UI_UNIT_Y, 1.5f * unit, UI_UNIT_Y,
	              NULL, 0, 0, 0, 0, TIP_("Delete the active position"));
	uiButSetNFunc(bt, colorband_del_cb, MEM_dupallocN(cb), coba);
	bt = uiDefBut(block, BUT, 0, "F", xs + 3.5f * unit, butr->ymin + UI_UNIT_Y, 0.5f * unit, UI_UNIT_Y,
	              NULL, 0, 0, 0, 0, TIP_("Flip the color ramp"));
	uiButSetNFunc(bt, colorband_flip_cb, MEM_dupallocN(cb), coba);
	uiBlockEndAlign(block);

	if (coba->tot) {
		CBData *cbd = coba->data + coba->cur;
		PointerRNA ptr;
		RNA_pointer_create(cb->ptr.id.data, &RNA_ColorRampElement, cbd, &ptr);
		uiItemR(layout, &ptr, "color", 0, "", ICON_NONE);
	}

	bt = uiDefButS(block, MENU, 0, IFACE_("Interpolation %t|Ease %x1|Cardinal %x3|Linear %x0|B-Spline %x2|Constant %x4"),
	               xs + 10.0f * unit, butr->ymin + UI_UNIT_Y, unit * 4, UI_UNIT_Y, &coba->ipotype, 0.0, 0.0, 0, 0,
	               TIP_("Set interpolation between color stops"));
	uiButSetNFunc(bt, rna_update_cb, MEM_dupallocN(cb), NULL);

	bt = uiDefBut(block, BUT_COLORBAND, 0, "", xs, butr->ymin, BLI_rctf_size_x(butr), UI_UNIT_Y, coba, 0, 0, 0, 0, "");
	uiButSetNFunc(bt, rna_update_cb, MEM_dupallocN(cb), NULL);

	uiBlockEndAlign(block);
}

static void colorband_buttons_layout(uiLayout *layout, uiBlock *block, ColorBand *coba, rctf *butr,
                                     int small, RNAUpdateCb *cb)
{
	if (small)
		colorband_buttons_small(layout, block, coba, butr, cb);
	else
		colorband_buttons_large(layout, block, coba, 0, 0, cb);
}

void uiTemplateColorRamp(uiLayout *layout, PointerRNA *ptr, const char *propname, int expand)
{
	PropertyRNA *prop = RNA_struct_find_property(ptr, propname);
	PointerRNA cptr;
	RNAUpdateCb *cb;
	uiBlock *block;
	rctf rect;

	if (!prop || RNA_property_type(prop) != PROP_POINTER)
		return;

	cptr = RNA_property_pointer_get(ptr, prop);
	if (!cptr.data || !RNA_struct_is_a(cptr.type, &RNA_ColorRamp))
		return;

	cb = MEM_callocN(sizeof(RNAUpdateCb), "RNAUpdateCb");
	cb->ptr = *ptr;
	cb->prop = prop;

	rect.xmin = 0; rect.xmax = 10.0f * UI_UNIT_X;
	rect.ymin = 0; rect.ymax = 19.5f * UI_UNIT_X;

	block = uiLayoutAbsoluteBlock(layout);
	colorband_buttons_layout(layout, block, cptr.data, &rect, !expand, cb);

	MEM_freeN(cb);
}


/********************* Icon viewer Template ************************/

/* ID Search browse menu, open */
static uiBlock *icon_view_menu(bContext *C, ARegion *ar, void *arg_litem)
{
	static RNAUpdateCb cb;
	uiBlock *block;
	uiBut *but;
	int icon;
	EnumPropertyItem *item;
	int a, free;

	/* arg_litem is malloced, can be freed by parent button */
	cb = *((RNAUpdateCb *)arg_litem);
	
	icon = RNA_property_enum_get(&cb.ptr, cb.prop);
	
	block = uiBeginBlock(C, ar, "_popup", UI_EMBOSS);
	uiBlockSetFlag(block, UI_BLOCK_LOOP | UI_BLOCK_REDRAW);
	
	
	RNA_property_enum_items(C, &cb.ptr, cb.prop, &item, NULL, &free);
	
	for (a = 0; item[a].identifier; a++) {
		int x, y;
		
		/* XXX hardcoded size to 5 x unit */
		x = (a % 8) * UI_UNIT_X * 5;
		y = (a / 8) * UI_UNIT_X * 5;
		
		icon = item[a].icon;
		but = uiDefIconButR_prop(block, ROW, 0, icon, x, y, UI_UNIT_X * 5, UI_UNIT_Y * 5, &cb.ptr, cb.prop, -1, 0, icon, -1, -1, NULL);
		uiButSetFlag(but, UI_HAS_ICON | UI_ICON_PREVIEW);
	}

	uiBoundsBlock(block, 0.3f * U.widget_unit);
	uiBlockSetDirection(block, UI_TOP);
	uiEndBlock(C, block);
		
	if (free) {
		MEM_freeN(item);
	}
	
	return block;
}

void uiTemplateIconView(uiLayout *layout, PointerRNA *ptr, const char *propname)
{
	PropertyRNA *prop = RNA_struct_find_property(ptr, propname);
	RNAUpdateCb *cb;
	uiBlock *block;
	uiBut *but;
//	rctf rect;  /* UNUSED */
	int icon;
	
	if (!prop || RNA_property_type(prop) != PROP_ENUM)
		return;
	
	icon = RNA_property_enum_get(ptr, prop);
	
	cb = MEM_callocN(sizeof(RNAUpdateCb), "RNAUpdateCb");
	cb->ptr = *ptr;
	cb->prop = prop;
	
//	rect.xmin = 0; rect.xmax = 10.0f * UI_UNIT_X;
//	rect.ymin = 0; rect.ymax = 10.0f * UI_UNIT_X;
	
	block = uiLayoutAbsoluteBlock(layout);

	but = uiDefBlockButN(block, icon_view_menu, MEM_dupallocN(cb), "", 0, 0, UI_UNIT_X * 6, UI_UNIT_Y * 6, "");

	
//	but = uiDefIconButR_prop(block, ROW, 0, icon, 0, 0, BLI_rctf_size_x(&rect), BLI_rctf_size_y(&rect), ptr, prop, -1, 0, icon, -1, -1, NULL);
	
	but->icon = icon;
	uiButSetFlag(but, UI_HAS_ICON | UI_ICON_PREVIEW);
	
	uiButSetNFunc(but, rna_update_cb, MEM_dupallocN(cb), NULL);
	
	MEM_freeN(cb);
}

/********************* Histogram Template ************************/

void uiTemplateHistogram(uiLayout *layout, PointerRNA *ptr, const char *propname)
{
	PropertyRNA *prop = RNA_struct_find_property(ptr, propname);
	PointerRNA cptr;
	RNAUpdateCb *cb;
	uiBlock *block;
	uiBut *bt;
	Histogram *hist;
	rctf rect;
	
	if (!prop || RNA_property_type(prop) != PROP_POINTER)
		return;
	
	cptr = RNA_property_pointer_get(ptr, prop);
	if (!cptr.data || !RNA_struct_is_a(cptr.type, &RNA_Histogram))
		return;
	
	cb = MEM_callocN(sizeof(RNAUpdateCb), "RNAUpdateCb");
	cb->ptr = *ptr;
	cb->prop = prop;
	
	rect.xmin = 0; rect.xmax = 10.0f * UI_UNIT_X;
	rect.ymin = 0; rect.ymax = 9.5f * UI_UNIT_Y;
	
	block = uiLayoutAbsoluteBlock(layout);
	//colorband_buttons_layout(layout, block, cptr.data, &rect, !expand, cb);

	hist = (Histogram *)cptr.data;

	hist->height = (hist->height <= UI_UNIT_Y) ? UI_UNIT_Y : hist->height;

	bt = uiDefBut(block, HISTOGRAM, 0, "", rect.xmin, rect.ymin, BLI_rctf_size_x(&rect), UI_DPI_FAC * hist->height,
	              hist, 0, 0, 0, 0, "");

	uiButSetNFunc(bt, rna_update_cb, MEM_dupallocN(cb), NULL);

	MEM_freeN(cb);
}

/********************* Waveform Template ************************/

void uiTemplateWaveform(uiLayout *layout, PointerRNA *ptr, const char *propname)
{
	PropertyRNA *prop = RNA_struct_find_property(ptr, propname);
	PointerRNA cptr;
	RNAUpdateCb *cb;
	uiBlock *block;
	uiBut *bt;
	Scopes *scopes;
	rctf rect;
	
	if (!prop || RNA_property_type(prop) != PROP_POINTER)
		return;
	
	cptr = RNA_property_pointer_get(ptr, prop);
	if (!cptr.data || !RNA_struct_is_a(cptr.type, &RNA_Scopes))
		return;
	scopes = (Scopes *)cptr.data;
	
	cb = MEM_callocN(sizeof(RNAUpdateCb), "RNAUpdateCb");
	cb->ptr = *ptr;
	cb->prop = prop;
	
	rect.xmin = 0; rect.xmax = 10.0f * UI_UNIT_X;
	rect.ymin = 0; rect.ymax = 9.5f * UI_UNIT_Y;
	
	block = uiLayoutAbsoluteBlock(layout);
	
	scopes->wavefrm_height = (scopes->wavefrm_height <= UI_UNIT_Y) ? UI_UNIT_Y : scopes->wavefrm_height;

	bt = uiDefBut(block, WAVEFORM, 0, "", rect.xmin, rect.ymin, BLI_rctf_size_x(&rect), UI_DPI_FAC * scopes->wavefrm_height,
	              scopes, 0, 0, 0, 0, "");
	(void)bt;  /* UNUSED */
	
	MEM_freeN(cb);
}

/********************* Vectorscope Template ************************/

void uiTemplateVectorscope(uiLayout *layout, PointerRNA *ptr, const char *propname)
{
	PropertyRNA *prop = RNA_struct_find_property(ptr, propname);
	PointerRNA cptr;
	RNAUpdateCb *cb;
	uiBlock *block;
	uiBut *bt;
	Scopes *scopes;
	rctf rect;
	
	if (!prop || RNA_property_type(prop) != PROP_POINTER)
		return;
	
	cptr = RNA_property_pointer_get(ptr, prop);
	if (!cptr.data || !RNA_struct_is_a(cptr.type, &RNA_Scopes))
		return;
	scopes = (Scopes *)cptr.data;

	cb = MEM_callocN(sizeof(RNAUpdateCb), "RNAUpdateCb");
	cb->ptr = *ptr;
	cb->prop = prop;
	
	rect.xmin = 0; rect.xmax = 10.0f * UI_UNIT_X;
	rect.ymin = 0; rect.ymax = 9.5f * UI_UNIT_Y;
	
	block = uiLayoutAbsoluteBlock(layout);

	scopes->vecscope_height = (scopes->vecscope_height <= UI_UNIT_Y) ? UI_UNIT_Y : scopes->vecscope_height;
	
	bt = uiDefBut(block, VECTORSCOPE, 0, "", rect.xmin, rect.ymin, BLI_rctf_size_x(&rect),
	              UI_DPI_FAC * scopes->vecscope_height, scopes, 0, 0, 0, 0, "");
	uiButSetNFunc(bt, rna_update_cb, MEM_dupallocN(cb), NULL);
	
	MEM_freeN(cb);
}

/********************* CurveMapping Template ************************/


static void curvemap_buttons_zoom_in(bContext *C, void *cumap_v, void *UNUSED(arg))
{
	CurveMapping *cumap = cumap_v;
	float d;

	/* we allow 20 times zoom */
	if (BLI_rctf_size_x(&cumap->curr) > 0.04f * BLI_rctf_size_x(&cumap->clipr)) {
		d = 0.1154f * BLI_rctf_size_x(&cumap->curr);
		cumap->curr.xmin += d;
		cumap->curr.xmax -= d;
		d = 0.1154f * BLI_rctf_size_y(&cumap->curr);
		cumap->curr.ymin += d;
		cumap->curr.ymax -= d;
	}

	ED_region_tag_redraw(CTX_wm_region(C));
}

static void curvemap_buttons_zoom_out(bContext *C, void *cumap_v, void *UNUSED(unused))
{
	CurveMapping *cumap = cumap_v;
	float d, d1;

	/* we allow 20 times zoom, but don't view outside clip */
	if (BLI_rctf_size_x(&cumap->curr) < 20.0f * BLI_rctf_size_x(&cumap->clipr)) {
		d = d1 = 0.15f * BLI_rctf_size_x(&cumap->curr);

		if (cumap->flag & CUMA_DO_CLIP) 
			if (cumap->curr.xmin - d < cumap->clipr.xmin)
				d1 = cumap->curr.xmin - cumap->clipr.xmin;
		cumap->curr.xmin -= d1;

		d1 = d;
		if (cumap->flag & CUMA_DO_CLIP) 
			if (cumap->curr.xmax + d > cumap->clipr.xmax)
				d1 = -cumap->curr.xmax + cumap->clipr.xmax;
		cumap->curr.xmax += d1;

		d = d1 = 0.15f * BLI_rctf_size_y(&cumap->curr);

		if (cumap->flag & CUMA_DO_CLIP) 
			if (cumap->curr.ymin - d < cumap->clipr.ymin)
				d1 = cumap->curr.ymin - cumap->clipr.ymin;
		cumap->curr.ymin -= d1;

		d1 = d;
		if (cumap->flag & CUMA_DO_CLIP) 
			if (cumap->curr.ymax + d > cumap->clipr.ymax)
				d1 = -cumap->curr.ymax + cumap->clipr.ymax;
		cumap->curr.ymax += d1;
	}

	ED_region_tag_redraw(CTX_wm_region(C));
}

static void curvemap_buttons_setclip(bContext *UNUSED(C), void *cumap_v, void *UNUSED(arg))
{
	CurveMapping *cumap = cumap_v;

	curvemapping_changed(cumap, FALSE);
}	

static void curvemap_buttons_delete(bContext *C, void *cb_v, void *cumap_v)
{
	CurveMapping *cumap = cumap_v;

	curvemap_remove(cumap->cm + cumap->cur, SELECT);
	curvemapping_changed(cumap, FALSE);

	rna_update_cb(C, cb_v, NULL);
}

/* NOTE: this is a block-menu, needs 0 events, otherwise the menu closes */
static uiBlock *curvemap_clipping_func(bContext *C, ARegion *ar, void *cumap_v)
{
	CurveMapping *cumap = cumap_v;
	uiBlock *block;
	uiBut *bt;
	float width = 8 * UI_UNIT_X;

	block = uiBeginBlock(C, ar, __func__, UI_EMBOSS);

	/* use this for a fake extra empy space around the buttons */
	uiDefBut(block, LABEL, 0, "",           -4, 16, width + 8, 6 * UI_UNIT_Y, NULL, 0, 0, 0, 0, "");

	bt = uiDefButBitI(block, TOG, CUMA_DO_CLIP, 1, IFACE_("Use Clipping"),
	                  0, 5 * UI_UNIT_Y, width, UI_UNIT_Y, &cumap->flag, 0.0, 0.0, 10, 0, "");
	uiButSetFunc(bt, curvemap_buttons_setclip, cumap, NULL);

	uiBlockBeginAlign(block);
	uiDefButF(block, NUM, 0, IFACE_("Min X "),   0, 4 * UI_UNIT_Y, width, UI_UNIT_Y,
	          &cumap->clipr.xmin, -100.0, cumap->clipr.xmax, 10, 0, "");
	uiDefButF(block, NUM, 0, IFACE_("Min Y "),   0, 3 * UI_UNIT_Y, width, UI_UNIT_Y,
	          &cumap->clipr.ymin, -100.0, cumap->clipr.ymax, 10, 0, "");
	uiDefButF(block, NUM, 0, IFACE_("Max X "),   0, 2 * UI_UNIT_Y, width, UI_UNIT_Y,
	          &cumap->clipr.xmax, cumap->clipr.xmin, 100.0, 10, 0, "");
	uiDefButF(block, NUM, 0, IFACE_("Max Y "),   0, UI_UNIT_Y, width, UI_UNIT_Y,
	          &cumap->clipr.ymax, cumap->clipr.ymin, 100.0, 10, 0, "");

	uiBlockSetDirection(block, UI_RIGHT);

	uiEndBlock(C, block);
	return block;
}

static void curvemap_tools_dofunc(bContext *C, void *cumap_v, int event)
{
	CurveMapping *cumap = cumap_v;
	CurveMap *cuma = cumap->cm + cumap->cur;

	switch (event) {
		case 0: /* reset */
			curvemap_reset(cuma, &cumap->clipr, cumap->preset, CURVEMAP_SLOPE_POSITIVE);
			curvemapping_changed(cumap, FALSE);
			break;
		case 1:
			cumap->curr = cumap->clipr;
			break;
		case 2: /* set vector */
			curvemap_sethandle(cuma, 1);
			curvemapping_changed(cumap, FALSE);
			break;
		case 3: /* set auto */
			curvemap_sethandle(cuma, 0);
			curvemapping_changed(cumap, FALSE);
			break;
		case 4: /* extend horiz */
			cuma->flag &= ~CUMA_EXTEND_EXTRAPOLATE;
			curvemapping_changed(cumap, FALSE);
			break;
		case 5: /* extend extrapolate */
			cuma->flag |= CUMA_EXTEND_EXTRAPOLATE;
			curvemapping_changed(cumap, FALSE);
			break;
	}
	ED_region_tag_redraw(CTX_wm_region(C));
}

static uiBlock *curvemap_tools_func(bContext *C, ARegion *ar, void *cumap_v)
{
	uiBlock *block;
	short yco = 0, menuwidth = 10 * UI_UNIT_X;

	block = uiBeginBlock(C, ar, __func__, UI_EMBOSS);
	uiBlockSetButmFunc(block, curvemap_tools_dofunc, cumap_v);

	uiDefIconTextBut(block, BUTM, 1, ICON_BLANK1, IFACE_("Reset View"),          0, yco -= UI_UNIT_Y,
	                 menuwidth, UI_UNIT_Y, NULL, 0.0, 0.0, 0, 1, "");
	uiDefIconTextBut(block, BUTM, 1, ICON_BLANK1, IFACE_("Vector Handle"),       0, yco -= UI_UNIT_Y,
	                 menuwidth, UI_UNIT_Y, NULL, 0.0, 0.0, 0, 2, "");
	uiDefIconTextBut(block, BUTM, 1, ICON_BLANK1, IFACE_("Auto Handle"),         0, yco -= UI_UNIT_Y,
	                 menuwidth, UI_UNIT_Y, NULL, 0.0, 0.0, 0, 3, "");
	uiDefIconTextBut(block, BUTM, 1, ICON_BLANK1, IFACE_("Extend Horizontal"),   0, yco -= UI_UNIT_Y,
	                 menuwidth, UI_UNIT_Y, NULL, 0.0, 0.0, 0, 4, "");
	uiDefIconTextBut(block, BUTM, 1, ICON_BLANK1, IFACE_("Extend Extrapolated"), 0, yco -= UI_UNIT_Y,
	                 menuwidth, UI_UNIT_Y, NULL, 0.0, 0.0, 0, 5, "");
	uiDefIconTextBut(block, BUTM, 1, ICON_BLANK1, IFACE_("Reset Curve"),         0, yco -= UI_UNIT_Y,
	                 menuwidth, UI_UNIT_Y, NULL, 0.0, 0.0, 0, 0, "");

	uiBlockSetDirection(block, UI_RIGHT);
	uiTextBoundsBlock(block, 50);

	uiEndBlock(C, block);
	return block;
}

static uiBlock *curvemap_brush_tools_func(bContext *C, ARegion *ar, void *cumap_v)
{
	uiBlock *block;
	short yco = 0, menuwidth = 10 * UI_UNIT_X;

	block = uiBeginBlock(C, ar, __func__, UI_EMBOSS);
	uiBlockSetButmFunc(block, curvemap_tools_dofunc, cumap_v);

	uiDefIconTextBut(block, BUTM, 1, ICON_BLANK1, IFACE_("Reset View"),    0, yco -= UI_UNIT_Y,
	                 menuwidth, UI_UNIT_Y, NULL, 0.0, 0.0, 0, 1, "");
	uiDefIconTextBut(block, BUTM, 1, ICON_BLANK1, IFACE_("Vector Handle"), 0, yco -= UI_UNIT_Y,
	                 menuwidth, UI_UNIT_Y, NULL, 0.0, 0.0, 0, 2, "");
	uiDefIconTextBut(block, BUTM, 1, ICON_BLANK1, IFACE_("Auto Handle"),   0, yco -= UI_UNIT_Y,
	                 menuwidth, UI_UNIT_Y, NULL, 0.0, 0.0, 0, 3, "");
	uiDefIconTextBut(block, BUTM, 1, ICON_BLANK1, IFACE_("Reset Curve"),   0, yco -= UI_UNIT_Y,
	                 menuwidth, UI_UNIT_Y, NULL, 0.0, 0.0, 0, 0, "");

	uiBlockSetDirection(block, UI_RIGHT);
	uiTextBoundsBlock(block, 50);

	uiEndBlock(C, block);
	return block;
}

static void curvemap_buttons_redraw(bContext *C, void *UNUSED(arg1), void *UNUSED(arg2))
{
	ED_region_tag_redraw(CTX_wm_region(C));
}

static void curvemap_buttons_update(bContext *C, void *arg1_v, void *cumap_v)
{
	CurveMapping *cumap = cumap_v;
	curvemapping_changed(cumap, TRUE);
	rna_update_cb(C, arg1_v, NULL);
}

static void curvemap_buttons_reset(bContext *C, void *cb_v, void *cumap_v)
{
	CurveMapping *cumap = cumap_v;
	int a;
	
	cumap->preset = CURVE_PRESET_LINE;
	for (a = 0; a < CM_TOT; a++)
		curvemap_reset(cumap->cm + a, &cumap->clipr, cumap->preset, CURVEMAP_SLOPE_POSITIVE);
	
	cumap->black[0] = cumap->black[1] = cumap->black[2] = 0.0f;
	cumap->white[0] = cumap->white[1] = cumap->white[2] = 1.0f;
	curvemapping_set_black_white(cumap, NULL, NULL);
	
	curvemapping_changed(cumap, FALSE);

	rna_update_cb(C, cb_v, NULL);
}

/* still unsure how this call evolves... we use labeltype for defining what curve-channels to show */
static void curvemap_buttons_layout(uiLayout *layout, PointerRNA *ptr, char labeltype, int levels,
                                    int brush, RNAUpdateCb *cb)
{
	CurveMapping *cumap = ptr->data;
	CurveMap *cm = &cumap->cm[cumap->cur];
	CurveMapPoint *cmp = NULL;
	uiLayout *row, *sub, *split;
	uiBlock *block;
	uiBut *bt;
	float dx = UI_UNIT_X;
	int icon, size;
	int bg = -1, i;

	block = uiLayoutGetBlock(layout);

	/* curve chooser */
	row = uiLayoutRow(layout, FALSE);

	if (labeltype == 'v') {
		/* vector */
		sub = uiLayoutRow(row, TRUE);
		uiLayoutSetAlignment(sub, UI_LAYOUT_ALIGN_LEFT);

		if (cumap->cm[0].curve) {
			bt = uiDefButI(block, ROW, 0, "X", 0, 0, dx, dx, &cumap->cur, 0.0, 0.0, 0.0, 0.0, "");
			uiButSetFunc(bt, curvemap_buttons_redraw, NULL, NULL);
		}
		if (cumap->cm[1].curve) {
			bt = uiDefButI(block, ROW, 0, "Y", 0, 0, dx, dx, &cumap->cur, 0.0, 1.0, 0.0, 0.0, "");
			uiButSetFunc(bt, curvemap_buttons_redraw, NULL, NULL);
		}
		if (cumap->cm[2].curve) {
			bt = uiDefButI(block, ROW, 0, "Z", 0, 0, dx, dx, &cumap->cur, 0.0, 2.0, 0.0, 0.0, "");
			uiButSetFunc(bt, curvemap_buttons_redraw, NULL, NULL);
		}
	}
	else if (labeltype == 'c') {
		/* color */
		sub = uiLayoutRow(row, TRUE);
		uiLayoutSetAlignment(sub, UI_LAYOUT_ALIGN_LEFT);

		if (cumap->cm[3].curve) {
			bt = uiDefButI(block, ROW, 0, "C", 0, 0, dx, dx, &cumap->cur, 0.0, 3.0, 0.0, 0.0, "");
			uiButSetFunc(bt, curvemap_buttons_redraw, NULL, NULL);
		}
		if (cumap->cm[0].curve) {
			bt = uiDefButI(block, ROW, 0, "R", 0, 0, dx, dx, &cumap->cur, 0.0, 0.0, 0.0, 0.0, "");
			uiButSetFunc(bt, curvemap_buttons_redraw, NULL, NULL);
		}
		if (cumap->cm[1].curve) {
			bt = uiDefButI(block, ROW, 0, "G", 0, 0, dx, dx, &cumap->cur, 0.0, 1.0, 0.0, 0.0, "");
			uiButSetFunc(bt, curvemap_buttons_redraw, NULL, NULL);
		}
		if (cumap->cm[2].curve) {
			bt = uiDefButI(block, ROW, 0, "B", 0, 0, dx, dx, &cumap->cur, 0.0, 2.0, 0.0, 0.0, "");
			uiButSetFunc(bt, curvemap_buttons_redraw, NULL, NULL);
		}
	}
	else if (labeltype == 'h') {
		/* HSV */
		sub = uiLayoutRow(row, TRUE);
		uiLayoutSetAlignment(sub, UI_LAYOUT_ALIGN_LEFT);
		
		if (cumap->cm[0].curve) {
			bt = uiDefButI(block, ROW, 0, "H", 0, 0, dx, dx, &cumap->cur, 0.0, 0.0, 0.0, 0.0, "");
			uiButSetFunc(bt, curvemap_buttons_redraw, NULL, NULL);
		}
		if (cumap->cm[1].curve) {
			bt = uiDefButI(block, ROW, 0, "S", 0, 0, dx, dx, &cumap->cur, 0.0, 1.0, 0.0, 0.0, "");
			uiButSetFunc(bt, curvemap_buttons_redraw, NULL, NULL);
		}
		if (cumap->cm[2].curve) {
			bt = uiDefButI(block, ROW, 0, "V", 0, 0, dx, dx, &cumap->cur, 0.0, 2.0, 0.0, 0.0, "");
			uiButSetFunc(bt, curvemap_buttons_redraw, NULL, NULL);
		}
	}
	else
		uiLayoutSetAlignment(row, UI_LAYOUT_ALIGN_RIGHT);
	
	if (labeltype == 'h')
		bg = UI_GRAD_H;

	/* operation buttons */
	sub = uiLayoutRow(row, TRUE);

	uiBlockSetEmboss(block, UI_EMBOSSN);

	bt = uiDefIconBut(block, BUT, 0, ICON_ZOOMIN, 0, 0, dx, dx, NULL, 0.0, 0.0, 0.0, 0.0, TIP_("Zoom in"));
	uiButSetFunc(bt, curvemap_buttons_zoom_in, cumap, NULL);

	bt = uiDefIconBut(block, BUT, 0, ICON_ZOOMOUT, 0, 0, dx, dx, NULL, 0.0, 0.0, 0.0, 0.0, TIP_("Zoom out"));
	uiButSetFunc(bt, curvemap_buttons_zoom_out, cumap, NULL);

	if (brush)
		bt = uiDefIconBlockBut(block, curvemap_brush_tools_func, cumap, 0, ICON_MODIFIER, 0, 0, dx, dx, TIP_("Tools"));
	else
		bt = uiDefIconBlockBut(block, curvemap_tools_func, cumap, 0, ICON_MODIFIER, 0, 0, dx, dx, TIP_("Tools"));

	uiButSetNFunc(bt, rna_update_cb, MEM_dupallocN(cb), NULL);

	icon = (cumap->flag & CUMA_DO_CLIP) ? ICON_CLIPUV_HLT : ICON_CLIPUV_DEHLT;
	bt = uiDefIconBlockBut(block, curvemap_clipping_func, cumap, 0, icon, 0, 0, dx, dx, TIP_("Clipping Options"));
	uiButSetNFunc(bt, rna_update_cb, MEM_dupallocN(cb), NULL);

	bt = uiDefIconBut(block, BUT, 0, ICON_X, 0, 0, dx, dx, NULL, 0.0, 0.0, 0.0, 0.0, TIP_("Delete points"));
	uiButSetNFunc(bt, curvemap_buttons_delete, MEM_dupallocN(cb), cumap);

	uiBlockSetEmboss(block, UI_EMBOSS);

	uiBlockSetNFunc(block, rna_update_cb, MEM_dupallocN(cb), NULL);

	/* curve itself */
	size = uiLayoutGetWidth(layout);
	row = uiLayoutRow(layout, FALSE);
	uiDefBut(block, BUT_CURVE, 0, "", 0, 0, size, MIN2(size, 10.0f * UI_UNIT_X), cumap, 0.0f, 1.0f, bg, 0, "");

	/* sliders for selected point */
	for (i = 0; i < cm->totpoint; i++) {
		if (cm->curve[i].flag & CUMA_SELECT) {
			cmp = &cm->curve[i];
			break;
		}
	}

	if (cmp) {
		rctf bounds;

		if (cumap->flag & CUMA_DO_CLIP) {
			bounds = cumap->clipr;
		}
		else {
			bounds.xmin = bounds.ymin = -1000.0;
			bounds.xmax = bounds.ymax =  1000.0;
		}

		uiLayoutRow(layout, TRUE);
		uiBlockSetNFunc(block, curvemap_buttons_update, MEM_dupallocN(cb), cumap);
		bt = uiDefButF(block, NUM, 0, "X", 0, 2 * UI_UNIT_Y, UI_UNIT_X * 10, UI_UNIT_Y,
		               &cmp->x, bounds.xmin, bounds.xmax, 1, 5, "");
		bt = uiDefButF(block, NUM, 0, "Y", 0, 1 * UI_UNIT_Y, UI_UNIT_X * 10, UI_UNIT_Y,
		               &cmp->y, bounds.ymin, bounds.ymax, 1, 5, "");
	}

	/* black/white levels */
	if (levels) {
		split = uiLayoutSplit(layout, 0.0f, FALSE);
		uiItemR(uiLayoutColumn(split, FALSE), ptr, "black_level", UI_ITEM_R_EXPAND, NULL, ICON_NONE);
		uiItemR(uiLayoutColumn(split, FALSE), ptr, "white_level", UI_ITEM_R_EXPAND, NULL, ICON_NONE);

		uiLayoutRow(layout, FALSE);
		bt = uiDefBut(block, BUT, 0, IFACE_("Reset"), 0, 0, UI_UNIT_X * 10, UI_UNIT_Y, NULL, 0.0f, 0.0f, 0, 0,
		              TIP_("Reset Black/White point and curves"));
		uiButSetNFunc(bt, curvemap_buttons_reset, MEM_dupallocN(cb), cumap);
	}

	uiBlockSetNFunc(block, NULL, NULL, NULL);
}

void uiTemplateCurveMapping(uiLayout *layout, PointerRNA *ptr, const char *propname, int type, int levels, int brush)
{
	RNAUpdateCb *cb;
	PropertyRNA *prop = RNA_struct_find_property(ptr, propname);
	PointerRNA cptr;

	if (!prop) {
		RNA_warning("curve property not found: %s.%s",
		            RNA_struct_identifier(ptr->type), propname);
		return;
	}

	if (RNA_property_type(prop) != PROP_POINTER) {
		RNA_warning("curve is not a pointer: %s.%s",
		            RNA_struct_identifier(ptr->type), propname);
		return;
	}

	cptr = RNA_property_pointer_get(ptr, prop);
	if (!cptr.data || !RNA_struct_is_a(cptr.type, &RNA_CurveMapping))
		return;

	cb = MEM_callocN(sizeof(RNAUpdateCb), "RNAUpdateCb");
	cb->ptr = *ptr;
	cb->prop = prop;

	curvemap_buttons_layout(layout, &cptr, type, levels, brush, cb);

	MEM_freeN(cb);
}

/********************* ColorPicker Template ************************/

#define WHEEL_SIZE  (5 * U.widget_unit)

/* This template now follows User Preference for type - name is not correct anymore... */
void uiTemplateColorPicker(uiLayout *layout, PointerRNA *ptr, const char *propname, int value_slider,
                           int lock, int lock_luminosity, int cubic)
{
	PropertyRNA *prop = RNA_struct_find_property(ptr, propname);
	uiBlock *block = uiLayoutGetBlock(layout);
	uiLayout *col, *row;
	uiBut *but = NULL;
	float softmin, softmax, step, precision;

	if (!prop) {
		RNA_warning("property not found: %s.%s", RNA_struct_identifier(ptr->type), propname);
		return;
	}

	RNA_property_float_ui_range(ptr, prop, &softmin, &softmax, &step, &precision);

	col = uiLayoutColumn(layout, TRUE);
	row = uiLayoutRow(col, TRUE);

	switch (U.color_picker_type) {
		case USER_CP_CIRCLE:
			but = uiDefButR_prop(block, HSVCIRCLE, 0, "", 0, 0, WHEEL_SIZE, WHEEL_SIZE, ptr, prop,
			                     -1, 0.0, 0.0, 0, 0, "");
			break;
		case USER_CP_SQUARE_SV:
			but = uiDefButR_prop(block, HSVCUBE, 0, "", 0, 0, WHEEL_SIZE, WHEEL_SIZE, ptr, prop,
			                     -1, 0.0, 0.0, UI_GRAD_SV, 0, "");
			break;
		case USER_CP_SQUARE_HS:
			but = uiDefButR_prop(block, HSVCUBE, 0, "", 0, 0, WHEEL_SIZE, WHEEL_SIZE, ptr, prop,
			                     -1, 0.0, 0.0, UI_GRAD_HS, 0, "");
			break;
		case USER_CP_SQUARE_HV:
			but = uiDefButR_prop(block, HSVCUBE, 0, "", 0, 0, WHEEL_SIZE, WHEEL_SIZE, ptr, prop,
			                     -1, 0.0, 0.0, UI_GRAD_HV, 0, "");
			break;
	}

	if (lock) {
		but->flag |= UI_BUT_COLOR_LOCK;
	}

	if (lock_luminosity) {
		float color[4]; /* in case of alpha */
		but->flag |= UI_BUT_VEC_SIZE_LOCK;
		RNA_property_float_get_array(ptr, prop, color);
		but->a2 = len_v3(color);
	}

	if (cubic)
		but->flag |= UI_BUT_COLOR_CUBIC;

	
	if (value_slider) {
		switch (U.color_picker_type) {
			case USER_CP_CIRCLE:
				uiItemS(row);
				uiDefButR_prop(block, HSVCUBE, 0, "", WHEEL_SIZE + 6, 0, 14, WHEEL_SIZE, ptr, prop,
				               -1, softmin, softmax, UI_GRAD_V_ALT, 0, "");
				break;
			case USER_CP_SQUARE_SV:
				uiItemS(col);
				uiDefButR_prop(block, HSVCUBE, 0, "", 0, 4, WHEEL_SIZE, 18, ptr, prop,
				               -1, softmin, softmax, UI_GRAD_SV + 3, 0, "");
				break;
			case USER_CP_SQUARE_HS:
				uiItemS(col);
				uiDefButR_prop(block, HSVCUBE, 0, "", 0, 4, WHEEL_SIZE, 18, ptr, prop,
				               -1, softmin, softmax, UI_GRAD_HS + 3, 0, "");
				break;
			case USER_CP_SQUARE_HV:
				uiItemS(col);
				uiDefButR_prop(block, HSVCUBE, 0, "", 0, 4, WHEEL_SIZE, 18, ptr, prop,
				               -1, softmin, softmax, UI_GRAD_HV + 3, 0, "");
				break;
		}
	}
}

/********************* Layer Buttons Template ************************/

static void handle_layer_buttons(bContext *C, void *arg1, void *arg2)
{
	uiBut *but = arg1;
	int cur = GET_INT_FROM_POINTER(arg2);
	wmWindow *win = CTX_wm_window(C);
	int i, tot, shift = win->eventstate->shift;

	if (!shift) {
		tot = RNA_property_array_length(&but->rnapoin, but->rnaprop);
		
		/* Normally clicking only selects one layer */
		RNA_property_boolean_set_index(&but->rnapoin, but->rnaprop, cur, TRUE);
		for (i = 0; i < tot; ++i) {
			if (i != cur)
				RNA_property_boolean_set_index(&but->rnapoin, but->rnaprop, i, FALSE);
		}
	}

	/* view3d layer change should update depsgraph (invisible object changed maybe) */
	/* see view3d_header.c */
}

/* TODO:
 * - for now, grouping of layers is determined by dividing up the length of
 *   the array of layer bitflags */

void uiTemplateLayers(uiLayout *layout, PointerRNA *ptr, const char *propname,
                      PointerRNA *used_ptr, const char *used_propname, int active_layer)
{
	uiLayout *uRow, *uCol;
	PropertyRNA *prop, *used_prop = NULL;
	int groups, cols, layers;
	int group, col, layer, row;
	int cols_per_group = 5;

	prop = RNA_struct_find_property(ptr, propname);
	if (!prop) {
		RNA_warning("layers property not found: %s.%s", RNA_struct_identifier(ptr->type), propname);
		return;
	}
	
	/* the number of layers determines the way we group them 
	 *	- we want 2 rows only (for now)
	 *	- the number of columns (cols) is the total number of buttons per row
	 *	  the 'remainder' is added to this, as it will be ok to have first row slightly wider if need be
	 *	- for now, only split into groups if group will have at least 5 items
	 */
	layers = RNA_property_array_length(ptr, prop);
	cols = (layers / 2) + (layers % 2);
	groups = ((cols / 2) < cols_per_group) ? (1) : (cols / cols_per_group);

	if (used_ptr && used_propname) {
		used_prop = RNA_struct_find_property(used_ptr, used_propname);
		if (!used_prop) {
			RNA_warning("used layers property not found: %s.%s", RNA_struct_identifier(ptr->type), used_propname);
			return;
		}

		if (RNA_property_array_length(used_ptr, used_prop) < layers)
			used_prop = NULL;
	}
	
	/* layers are laid out going across rows, with the columns being divided into groups */
	
	for (group = 0; group < groups; group++) {
		uCol = uiLayoutColumn(layout, TRUE);
		
		for (row = 0; row < 2; row++) {
			uiBlock *block;
			uiBut *but;

			uRow = uiLayoutRow(uCol, TRUE);
			block = uiLayoutGetBlock(uRow);
			layer = groups * cols_per_group * row + cols_per_group * group;
			
			/* add layers as toggle buts */
			for (col = 0; (col < cols_per_group) && (layer < layers); col++, layer++) {
				int icon = 0;
				int butlay = 1 << layer;

				if (active_layer & butlay)
					icon = ICON_LAYER_ACTIVE;
				else if (used_prop && RNA_property_boolean_get_index(used_ptr, used_prop, layer))
					icon = ICON_LAYER_USED;
				
				but = uiDefAutoButR(block, ptr, prop, layer, "", icon, 0, 0, UI_UNIT_X / 2, UI_UNIT_Y / 2);
				uiButSetFunc(but, handle_layer_buttons, but, SET_INT_IN_POINTER(layer));
				but->type = TOG;
			}
		}
	}
}

void uiTemplateGameStates(uiLayout *layout, PointerRNA *ptr, const char *propname,
                      PointerRNA *used_ptr, const char *used_propname, int active_state)
{
	uiLayout *uRow, *uCol;
	PropertyRNA *prop, *used_prop = NULL;
	int groups, cols, states;
	int group, col, state, row;
	int cols_per_group = 5;
	Object *ob = (Object *)ptr->id.data;

	prop = RNA_struct_find_property(ptr, propname);
	if (!prop) {
		RNA_warning("states property not found: %s.%s", RNA_struct_identifier(ptr->type), propname);
		return;
	}
	
	/* the number of states determines the way we group them 
	 *	- we want 2 rows only (for now)
	 *	- the number of columns (cols) is the total number of buttons per row
	 *	  the 'remainder' is added to this, as it will be ok to have first row slightly wider if need be
	 *	- for now, only split into groups if group will have at least 5 items
	 */
	states = RNA_property_array_length(ptr, prop);
	cols = (states / 2) + (states % 2);
	groups = ((cols / 2) < cols_per_group) ? (1) : (cols / cols_per_group);

	if (used_ptr && used_propname) {
		used_prop = RNA_struct_find_property(used_ptr, used_propname);
		if (!used_prop) {
			RNA_warning("used layers property not found: %s.%s", RNA_struct_identifier(ptr->type), used_propname);
			return;
		}

		if (RNA_property_array_length(used_ptr, used_prop) < states)
			used_prop = NULL;
	}
	
	/* layers are laid out going across rows, with the columns being divided into groups */
	
	for (group = 0; group < groups; group++) {
		uCol = uiLayoutColumn(layout, TRUE);
		
		for (row = 0; row < 2; row++) {
			uiBlock *block;
			uiBut *but;

			uRow = uiLayoutRow(uCol, TRUE);
			block = uiLayoutGetBlock(uRow);
			state = groups * cols_per_group * row + cols_per_group * group;
			
			/* add layers as toggle buts */
			for (col = 0; (col < cols_per_group) && (state < states); col++, state++) {
				int icon = 0;
				int butlay = 1 << state;

				if (active_state & butlay)
					icon = ICON_LAYER_ACTIVE;
				else if (used_prop && RNA_property_boolean_get_index(used_ptr, used_prop, state))
					icon = ICON_LAYER_USED;
				
				but = uiDefIconButR_prop(block, ICONTOG, 0, icon, 0, 0, UI_UNIT_X / 2, UI_UNIT_Y / 2, ptr, prop,
				                         state, 0, 0, -1, -1, sca_state_name_get(ob, state));
				uiButSetFunc(but, handle_layer_buttons, but, SET_INT_IN_POINTER(state));
				but->type = TOG;
			}
		}
	}
}


/************************* List Template **************************/
static void uilist_draw_item_default(struct uiList *ui_list, struct bContext *UNUSED(C), struct uiLayout *layout,
                                     struct PointerRNA *UNUSED(dataptr), struct PointerRNA *itemptr, int icon,
                                     struct PointerRNA *UNUSED(active_dataptr), const char *UNUSED(active_propname),
                                     int UNUSED(index))
{
	char *namebuf;
	const char *name;

	namebuf = RNA_struct_name_get_alloc(itemptr, NULL, 0, NULL);
	name = (namebuf) ? namebuf : "";

	/* Simplest one! */
	switch (ui_list->layout_type) {
	case UILST_LAYOUT_GRID:
		uiItemL(layout, "", icon);
		break;
	case UILST_LAYOUT_DEFAULT:
	case UILST_LAYOUT_COMPACT:
	default:
		uiItemL(layout, name, icon);
		break;
	}
		
	/* free name */
	if (namebuf) {
		MEM_freeN(namebuf);
	}
}

void uiTemplateList(uiLayout *layout, bContext *C, const char *listtype_name, const char *list_id,
                    PointerRNA *dataptr, const char *propname, PointerRNA *active_dataptr,
                    const char *active_propname, int rows, int maxrows, int layout_type)
{
	uiListType *ui_list_type;
	uiList *ui_list = NULL;
	ARegion *ar;
	uiListDrawItemFunc draw_item;

	PropertyRNA *prop = NULL, *activeprop;
	PropertyType type, activetype;
	StructRNA *ptype;
	uiLayout *box, *row, *col, *sub, *overlap;
	uiBlock *block, *subblock;
	uiBut *but;

	char ui_list_id[UI_MAX_NAME_STR];
	char numstr[32];
	int rnaicon = ICON_NONE, icon = ICON_NONE;
	int i = 0, activei = 0;
	int len = 0;
	int items;
	int found;
	int min, max;

	/* validate arguments */
	block = uiLayoutGetBlock(layout);

	if (!active_dataptr->data) {
		RNA_warning("No active data");
		return;
	}

	if (dataptr->data) {
		prop = RNA_struct_find_property(dataptr, propname);
		if (!prop) {
			RNA_warning("Property not found: %s.%s", RNA_struct_identifier(dataptr->type), propname);
			return;
		}
	}

	activeprop = RNA_struct_find_property(active_dataptr, active_propname);
	if (!activeprop) {
		RNA_warning("Property not found: %s.%s", RNA_struct_identifier(active_dataptr->type), active_propname);
		return;
	}

	if (prop) {
		type = RNA_property_type(prop);
		if (type != PROP_COLLECTION) {
			RNA_warning("Expected a collection data property");
			return;
		}
	}

	activetype = RNA_property_type(activeprop);
	if (activetype != PROP_INT) {
		RNA_warning("Expected an integer active data property");
		return;
	}

	/* get icon */
	if (dataptr->data && prop) {
		ptype = RNA_property_pointer_type(dataptr, prop);
		rnaicon = RNA_struct_ui_icon(ptype);
	}

	/* get active data */
	activei = RNA_property_int_get(active_dataptr, activeprop);

	/* Find the uiList type. */
	ui_list_type = WM_uilisttype_find(listtype_name, FALSE);

	if (ui_list_type == NULL) {
		RNA_warning("List type %s not found", listtype_name);
		return;
			}

	draw_item = ui_list_type->draw_item ? ui_list_type->draw_item : uilist_draw_item_default;

	/* Find or add the uiList to the current Region. */
	/* We tag the list id with the list type... */
	BLI_snprintf(ui_list_id, sizeof(ui_list_id), "%s_%s", ui_list_type->idname, list_id ? list_id : "");

	ar = CTX_wm_region(C);
	ui_list = BLI_findstring(&ar->ui_lists, ui_list_id, offsetof(uiList, list_id));

	if (!ui_list) {
		ui_list = MEM_callocN(sizeof(uiList), __func__);
		BLI_strncpy(ui_list->list_id, ui_list_id, sizeof(ui_list->list_id));
		BLI_addtail(&ar->ui_lists, ui_list);
					}

	/* Because we can't actually pass type across save&load... */
	ui_list->type = ui_list_type;
	ui_list->layout_type = layout_type;

	switch (layout_type) {
	case UILST_LAYOUT_DEFAULT:
		/* default rows */
		if (rows == 0)
			rows = 5;
		if (maxrows == 0)
			maxrows = 5;
		if (ui_list->list_grip_size != 0)
			rows = ui_list->list_grip_size;

		/* layout */
		box = uiLayoutListBox(layout, ui_list, dataptr, prop, active_dataptr, activeprop);
		row = uiLayoutRow(box, FALSE);
		col = uiLayoutColumn(row, TRUE);

		/* init numbers */
		RNA_property_int_range(active_dataptr, activeprop, &min, &max);

		if (prop)
			len = RNA_property_collection_length(dataptr, prop);
		items = CLAMPIS(len, rows, MAX2(rows, maxrows));

		/* if list length changes and active is out of view, scroll to it */
		if ((ui_list->list_last_len != len) &&
		    (activei < ui_list->list_scroll || activei >= ui_list->list_scroll + items)) {
			ui_list->list_scroll = activei;
		}

		ui_list->list_scroll = min_ii(ui_list->list_scroll, len - items);
		ui_list->list_scroll = max_ii(ui_list->list_scroll, 0);
		ui_list->list_size = items;
		ui_list->list_last_len = len;

		if (dataptr->data && prop) {
			/* create list items */
			RNA_PROP_BEGIN (dataptr, itemptr, prop)
			{
				if (i >= ui_list->list_scroll && i < ui_list->list_scroll + items) {
					subblock = uiLayoutGetBlock(col);
					overlap = uiLayoutOverlap(col);

					/* list item behind label & other buttons */
					sub = uiLayoutRow(overlap, FALSE);

					but = uiDefButR_prop(subblock, LISTROW, 0, "", 0, 0, UI_UNIT_X * 10, UI_UNIT_Y,
					                     active_dataptr, activeprop, 0, 0, i, 0, 0, "");
					uiButSetFlag(but, UI_BUT_NO_TOOLTIP);

					sub = uiLayoutRow(overlap, FALSE);

					icon = UI_rnaptr_icon_get(C, &itemptr, rnaicon, FALSE);
					if (icon == ICON_DOT)
						icon = ICON_NONE;
					draw_item(ui_list, C, sub, dataptr, &itemptr, icon, active_dataptr, active_propname, i);
				}
				i++;
			}
			RNA_PROP_END;
		}

		/* add dummy buttons to fill space */
		while (i < ui_list->list_scroll + items) {
			if (i >= ui_list->list_scroll)
				uiItemL(col, "", ICON_NONE);
			i++;
		}

		/* add scrollbar */
		if (len > items) {
			col = uiLayoutColumn(row, FALSE);
			uiDefButI(block, SCROLL, 0, "", 0, 0, UI_UNIT_X * 0.75, UI_UNIT_Y * items, &ui_list->list_scroll,
			          0, len - items, items, 0, "");
		}
		break;
	case UILST_LAYOUT_COMPACT:
		row = uiLayoutRow(layout, TRUE);

		if (dataptr->data && prop) {
			/* create list items */
			RNA_PROP_BEGIN (dataptr, itemptr, prop)
			{
				found = (activei == i);

				if (found) {
					icon = UI_rnaptr_icon_get(C, &itemptr, rnaicon, FALSE);
					if (icon == ICON_DOT)
						icon = ICON_NONE;
					draw_item(ui_list, C, row, dataptr, &itemptr, icon, active_dataptr, active_propname, i);
	}

				i++;
}
			RNA_PROP_END;
		}

		/* if list is empty, add in dummy button */
		if (i == 0)
			uiItemL(row, "", ICON_NONE);

		/* next/prev button */
		BLI_snprintf(numstr, sizeof(numstr), "%d :", i);
		but = uiDefIconTextButR_prop(block, NUM, 0, 0, numstr, 0, 0, UI_UNIT_X * 5, UI_UNIT_Y,
		                             active_dataptr, activeprop, 0, 0, 0, 0, 0, "");
		if (i == 0)
			uiButSetFlag(but, UI_BUT_DISABLED);
		break;
	case UILST_LAYOUT_GRID:
		box = uiLayoutListBox(layout, ui_list, dataptr, prop, active_dataptr, activeprop);
		col = uiLayoutColumn(box, TRUE);
		row = uiLayoutRow(col, FALSE);

		if (dataptr->data && prop) {
			/* create list items */
			RNA_PROP_BEGIN (dataptr, itemptr, prop)
			{
				/* create button */
				if (!(i % 9))
					row = uiLayoutRow(col, FALSE);

				subblock = uiLayoutGetBlock(row);
				overlap = uiLayoutOverlap(row);

				/* list item behind label & other buttons */
				sub = uiLayoutRow(overlap, FALSE);

				but = uiDefButR_prop(subblock, LISTROW, 0, "", 0, 0, UI_UNIT_X * 10, UI_UNIT_Y,
				                     active_dataptr, activeprop, 0, 0, i, 0, 0, "");
				uiButSetFlag(but, UI_BUT_NO_TOOLTIP);

				sub = uiLayoutRow(overlap, FALSE);

				icon = UI_rnaptr_icon_get(C, &itemptr, rnaicon, FALSE);
				draw_item(ui_list, C, sub, dataptr, &itemptr, icon, active_dataptr, active_propname, i);

				i++;
			}
			RNA_PROP_END;
		}
		break;
	}
}

/************************* Operator Search Template **************************/

static void operator_call_cb(bContext *C, void *UNUSED(arg1), void *arg2)
{
	wmOperatorType *ot = arg2;
	
	if (ot)
		WM_operator_name_call(C, ot->idname, WM_OP_INVOKE_DEFAULT, NULL);
}

static void operator_search_cb(const bContext *C, void *UNUSED(arg), const char *str, uiSearchItems *items)
{
	GHashIterator *iter = WM_operatortype_iter();

	for (; !BLI_ghashIterator_isDone(iter); BLI_ghashIterator_step(iter)) {
		wmOperatorType *ot = BLI_ghashIterator_getValue(iter);

		if ((ot->flag & OPTYPE_INTERNAL) && (G.debug & G_DEBUG_WM) == 0)
			continue;

		if (BLI_strcasestr(ot->name, str)) {
			if (WM_operator_poll((bContext *)C, ot)) {
				char name[256];
				int len = strlen(ot->name);
				
				/* display name for menu, can hold hotkey */
				BLI_strncpy(name, ot->name, sizeof(name));
				
				/* check for hotkey */
				if (len < sizeof(name) - 6) {
					if (WM_key_event_operator_string(C, ot->idname, WM_OP_EXEC_DEFAULT, NULL, TRUE,
					                                 &name[len + 1], sizeof(name) - len - 1))
					{
						name[len] = '|';
					}
				}
				
				if (0 == uiSearchItemAdd(items, name, ot, 0))
					break;
			}
		}
	}
	BLI_ghashIterator_free(iter);
}

void uiOperatorSearch_But(uiBut *but)
{
	uiButSetSearchFunc(but, operator_search_cb, NULL, operator_call_cb, NULL);
}

void uiTemplateOperatorSearch(uiLayout *layout)
{
	uiBlock *block;
	uiBut *but;
	static char search[256] = "";
		
	block = uiLayoutGetBlock(layout);
	uiBlockSetCurLayout(block, layout);

	but = uiDefSearchBut(block, search, 0, ICON_VIEWZOOM, sizeof(search), 0, 0, UI_UNIT_X * 6, UI_UNIT_Y, 0, 0, "");
	uiOperatorSearch_But(but);
}

/************************* Running Jobs Template **************************/

#define B_STOPRENDER    1
#define B_STOPCAST      2
#define B_STOPANIM      3
#define B_STOPCOMPO     4
#define B_STOPSEQ       5
#define B_STOPCLIP      6
#define B_STOPOTHER     7

static void do_running_jobs(bContext *C, void *UNUSED(arg), int event)
{
	switch (event) {
		case B_STOPRENDER:
			G.is_break = TRUE;
			break;
		case B_STOPCAST:
			WM_jobs_stop(CTX_wm_manager(C), CTX_wm_screen(C), NULL);
			break;
		case B_STOPANIM:
			WM_operator_name_call(C, "SCREEN_OT_animation_play", WM_OP_INVOKE_SCREEN, NULL);
			break;
		case B_STOPCOMPO:
			WM_jobs_stop(CTX_wm_manager(C), CTX_data_scene(C), NULL);
			break;
		case B_STOPSEQ:
			WM_jobs_stop(CTX_wm_manager(C), CTX_wm_area(C), NULL);
			break;
		case B_STOPCLIP:
			WM_jobs_stop(CTX_wm_manager(C), CTX_wm_area(C), NULL);
			break;
		case B_STOPOTHER:
			G.is_break = TRUE;
			break;
	}
}

void uiTemplateRunningJobs(uiLayout *layout, bContext *C)
{
	bScreen *screen = CTX_wm_screen(C);
	wmWindowManager *wm = CTX_wm_manager(C);
	ScrArea *sa = CTX_wm_area(C);
	uiBlock *block;
	void *owner = NULL;
	int handle_event;
	
	block = uiLayoutGetBlock(layout);
	uiBlockSetCurLayout(block, layout);

	uiBlockSetHandleFunc(block, do_running_jobs, NULL);

	if (sa->spacetype == SPACE_SEQ) {
		if (WM_jobs_test(wm, sa, WM_JOB_TYPE_ANY))
			owner = sa;
		handle_event = B_STOPSEQ;
	}
	else if (sa->spacetype == SPACE_CLIP) {
		if (WM_jobs_test(wm, sa, WM_JOB_TYPE_ANY))
			owner = sa;
		handle_event = B_STOPCLIP;
	}
	else {
		Scene *scene;
		/* another scene can be rendering too, for example via compositor */
		for (scene = CTX_data_main(C)->scene.first; scene; scene = scene->id.next) {
			if (WM_jobs_test(wm, scene, WM_JOB_TYPE_RENDER)) {
				handle_event = B_STOPRENDER;
				break;
			}
			else if (WM_jobs_test(wm, scene, WM_JOB_TYPE_COMPOSITE)) {
				handle_event = B_STOPCOMPO;
				break;
			}
			else if (WM_jobs_test(wm, scene, WM_JOB_TYPE_ANY)) {
				handle_event = B_STOPOTHER;
				break;
			}
		}
		owner = scene;
	}

	if (owner) {
		uiLayout *ui_abs;
		
		ui_abs = uiLayoutAbsolute(layout, FALSE);
		(void)ui_abs;  /* UNUSED */
		
		uiDefIconBut(block, BUT, handle_event, ICON_PANEL_CLOSE, 0, UI_UNIT_Y * 0.1, UI_UNIT_X * 0.8, UI_UNIT_Y * 0.8,
		             NULL, 0.0f, 0.0f, 0, 0, TIP_("Stop this job"));
		uiDefBut(block, PROGRESSBAR, 0, WM_jobs_name(wm, owner), 
		         UI_UNIT_X, 0, 100, UI_UNIT_Y, NULL, 0.0f, 0.0f, WM_jobs_progress(wm, owner), 0, TIP_("Progress"));
		
		uiLayoutRow(layout, FALSE);
	}
	if (WM_jobs_test(wm, screen, WM_JOB_TYPE_SCREENCAST))
		uiDefIconTextBut(block, BUT, B_STOPCAST, ICON_CANCEL, IFACE_("Capture"), 0, 0, 85, UI_UNIT_Y,
		                 NULL, 0.0f, 0.0f, 0, 0, TIP_("Stop screencast"));
	if (screen->animtimer)
		uiDefIconTextBut(block, BUT, B_STOPANIM, ICON_CANCEL, IFACE_("Anim Player"), 0, 0, 100, UI_UNIT_Y,
		                 NULL, 0.0f, 0.0f, 0, 0, TIP_("Stop animation playback"));
}

/************************* Reports for Last Operator Template **************************/

void uiTemplateReportsBanner(uiLayout *layout, bContext *C)
{
	ReportList *reports = CTX_wm_reports(C);
	Report *report = BKE_reports_last_displayable(reports);
	ReportTimerInfo *rti;
	
	uiLayout *ui_abs;
	uiBlock *block;
	uiBut *but;
	uiStyle *style = UI_GetStyle();
	int width;
	int icon = 0;
	
	/* if the report display has timed out, don't show */
	if (!reports->reporttimer) return;
	
	rti = (ReportTimerInfo *)reports->reporttimer->customdata;
	
	if (!rti || rti->widthfac == 0.0f || !report) return;
	
	ui_abs = uiLayoutAbsolute(layout, FALSE);
	block = uiLayoutGetBlock(ui_abs);
	
	width = BLF_width(style->widget.uifont_id, report->message);
	width = min_ii((int)(rti->widthfac * width), width);
	width = max_ii(width, 10);
	
	/* make a box around the report to make it stand out */
	uiBlockBeginAlign(block);
	but = uiDefBut(block, ROUNDBOX, 0, "", 0, 0, UI_UNIT_X + 10, UI_UNIT_Y, NULL, 0.0f, 0.0f, 0, 0, "");
	/* set the report's bg color in but->col - ROUNDBOX feature */
	rgb_float_to_uchar(but->col, rti->col);
	but->col[3] = 255;

	but = uiDefBut(block, ROUNDBOX, 0, "", UI_UNIT_X + 10, 0, UI_UNIT_X + width, UI_UNIT_Y,
	               NULL, 0.0f, 0.0f, 0, 0, "");
	but->col[0] = but->col[1] = but->col[2] = FTOCHAR(rti->grayscale);
	but->col[3] = 255;

	uiBlockEndAlign(block);
	
	
	/* icon and report message on top */
	if (report->type & RPT_ERROR_ALL)
		icon = ICON_ERROR;
	else if (report->type & RPT_WARNING_ALL)
		icon = ICON_ERROR;
	else if (report->type & RPT_INFO_ALL)
		icon = ICON_INFO;
	
	/* XXX: temporary operator to dump all reports to a text block, but only if more than 1 report 
	 * to be shown instead of icon when appropriate...
	 */
	uiBlockSetEmboss(block, UI_EMBOSSN);

	if (reports->list.first != reports->list.last)
		uiDefIconButO(block, BUT, "UI_OT_reports_to_textblock", WM_OP_INVOKE_REGION_WIN, icon, 2, 0, UI_UNIT_X,
		              UI_UNIT_Y, TIP_("Click to see the remaining reports in text block: 'Recent Reports'"));
	else
		uiDefIconBut(block, LABEL, 0, icon, 2, 0, UI_UNIT_X, UI_UNIT_Y, NULL, 0.0f, 0.0f, 0, 0, "");

	uiBlockSetEmboss(block, UI_EMBOSS);
	
	uiDefBut(block, LABEL, 0, report->message, UI_UNIT_X + 10, 0, UI_UNIT_X + width, UI_UNIT_Y,
	         NULL, 0.0f, 0.0f, 0, 0, "");
}

/********************************* Keymap *************************************/

static void keymap_item_modified(bContext *UNUSED(C), void *kmi_p, void *UNUSED(unused))
{
	wmKeyMapItem *kmi = (wmKeyMapItem *)kmi_p;
	WM_keyconfig_update_tag(NULL, kmi);
}

static void template_keymap_item_properties(uiLayout *layout, const char *title, PointerRNA *ptr)
{
	uiLayout *flow;

	uiItemS(layout);

	if (title)
		uiItemL(layout, title, ICON_NONE);
	
	flow = uiLayoutColumnFlow(layout, 2, FALSE);

	RNA_STRUCT_BEGIN (ptr, prop)
	{
		int flag = RNA_property_flag(prop);

		if (flag & PROP_HIDDEN)
			continue;

		/* recurse for nested properties */
		if (RNA_property_type(prop) == PROP_POINTER) {
			PointerRNA propptr = RNA_property_pointer_get(ptr, prop);
			const char *name = RNA_property_ui_name(prop);

			if (propptr.data && RNA_struct_is_a(propptr.type, &RNA_OperatorProperties)) {
				template_keymap_item_properties(layout, name, &propptr);
				continue;
			}
		}

		/* add property */
		uiItemR(flow, ptr, RNA_property_identifier(prop), 0, NULL, ICON_NONE);
	}
	RNA_STRUCT_END;
}

void uiTemplateKeymapItemProperties(uiLayout *layout, PointerRNA *ptr)
{
	PointerRNA propptr = RNA_pointer_get(ptr, "properties");

	if (propptr.data) {
		uiBut *but = uiLayoutGetBlock(layout)->buttons.last;

		template_keymap_item_properties(layout, NULL, &propptr);

		/* attach callbacks to compensate for missing properties update,
		 * we don't know which keymap (item) is being modified there */
		for (; but; but = but->next)
			uiButSetFunc(but, keymap_item_modified, ptr->data, NULL);
	}
}

/********************************* Color management *************************************/

void uiTemplateColorspaceSettings(uiLayout *layout, PointerRNA *ptr, const char *propname)
{
	PropertyRNA *prop;
	PointerRNA colorspace_settings_ptr;

	prop = RNA_struct_find_property(ptr, propname);

	if (!prop) {
		printf("%s: property not found: %s.%s\n",
		       __func__, RNA_struct_identifier(ptr->type), propname);
		return;
	}

	colorspace_settings_ptr = RNA_property_pointer_get(ptr, prop);

	uiItemL(layout, "Input Color Space:", ICON_NONE);
	uiItemR(layout, &colorspace_settings_ptr, "name", 0, "", ICON_NONE);
}

void uiTemplateColormanagedViewSettings(uiLayout *layout, bContext *UNUSED(C), PointerRNA *ptr, const char *propname)
{
	PropertyRNA *prop;
	PointerRNA view_transform_ptr;
	uiLayout *col, *row;
	ColorManagedViewSettings *view_settings;

	prop = RNA_struct_find_property(ptr, propname);

	if (!prop) {
		printf("%s: property not found: %s.%s\n",
		       __func__, RNA_struct_identifier(ptr->type), propname);
		return;
	}

	view_transform_ptr = RNA_property_pointer_get(ptr, prop);
	view_settings = view_transform_ptr.data;

	col = uiLayoutColumn(layout, FALSE);

	row = uiLayoutRow(col, FALSE);
	uiItemR(row, &view_transform_ptr, "view_transform", UI_ITEM_R_EXPAND, IFACE_("View"), ICON_NONE);

	col = uiLayoutColumn(layout, FALSE);
	uiItemR(col, &view_transform_ptr, "exposure", 0, NULL, ICON_NONE);
	uiItemR(col, &view_transform_ptr, "gamma", 0, NULL, ICON_NONE);

	col = uiLayoutColumn(layout, FALSE);
	uiItemR(col, &view_transform_ptr, "use_curve_mapping", 0, NULL, ICON_NONE);
	if (view_settings->flag & COLORMANAGE_VIEW_USE_CURVES)
		uiTemplateCurveMapping(col, &view_transform_ptr, "curve_mapping", 'c', TRUE, 0);
}<|MERGE_RESOLUTION|>--- conflicted
+++ resolved
@@ -528,12 +528,9 @@
 		                                 BLF_I18NCONTEXT_ID_BRUSH,
 		                                 BLF_I18NCONTEXT_ID_PARTICLESETTINGS,
 		                                 BLF_I18NCONTEXT_ID_GPENCIL,
-<<<<<<< HEAD
 #ifdef WITH_FREESTYLE
 										 BLF_I18NCONTEXT_ID_FREESTYLELINESTYLE
 #endif
-=======
->>>>>>> fda8927d
 		);
 		
 		if (newop) {
