/*
 * ***** BEGIN GPL LICENSE BLOCK *****
 *
 * This program is free software; you can redistribute it and/or
 * modify it under the terms of the GNU General Public License
 * as published by the Free Software Foundation; either version 2
 * of the License, or (at your option) any later version.
 *
 * This program is distributed in the hope that it will be useful,
 * but WITHOUT ANY WARRANTY; without even the implied warranty of
 * MERCHANTABILITY or FITNESS FOR A PARTICULAR PURPOSE.  See the
 * GNU General Public License for more details.
 *
 * You should have received a copy of the GNU General Public License
 * along with this program; if not, write to the Free Software Foundation,
 * Inc., 51 Franklin Street, Fifth Floor, Boston, MA 02110-1301, USA.
 *
 * Contributor(s): Blender Foundation 2009.
 *
 * ***** END GPL LICENSE BLOCK *****
 */

/** \file blender/editors/interface/interface_layout.c
 *  \ingroup edinterface
 */


#include <limits.h>
#include <math.h>
#include <stdlib.h>
#include <string.h>
#include <assert.h>

#include "MEM_guardedalloc.h"

#include "DNA_screen_types.h"
#include "DNA_armature_types.h"
#include "DNA_userdef_types.h"

#include "BLI_alloca.h"
#include "BLI_listbase.h"
#include "BLI_string.h"
#include "BLI_rect.h"
#include "BLI_utildefines.h"
#include "BLI_math.h"

#include "BLT_translation.h"

#include "BKE_context.h"
#include "BKE_global.h"
#include "BKE_idprop.h"
#include "BKE_screen.h"
#include "BKE_animsys.h"

#include "RNA_access.h"

#include "UI_interface.h"

#include "ED_armature.h"


#include "WM_api.h"
#include "WM_types.h"

#include "interface_intern.h"

/* Show an icon button after each RNA button to use to quickly set keyframes,
 * this is a way to display animation/driven/override status, see T54951. */
#define UI_PROP_DECORATE
/* Alternate draw mode where some buttons can use single icon width,
 * giving more room for the text at the expense of nicely aligned text. */
#define UI_PROP_SEP_ICON_WIDTH_EXCEPTION

/************************ Structs and Defines *************************/

#define UI_OPERATOR_ERROR_RET(_ot, _opname, return_statement)                 \
	if (ot == NULL) {                                                         \
		ui_item_disabled(layout, _opname);                                    \
		RNA_warning("'%s' unknown operator", _opname);                        \
		return_statement;                                                     \
	} (void)0                                                                 \

#define UI_ITEM_PROP_SEP_DIVIDE 0.5f

/* uiLayoutRoot */

typedef struct uiLayoutRoot {
	struct uiLayoutRoot *next, *prev;

	int type;
	int opcontext;

	int emw, emh;
	int padding;

	uiMenuHandleFunc handlefunc;
	void *argv;

	uiStyle *style;
	uiBlock *block;
	uiLayout *layout;
} uiLayoutRoot;

/* Item */

typedef enum uiItemType {
	ITEM_BUTTON,

	ITEM_LAYOUT_ROW,
	ITEM_LAYOUT_COLUMN,
	ITEM_LAYOUT_COLUMN_FLOW,
	ITEM_LAYOUT_ROW_FLOW,
	ITEM_LAYOUT_GRID_FLOW,
	ITEM_LAYOUT_BOX,
	ITEM_LAYOUT_ABSOLUTE,
	ITEM_LAYOUT_SPLIT,
	ITEM_LAYOUT_OVERLAP,
	ITEM_LAYOUT_RADIAL,

	ITEM_LAYOUT_ROOT
#if 0
	TEMPLATE_COLUMN_FLOW,
	TEMPLATE_SPLIT,
	TEMPLATE_BOX,

	TEMPLATE_HEADER,
	TEMPLATE_HEADER_ID
#endif
} uiItemType;

typedef struct uiItem {
	void *next, *prev;
	uiItemType type;
	int flag;
} uiItem;

enum {
	UI_ITEM_FIXED     = 1 << 0,
	UI_ITEM_MIN       = 1 << 1,

	UI_ITEM_BOX_ITEM  = 1 << 2, /* The item is "inside" a box item */
	UI_ITEM_PROP_SEP  = 1 << 3,
	/* Show an icon button next to each property (to set keyframes, show status).
	 * Enabled by default, depends on 'UI_ITEM_PROP_SEP'. */
	UI_ITEM_PROP_DECORATE = 1 << 4,
};

typedef struct uiButtonItem {
	uiItem item;
	uiBut *but;
} uiButtonItem;

struct uiLayout {
	uiItem item;

	uiLayoutRoot *root;
	bContextStore *context;
	ListBase items;

	int x, y, w, h;
	float scale[2];
	short space;
	bool align;
	bool active;
	bool enabled;
	bool redalert;
	bool keepaspect;
	bool variable_size;  /* For layouts inside gridflow, they and their items shall never have a fixed maximal size. */
	char alignment;
	char emboss;
};

typedef struct uiLayoutItemFlow {
	uiLayout litem;
	int number;
	int totcol;
} uiLayoutItemFlow;

typedef struct uiLayoutItemGridFlow {
	uiLayout litem;

	/* Extra parameters */
	bool row_major;     /* Fill first row first, instead of filling first column first. */
	bool even_columns;  /* Same width for all columns. */
	bool even_rows;     /* Same height for all rows. */
	/* If positive, absolute fixed number of columns.
	 * If 0, fully automatic (based on available width).
	 * If negative, automatic but only generates number of columns/rows multiple of given (absolute) value. */
	int columns_len;

	/* Pure internal runtime storage. */
	int tot_items, tot_columns, tot_rows;
} uiLayoutItemGridFlow;

typedef struct uiLayoutItemBx {
	uiLayout litem;
	uiBut *roundbox;
} uiLayoutItemBx;

typedef struct uiLayoutItemSplit {
	uiLayout litem;
	float percentage;
} uiLayoutItemSplit;

typedef struct uiLayoutItemRoot {
	uiLayout litem;
} uiLayoutItemRoot;

/************************** Item ***************************/

static const char *ui_item_name_add_colon(const char *name, char namestr[UI_MAX_NAME_STR])
{
	int len = strlen(name);

	if (len != 0 && len + 1 < UI_MAX_NAME_STR) {
		memcpy(namestr, name, len);
		namestr[len] = ':';
		namestr[len + 1] = '\0';
		return namestr;
	}

	return name;
}

static int ui_item_fit(int item, int pos, int all, int available, bool is_last, int alignment, float *extra_pixel)
{
	/* available == 0 is unlimited */
	if (ELEM(0, available, all)) {
		return item;
	}

	if (all > available) {
		/* contents is bigger than available space */
		if (is_last)
			return available - pos;
		else {
			float width = *extra_pixel + (item * available) / (float)all;
			*extra_pixel = width - (int)width;
			return (int)width;
		}
	}
	else {
		/* contents is smaller or equal to available space */
		if (alignment == UI_LAYOUT_ALIGN_EXPAND) {
			if (is_last)
				return available - pos;
			else {
				float width = *extra_pixel + (item * available) / (float)all;
				*extra_pixel = width - (int)width;
				return (int)width;
			}
		}
		else {
			return item;
		}
	}
}

/* variable button size in which direction? */
#define UI_ITEM_VARY_X  1
#define UI_ITEM_VARY_Y  2

static int ui_layout_vary_direction(uiLayout *layout)
{
	return ((ELEM(layout->root->type, UI_LAYOUT_HEADER, UI_LAYOUT_PIEMENU) ||
	        (layout->alignment != UI_LAYOUT_ALIGN_EXPAND)) ?
	        UI_ITEM_VARY_X : UI_ITEM_VARY_Y);
}

static bool ui_layout_variable_size(uiLayout *layout)
{
	/* Note that this code is probably a bit flacky, we'd probably want to know whether it's variable in X and/or Y,
	 * etc. But for now it mimics previous one, with addition of variable flag set for children of gridflow layouts. */
	return ui_layout_vary_direction(layout) == UI_ITEM_VARY_X || layout->variable_size;
}

/* estimated size of text + icon */
static int ui_text_icon_width(uiLayout *layout, const char *name, int icon, bool compact)
{
	bool variable;
	const int unit_x = UI_UNIT_X * (layout->scale[0] ? layout->scale[0] : 1.0f);

	if (icon && !name[0])
		return unit_x;  /* icon only */

	variable = ui_layout_variable_size(layout);

	if (variable) {
		if (layout->alignment != UI_LAYOUT_ALIGN_EXPAND) {
			layout->item.flag |= UI_ITEM_MIN;
		}
		const uiFontStyle *fstyle = UI_FSTYLE_WIDGET;
		/* it may seem odd that the icon only adds (unit_x / 4)
		 * but taking margins into account its fine */
		return (UI_fontstyle_string_width(fstyle, name) +
		        (unit_x * ((compact ? 1.25f : 1.50f) +
		                   (icon    ? 0.25f : 0.0f))));
	}
	else {
		return unit_x * 10;
	}
}

static void ui_item_size(uiItem *item, int *r_w, int *r_h)
{
	if (item->type == ITEM_BUTTON) {
		uiButtonItem *bitem = (uiButtonItem *)item;

		if (r_w) *r_w = BLI_rctf_size_x(&bitem->but->rect);
		if (r_h) *r_h = BLI_rctf_size_y(&bitem->but->rect);
	}
	else {
		uiLayout *litem = (uiLayout *)item;

		if (r_w) *r_w = litem->w;
		if (r_h) *r_h = litem->h;
	}
}

static void ui_item_offset(uiItem *item, int *r_x, int *r_y)
{
	if (item->type == ITEM_BUTTON) {
		uiButtonItem *bitem = (uiButtonItem *)item;

		if (r_x) *r_x = bitem->but->rect.xmin;
		if (r_y) *r_y = bitem->but->rect.ymin;
	}
	else {
		if (r_x) *r_x = 0;
		if (r_y) *r_y = 0;
	}
}

static void ui_item_position(uiItem *item, int x, int y, int w, int h)
{
	if (item->type == ITEM_BUTTON) {
		uiButtonItem *bitem = (uiButtonItem *)item;

		bitem->but->rect.xmin = x;
		bitem->but->rect.ymin = y;
		bitem->but->rect.xmax = x + w;
		bitem->but->rect.ymax = y + h;

		ui_but_update(bitem->but); /* for strlen */
	}
	else {
		uiLayout *litem = (uiLayout *)item;

		litem->x = x;
		litem->y = y + h;
		litem->w = w;
		litem->h = h;
	}
}

static void ui_item_move(uiItem *item, int delta_xmin, int delta_xmax)
{
	if (item->type == ITEM_BUTTON) {
		uiButtonItem *bitem = (uiButtonItem *)item;

		bitem->but->rect.xmin += delta_xmin;
		bitem->but->rect.xmax += delta_xmax;

		ui_but_update(bitem->but); /* for strlen */
	}
	else {
		uiLayout *litem = (uiLayout *)item;

		if (delta_xmin > 0)
			litem->x += delta_xmin;
		else
			litem->w += delta_xmax;
	}
}

/******************** Special RNA Items *********************/

static int ui_layout_local_dir(uiLayout *layout)
{
	switch (layout->item.type) {
		case ITEM_LAYOUT_ROW:
		case ITEM_LAYOUT_ROOT:
		case ITEM_LAYOUT_OVERLAP:
			return UI_LAYOUT_HORIZONTAL;
		case ITEM_LAYOUT_COLUMN:
		case ITEM_LAYOUT_COLUMN_FLOW:
		case ITEM_LAYOUT_GRID_FLOW:
		case ITEM_LAYOUT_SPLIT:
		case ITEM_LAYOUT_ABSOLUTE:
		case ITEM_LAYOUT_BOX:
		default:
			return UI_LAYOUT_VERTICAL;
	}
}

static uiLayout *ui_item_local_sublayout(uiLayout *test, uiLayout *layout, bool align)
{
	uiLayout *sub;

	if (ui_layout_local_dir(test) == UI_LAYOUT_HORIZONTAL)
		sub = uiLayoutRow(layout, align);
	else
		sub = uiLayoutColumn(layout, align);

	sub->space = 0;
	return sub;
}

static void ui_layer_but_cb(bContext *C, void *arg_but, void *arg_index)
{
	wmWindow *win = CTX_wm_window(C);
	uiBut *but = arg_but, *cbut;
	PointerRNA *ptr = &but->rnapoin;
	PropertyRNA *prop = but->rnaprop;
	int i, index = GET_INT_FROM_POINTER(arg_index);
	int shift = win->eventstate->shift;
	int len = RNA_property_array_length(ptr, prop);

	if (!shift) {
		RNA_property_boolean_set_index(ptr, prop, index, true);

		for (i = 0; i < len; i++)
			if (i != index)
				RNA_property_boolean_set_index(ptr, prop, i, 0);

		RNA_property_update(C, ptr, prop);

		for (cbut = but->block->buttons.first; cbut; cbut = cbut->next)
			ui_but_update(cbut);
	}
}

/* create buttons for an item with an RNA array */
static void ui_item_array(
        uiLayout *layout, uiBlock *block, const char *name, int icon,
        PointerRNA *ptr, PropertyRNA *prop, int len, int x, int y, int w, int UNUSED(h),
        bool expand, bool slider, bool toggle, bool icon_only, bool compact, bool show_text)
{
	uiStyle *style = layout->root->style;
	uiBut *but;
	PropertyType type;
	PropertySubType subtype;
	uiLayout *sub;
	unsigned int a, b;

	/* retrieve type and subtype */
	type = RNA_property_type(prop);
	subtype = RNA_property_subtype(prop);

	sub = ui_item_local_sublayout(layout, layout, 1);
	UI_block_layout_set_current(block, sub);

	/* create label */
	if (name[0] && show_text) {
		uiDefBut(block, UI_BTYPE_LABEL, 0, name, 0, 0, w, UI_UNIT_Y, NULL, 0.0, 0.0, 0, 0, "");
	}

	/* create buttons */
	if (type == PROP_BOOLEAN && ELEM(subtype, PROP_LAYER, PROP_LAYER_MEMBER)) {
		/* special check for layer layout */
		int butw, buth, unit;
		int cols = (len >= 20) ? 2 : 1;
		const unsigned int colbuts = len / (2 * cols);
		unsigned int layer_used = 0;
		unsigned int layer_active = 0;

		UI_block_layout_set_current(block, uiLayoutAbsolute(layout, false));

		unit = UI_UNIT_X * 0.75;
		butw = unit;
		buth = unit;

		if (ptr->type == &RNA_Armature) {
			bArmature *arm = (bArmature *)ptr->data;

			layer_used = arm->layer_used;

			if (arm->edbo) {
				if (arm->act_edbone) {
					layer_active |= arm->act_edbone->layer;
				}
			}
			else {
				if (arm->act_bone) {
					layer_active |= arm->act_bone->layer;
				}
			}
		}

		for (b = 0; b < cols; b++) {
			UI_block_align_begin(block);

			for (a = 0; a < colbuts; a++) {
				const int layer_num  = a + b * colbuts;
				const unsigned int layer_flag = (1u << layer_num);

				if (layer_used & layer_flag) {
					if (layer_active & layer_flag)
						icon = ICON_LAYER_ACTIVE;
					else
						icon = ICON_LAYER_USED;
				}
				else {
					icon = ICON_BLANK1;
				}

				but = uiDefAutoButR(block, ptr, prop, layer_num, "", icon, x + butw * a, y + buth, butw, buth);
				if (subtype == PROP_LAYER_MEMBER)
					UI_but_func_set(but, ui_layer_but_cb, but, SET_INT_IN_POINTER(layer_num));
			}
			for (a = 0; a < colbuts; a++) {
				const int layer_num  = a + len / 2 + b * colbuts;
				const unsigned int layer_flag = (1u << layer_num);

				if (layer_used & layer_flag) {
					if (layer_active & layer_flag)
						icon = ICON_LAYER_ACTIVE;
					else
						icon = ICON_LAYER_USED;
				}
				else {
					icon = ICON_BLANK1;
				}

				but = uiDefAutoButR(block, ptr, prop, layer_num, "", icon, x + butw * a, y, butw, buth);
				if (subtype == PROP_LAYER_MEMBER)
					UI_but_func_set(but, ui_layer_but_cb, but, SET_INT_IN_POINTER(layer_num));
			}
			UI_block_align_end(block);

			x += colbuts * butw + style->buttonspacex;
		}
	}
	else if (subtype == PROP_MATRIX) {
		int totdim, dim_size[3];    /* 3 == RNA_MAX_ARRAY_DIMENSION */
		int row, col;

		UI_block_layout_set_current(block, uiLayoutAbsolute(layout, true));

		totdim = RNA_property_array_dimension(ptr, prop, dim_size);
		if (totdim != 2) return;    /* only 2D matrices supported in UI so far */

		w /= dim_size[0];
		/* h /= dim_size[1]; */ /* UNUSED */

		for (a = 0; a < len; a++) {
			col = a % dim_size[0];
			row = a / dim_size[0];

			but = uiDefAutoButR(block, ptr, prop, a, "", ICON_NONE, x + w * col, y + (dim_size[1] * UI_UNIT_Y) - (row * UI_UNIT_Y), w, UI_UNIT_Y);
			if (slider && but->type == UI_BTYPE_NUM)
				but->type = UI_BTYPE_NUM_SLIDER;
		}
	}
	else if (subtype == PROP_DIRECTION && !expand) {
		uiDefButR_prop(block, UI_BTYPE_UNITVEC, 0, name, x, y, UI_UNIT_X * 3, UI_UNIT_Y * 3, ptr, prop, -1, 0, 0, -1, -1, NULL);
	}
	else {
		/* note, this block of code is a bit arbitrary and has just been made
		 * to work with common cases, but may need to be re-worked */

		/* special case, boolean array in a menu, this could be used in a more generic way too */
		if (ELEM(subtype, PROP_COLOR, PROP_COLOR_GAMMA) && !expand) {
			uiDefAutoButR(block, ptr, prop, -1, "", ICON_NONE, 0, 0, w, UI_UNIT_Y);
		}
		else {
			bool *boolarr = NULL;

			/* even if 'expand' is fale, expanding anyway */

			/* layout for known array subtypes */
			char str[3] = {'\0'};

			if (!icon_only && show_text) {
				if (type != PROP_BOOLEAN) {
					str[1] = ':';
				}
			}

			/* show checkboxes for rna on a non-emboss block (menu for eg) */
			if (type == PROP_BOOLEAN && ELEM(layout->root->block->dt, UI_EMBOSS_NONE, UI_EMBOSS_PULLDOWN)) {
				boolarr = MEM_callocN(sizeof(bool) * len, __func__);
				RNA_property_boolean_get_array(ptr, prop, boolarr);
			}

			const char *str_buf = show_text ? str: "";
			for (a = 0; a < len; a++) {
				int width_item;

				if (!icon_only && show_text) {
					str[0] = RNA_property_array_item_char(prop, a);
				}
				if (boolarr) {
					icon = boolarr[a] ? ICON_CHECKBOX_HLT : ICON_CHECKBOX_DEHLT;
				}

				width_item = (compact && type == PROP_BOOLEAN) ?
				                 min_ii(w, ui_text_icon_width(layout, str_buf, icon, false)) : w;

				but = uiDefAutoButR(block, ptr, prop, a, str_buf, icon, 0, 0, width_item, UI_UNIT_Y);
				if (slider && but->type == UI_BTYPE_NUM)
					but->type = UI_BTYPE_NUM_SLIDER;
				if (toggle && but->type == UI_BTYPE_CHECKBOX)
					but->type = UI_BTYPE_TOGGLE;
				if ((a == 0) && (subtype == PROP_AXISANGLE))
					UI_but_unit_type_set(but, PROP_UNIT_ROTATION);
			}

			if (boolarr) {
				MEM_freeN(boolarr);
			}
		}
	}

	UI_block_layout_set_current(block, layout);
}

static void ui_item_enum_expand_handle(bContext *C, void *arg1, void *arg2)
{
	wmWindow *win = CTX_wm_window(C);

	if (!win->eventstate->shift) {
		uiBut *but = (uiBut *)arg1;
		int enum_value = GET_INT_FROM_POINTER(arg2);

		int current_value = RNA_property_enum_get(&but->rnapoin, but->rnaprop);
		if (!(current_value & enum_value)) {
			current_value = enum_value;
		}
		else {
			current_value &= enum_value;
		}
		RNA_property_enum_set(&but->rnapoin, but->rnaprop, current_value);
	}
}
static void ui_item_enum_expand(
        uiLayout *layout, uiBlock *block, PointerRNA *ptr, PropertyRNA *prop,
        const char *uiname, int h, bool icon_only)
{
	/* XXX The way this function currently handles uiname parameter is insane and inconsistent with general UI API:
	 *     * uiname is the *enum property* label.
	 *     * when it is NULL or empty, we do not draw *enum items* labels, this doubles the icon_only parameter.
	 *     * we *never* draw (i.e. really use) the enum label uiname, it is just used as a mere flag!
	 *     Unfortunately, fixing this implies an API "soft break", so better to defer it for later... :/
	 *     --mont29
	 */

	uiBut *but;
	uiLayout *layout_radial = NULL;
	const EnumPropertyItem *item, *item_array;
	const char *name;
	int itemw, icon, value;
	bool free;
	bool radial = (layout->root->type == UI_LAYOUT_PIEMENU);

	if (radial)
		RNA_property_enum_items_gettexted_all(block->evil_C, ptr, prop, &item_array, NULL, &free);
	else
		RNA_property_enum_items_gettexted(block->evil_C, ptr, prop, &item_array, NULL, &free);

	/* we dont want nested rows, cols in menus */
	if (radial) {
		if (layout->root->layout == layout) {
			layout_radial = uiLayoutRadial(layout);
			UI_block_layout_set_current(block, layout_radial);
		}
		else {
			if (layout->item.type == ITEM_LAYOUT_RADIAL) {
				layout_radial = layout;
			}
			UI_block_layout_set_current(block, layout);
		}
	}
	else if (layout->root->type != UI_LAYOUT_MENU) {
		UI_block_layout_set_current(block, ui_item_local_sublayout(layout, layout, 1));
	}
	else {
		UI_block_layout_set_current(block, layout);
	}

	for (item = item_array; item->identifier; item++) {
		if (!item->identifier[0]) {
			if (radial && layout_radial) {
				uiItemS(layout_radial);
			}
			continue;
		}

		name = (!uiname || uiname[0]) ? item->name : "";
		icon = item->icon;
		value = item->value;
		itemw = ui_text_icon_width(block->curlayout, icon_only ? "" : name, icon, 0);

		if (icon && name[0] && !icon_only)
			but = uiDefIconTextButR_prop(block, UI_BTYPE_ROW, 0, icon, name, 0, 0, itemw, h, ptr, prop, -1, 0, value, -1, -1, NULL);
		else if (icon)
			but = uiDefIconButR_prop(block, UI_BTYPE_ROW, 0, icon, 0, 0, itemw, h, ptr, prop, -1, 0, value, -1, -1, NULL);
		else
			but = uiDefButR_prop(block, UI_BTYPE_ROW, 0, name, 0, 0, itemw, h, ptr, prop, -1, 0, value, -1, -1, NULL);

		if (RNA_property_flag(prop) & PROP_ENUM_FLAG) {
			UI_but_func_set(but, ui_item_enum_expand_handle, but, SET_INT_IN_POINTER(value));
		}

		if (ui_layout_local_dir(layout) != UI_LAYOUT_HORIZONTAL)
			but->drawflag |= UI_BUT_TEXT_LEFT;
	}
	UI_block_layout_set_current(block, layout);

	if (free) {
		MEM_freeN((void *)item_array);
	}
}

/* callback for keymap item change button */
static void ui_keymap_but_cb(bContext *UNUSED(C), void *but_v, void *UNUSED(key_v))
{
	uiBut *but = but_v;

	RNA_boolean_set(&but->rnapoin, "shift", (but->modifier_key & KM_SHIFT) != 0);
	RNA_boolean_set(&but->rnapoin, "ctrl", (but->modifier_key & KM_CTRL) != 0);
	RNA_boolean_set(&but->rnapoin, "alt", (but->modifier_key & KM_ALT) != 0);
	RNA_boolean_set(&but->rnapoin, "oskey", (but->modifier_key & KM_OSKEY) != 0);
}

/**
 * Create label + button for RNA property
 *
 * \param w_hint: For varying width layout, this becomes the label width.
 *                Otherwise it's used to fit both items into it.
 **/
static uiBut *ui_item_with_label(
        uiLayout *layout, uiBlock *block, const char *name, int icon,
        PointerRNA *ptr, PropertyRNA *prop, int index,
        int x, int y, int w_hint, int h, int flag)
{
	uiLayout *sub;
	uiBut *but = NULL;
	PropertyType type;
	PropertySubType subtype;
	int prop_but_width = w_hint;
	const bool use_prop_sep = ((layout->item.flag & UI_ITEM_PROP_SEP) != 0);

	sub = uiLayoutRow(layout, layout->align);
	UI_block_layout_set_current(block, sub);

	if (name[0]) {
		int w_label;

		if (use_prop_sep) {
			w_label = (int)((w_hint * 2) * UI_ITEM_PROP_SEP_DIVIDE);
		}
		else {
			if (ui_layout_variable_size(layout)) {
				/* w_hint is width for label in this case. Use a default width for property button(s) */
				prop_but_width = UI_UNIT_X * 5;
				w_label = w_hint;
			}
			else {
				w_label = w_hint / 3;
			}
		}

		uiBut *but_label = uiDefBut(block, UI_BTYPE_LABEL, 0, name, x, y, w_label, h, NULL, 0.0, 0.0, 0, 0, "");
		if (use_prop_sep) {
			but_label->drawflag |= UI_BUT_TEXT_RIGHT;
			but_label->drawflag &= ~UI_BUT_TEXT_LEFT;
		}
	}

	type = RNA_property_type(prop);
	subtype = RNA_property_subtype(prop);

	if (subtype == PROP_FILEPATH || subtype == PROP_DIRPATH) {
		UI_block_layout_set_current(block, uiLayoutRow(sub, true));
		but = uiDefAutoButR(block, ptr, prop, index, "", icon, x, y, prop_but_width - UI_UNIT_X, h);

		/* BUTTONS_OT_file_browse calls UI_context_active_but_prop_get_filebrowser */
		uiDefIconButO(block, UI_BTYPE_BUT, subtype == PROP_DIRPATH ? "BUTTONS_OT_directory_browse" : "BUTTONS_OT_file_browse",
		              WM_OP_INVOKE_DEFAULT, ICON_FILESEL, x, y, UI_UNIT_X, h, NULL);
	}
	else if (flag & UI_ITEM_R_EVENT) {
		but = uiDefButR_prop(block, UI_BTYPE_KEY_EVENT, 0, name, x, y, prop_but_width, h, ptr, prop, index, 0, 0, -1, -1, NULL);
	}
	else if (flag & UI_ITEM_R_FULL_EVENT) {
		if (RNA_struct_is_a(ptr->type, &RNA_KeyMapItem)) {
			char buf[128];

			WM_keymap_item_to_string(ptr->data, false, buf, sizeof(buf));

			but = uiDefButR_prop(block, UI_BTYPE_HOTKEY_EVENT, 0, buf, x, y, prop_but_width, h, ptr, prop, 0, 0, 0, -1, -1, NULL);
			UI_but_func_set(but, ui_keymap_but_cb, but, NULL);
			if (flag & UI_ITEM_R_IMMEDIATE)
				UI_but_flag_enable(but, UI_BUT_IMMEDIATE);
		}
	}
	else {
		const char *str = (type == PROP_ENUM && !(flag & UI_ITEM_R_ICON_ONLY)) ? NULL : "";
		but = uiDefAutoButR(block, ptr, prop, index, str, icon,
		                    x, y, prop_but_width, h);
	}

	UI_block_layout_set_current(block, layout);
	return but;
}

void UI_context_active_but_prop_get_filebrowser(
        const bContext *C,
        PointerRNA *r_ptr, PropertyRNA **r_prop, bool *r_is_undo)
{
	ARegion *ar = CTX_wm_region(C);
	uiBlock *block;
	uiBut *but, *prevbut;

	memset(r_ptr, 0, sizeof(*r_ptr));
	*r_prop = NULL;
	*r_is_undo = false;

	if (!ar)
		return;

	for (block = ar->uiblocks.first; block; block = block->next) {
		for (but = block->buttons.first; but; but = but->next) {
			prevbut = but->prev;

			/* find the button before the active one */
			if ((but->flag & UI_BUT_LAST_ACTIVE) && prevbut && prevbut->rnapoin.data) {
				if (RNA_property_type(prevbut->rnaprop) == PROP_STRING) {
					*r_ptr = prevbut->rnapoin;
					*r_prop = prevbut->rnaprop;
					*r_is_undo = (prevbut->flag & UI_BUT_UNDO) != 0;
					return;
				}
			}
		}
	}
}

/********************* Button Items *************************/

/**
 * Update a buttons tip with an enum's description if possible.
 */
static void ui_but_tip_from_enum_item(uiBut *but, const EnumPropertyItem *item)
{
	if (but->tip == NULL || but->tip[0] == '\0') {
		if (item->description && item->description[0]) {
			but->tip = item->description;
		}
	}
}

/* disabled item */
static void ui_item_disabled(uiLayout *layout, const char *name)
{
	uiBlock *block = layout->root->block;
	uiBut *but;
	int w;

	UI_block_layout_set_current(block, layout);

	if (!name)
		name = "";

	w = ui_text_icon_width(layout, name, 0, 0);

	but = uiDefBut(block, UI_BTYPE_LABEL, 0, name, 0, 0, w, UI_UNIT_Y, NULL, 0.0, 0.0, 0, 0, "");
	but->flag |= UI_BUT_DISABLED;
	but->disabled_info = "";
}

/**
 * Operator Item
 * \param r_opptr: Optional, initialize with operator properties when not NULL.
 * Will always be written to even in the case of errors.
 */
static uiBut *uiItemFullO_ptr_ex(
        uiLayout *layout, wmOperatorType *ot,
        const char *name, int icon, IDProperty *properties, int context, int flag,
        PointerRNA *r_opptr)
{
	/* Take care to fill 'r_opptr' whatever happens. */
	uiBlock *block = layout->root->block;
	uiBut *but;
	int w;

	if (!name) {
		if (ot && ot->srna && (flag & UI_ITEM_R_ICON_ONLY) == 0)
			name = RNA_struct_ui_name(ot->srna);
		else
			name = "";
	}

	if (layout->root->type == UI_LAYOUT_MENU && !icon)
		icon = ICON_BLANK1;

	/* create button */
	UI_block_layout_set_current(block, layout);

	w = ui_text_icon_width(layout, name, icon, 0);

	int prev_emboss = layout->emboss;
	if (flag & UI_ITEM_R_NO_BG) {
		layout->emboss = UI_EMBOSS_NONE;
	}

	/* create the button */
	if (icon) {
		if (name[0]) {
			but = uiDefIconTextButO_ptr(block, UI_BTYPE_BUT, ot, context, icon, name, 0, 0, w, UI_UNIT_Y, NULL);
		}
		else {
			but = uiDefIconButO_ptr(block, UI_BTYPE_BUT, ot, context, icon, 0, 0, w, UI_UNIT_Y, NULL);
		}
	}
	else {
		but = uiDefButO_ptr(block, UI_BTYPE_BUT, ot, context, name, 0, 0, w, UI_UNIT_Y, NULL);
	}

	assert(but->optype != NULL);

	/* text alignment for toolbar buttons */
	if ((layout->root->type == UI_LAYOUT_TOOLBAR) && !icon)
		but->drawflag |= UI_BUT_TEXT_LEFT;

	if (flag & UI_ITEM_R_NO_BG) {
		layout->emboss = prev_emboss;
	}

	if (flag & UI_ITEM_O_DEPRESS) {
		but->flag |= UI_SELECT_DRAW;
	}

	if (layout->redalert)
		UI_but_flag_enable(but, UI_BUT_REDALERT);

	/* assign properties */
	if (properties || r_opptr) {
		PointerRNA *opptr = UI_but_operator_ptr_get(but);
		if (properties) {
			opptr->data = properties;
		}
		else {
			IDPropertyTemplate val = {0};
			opptr->data = IDP_New(IDP_GROUP, &val, "wmOperatorProperties");
		}
		if (r_opptr) {
			*r_opptr = *opptr;
		}
	}

	return but;
}

static void ui_item_menu_hold(struct bContext *C, ARegion *butregion, uiBut *but)
{
	uiPopupMenu *pup = UI_popup_menu_begin(C, "", ICON_NONE);
	uiLayout *layout = UI_popup_menu_layout(pup);
	uiBlock *block = layout->root->block;
	UI_popup_menu_but_set(pup, butregion, but);

	block->flag |= UI_BLOCK_POPUP_HOLD;
	block->flag |= UI_BLOCK_IS_FLIP;

	char direction = UI_DIR_DOWN;
	if (!but->drawstr[0]) {
		if (butregion->alignment == RGN_ALIGN_LEFT) {
			direction = UI_DIR_RIGHT;
		}
		else if (butregion->alignment == RGN_ALIGN_RIGHT) {
			direction = UI_DIR_LEFT;
		}
		else if (butregion->alignment == RGN_ALIGN_BOTTOM) {
			direction = UI_DIR_UP;
		}
		else {
			direction = UI_DIR_DOWN;
		}
	}
	UI_block_direction_set(block, direction);

	const char *menu_id = but->hold_argN;
	MenuType *mt = WM_menutype_find(menu_id, true);
	if (mt) {
		uiLayoutSetContextFromBut(layout, but);
		UI_menutype_draw(C, mt, layout);
	}
	else {
		uiItemL(layout, "Menu Missing:", ICON_NONE);
		uiItemL(layout, menu_id, ICON_NONE);
	}
	UI_popup_menu_end(C, pup);
}

void uiItemFullO_ptr(
        uiLayout *layout, wmOperatorType *ot,
        const char *name, int icon, IDProperty *properties, int context, int flag,
        PointerRNA *r_opptr)
{
	uiItemFullO_ptr_ex(layout, ot, name, icon, properties, context, flag, r_opptr);
}

void uiItemFullOMenuHold_ptr(
        uiLayout *layout, wmOperatorType *ot,
        const char *name, int icon, IDProperty *properties, int context, int flag,
        const char *menu_id,
        PointerRNA *r_opptr)
{
	uiBut *but = uiItemFullO_ptr_ex(layout, ot, name, icon, properties, context, flag, r_opptr);
	UI_but_func_hold_set(but, ui_item_menu_hold, BLI_strdup(menu_id));
}

void uiItemFullO(
        uiLayout *layout, const char *opname,
        const char *name, int icon, IDProperty *properties, int context, int flag,
        PointerRNA *r_opptr)
{
	wmOperatorType *ot = WM_operatortype_find(opname, 0); /* print error next */

	UI_OPERATOR_ERROR_RET(
	        ot, opname, {
	            if (r_opptr) {
	                *r_opptr = PointerRNA_NULL;
	            }
	            return;
	        });

	uiItemFullO_ptr(layout, ot, name, icon, properties, context, flag, r_opptr);
}

static const char *ui_menu_enumpropname(uiLayout *layout, PointerRNA *ptr, PropertyRNA *prop, int retval)
{
	const EnumPropertyItem *item;
	bool free;
	const char *name;

	RNA_property_enum_items(layout->root->block->evil_C, ptr, prop, &item, NULL, &free);
	if (RNA_enum_name(item, retval, &name)) {
		name = CTX_IFACE_(RNA_property_translation_context(prop), name);
	}
	else {
		name = "";
	}

	if (free) {
		MEM_freeN((void *)item);
	}

	return name;
}

void uiItemEnumO_ptr(uiLayout *layout, wmOperatorType *ot, const char *name, int icon, const char *propname, int value)
{
	PointerRNA ptr;
	PropertyRNA *prop;

	WM_operator_properties_create_ptr(&ptr, ot);

	if ((prop = RNA_struct_find_property(&ptr, propname))) {
		/* pass */
	}
	else {
		RNA_warning("%s.%s not found", RNA_struct_identifier(ptr.type), propname);
		return;
	}

	RNA_property_enum_set(&ptr, prop, value);

	if (!name)
		name = ui_menu_enumpropname(layout, &ptr, prop, value);

	uiItemFullO_ptr(layout, ot, name, icon, ptr.data, layout->root->opcontext, 0, NULL);
}
void uiItemEnumO(uiLayout *layout, const char *opname, const char *name, int icon, const char *propname, int value)
{
	wmOperatorType *ot = WM_operatortype_find(opname, 0); /* print error next */

	if (ot) {
		uiItemEnumO_ptr(layout, ot, name, icon, propname, value);
	}
	else {
		ui_item_disabled(layout, opname);
		RNA_warning("unknown operator '%s'", opname);
	}

}

BLI_INLINE bool ui_layout_is_radial(const uiLayout *layout)
{
	return (layout->item.type == ITEM_LAYOUT_RADIAL) ||
	       ((layout->item.type == ITEM_LAYOUT_ROOT) && (layout->root->type == UI_LAYOUT_PIEMENU));
}

/**
 * Create ui items for enum items in \a item_array.
 *
 * A version of #uiItemsFullEnumO that takes pre-calculated item array.
 */
void uiItemsFullEnumO_items(
        uiLayout *layout, wmOperatorType *ot, PointerRNA ptr, PropertyRNA *prop, IDProperty *properties,
        int context, int flag,
        const EnumPropertyItem *item_array, int totitem)
{
	const char *propname = RNA_property_identifier(prop);
	if (RNA_property_type(prop) != PROP_ENUM) {
		RNA_warning("%s.%s, not an enum type", RNA_struct_identifier(ptr.type), propname);
		return;
	}

	uiLayout *target, *split = NULL;
	const EnumPropertyItem *item;
	uiBlock *block = layout->root->block;
	const bool radial = ui_layout_is_radial(layout);

	if (radial) {
		target = uiLayoutRadial(layout);
	}
	else {
		split = uiLayoutSplit(layout, 0.0f, false);
		target = uiLayoutColumn(split, layout->align);
	}


	int i;
	bool last_iter = false;

	for (i = 1, item = item_array; item->identifier && !last_iter; i++, item++) {
		/* handle oversized pies */
		if (radial && (totitem > PIE_MAX_ITEMS) && (i >= PIE_MAX_ITEMS)) {
			if (item->name) { /* only visible items */
				const EnumPropertyItem *tmp;

				/* Check if there are more visible items for the next level. If not, we don't
				 * add a new level and add the remaining item instead of the 'more' button. */
				for (tmp = item + 1; tmp->identifier; tmp++)
					if (tmp->name)
						break;

				if (tmp->identifier) { /* only true if loop above found item and did early-exit */
					ui_pie_menu_level_create(block, ot, propname, properties, item_array, totitem, context, flag);
					/* break since rest of items is handled in new pie level */
					break;
				}
				else {
					last_iter = true;
				}
			}
			else {
				continue;
			}
		}

		if (item->identifier[0]) {
			PointerRNA tptr;

			WM_operator_properties_create_ptr(&tptr, ot);
			if (properties) {
				if (tptr.data) {
					IDP_FreeProperty(tptr.data);
					MEM_freeN(tptr.data);
				}
				tptr.data = IDP_CopyProperty(properties);
			}
			RNA_property_enum_set(&tptr, prop, item->value);

			uiItemFullO_ptr(target, ot, item->name, item->icon, tptr.data, context, flag, NULL);

			ui_but_tip_from_enum_item(block->buttons.last, item);
		}
		else {
			if (item->name) {
				uiBut *but;

				if (item != item_array && !radial) {
					target = uiLayoutColumn(split, layout->align);

					/* inconsistent, but menus with labels do not look good flipped */
					block->flag |= UI_BLOCK_NO_FLIP;
				}

				if (item->icon || radial) {
					uiItemL(target, item->name, item->icon);

					but = block->buttons.last;
				}
				else {
					/* Do not use uiItemL here, as our root layout is a menu one, it will add a fake blank icon! */
					but = uiDefBut(block, UI_BTYPE_LABEL, 0, item->name, 0, 0, UI_UNIT_X * 5, UI_UNIT_Y, NULL,
					               0.0, 0.0, 0, 0, "");
				}
				ui_but_tip_from_enum_item(but, item);
			}
			else {
				if (radial) {
					/* invisible dummy button to ensure all items are always at the same position */
					uiItemS(target);
				}
				else {
					/* XXX bug here, colums draw bottom item badly */
					uiItemS(target);
				}
			}
		}
	}
}

void uiItemsFullEnumO(
        uiLayout *layout, const char *opname, const char *propname, IDProperty *properties,
        int context, int flag)
{
	wmOperatorType *ot = WM_operatortype_find(opname, 0); /* print error next */

	PointerRNA ptr;
	PropertyRNA *prop;
	uiBlock *block = layout->root->block;

	if (!ot || !ot->srna) {
		ui_item_disabled(layout, opname);
		RNA_warning("%s '%s'", ot ? "unknown operator" : "operator missing srna", opname);
		return;
	}

	WM_operator_properties_create_ptr(&ptr, ot);
	/* so the context is passed to itemf functions (some need it) */
	WM_operator_properties_sanitize(&ptr, false);
	prop = RNA_struct_find_property(&ptr, propname);

	/* don't let bad properties slip through */
	BLI_assert((prop == NULL) || (RNA_property_type(prop) == PROP_ENUM));

	if (prop && RNA_property_type(prop) == PROP_ENUM) {
		const EnumPropertyItem *item_array = NULL;
		int totitem;
		bool free;

		if (ui_layout_is_radial(layout)) {
			RNA_property_enum_items_gettexted_all(block->evil_C, &ptr, prop, &item_array, &totitem, &free);
		}
		else {
			RNA_property_enum_items_gettexted(block->evil_C, &ptr, prop, &item_array, &totitem, &free);
		}

		/* add items */
		uiItemsFullEnumO_items(
		        layout, ot, ptr, prop, properties, context, flag,
		        item_array, totitem);

		if (free) {
			MEM_freeN((void *)item_array);
		}

		/* intentionally don't touch UI_BLOCK_IS_FLIP here,
		 * we don't know the context this is called in */
	}
	else if (prop && RNA_property_type(prop) != PROP_ENUM) {
		RNA_warning("%s.%s, not an enum type", RNA_struct_identifier(ptr.type), propname);
		return;
	}
	else {
		RNA_warning("%s.%s not found", RNA_struct_identifier(ptr.type), propname);
		return;
	}
}

void uiItemsEnumO(uiLayout *layout, const char *opname, const char *propname)
{
	uiItemsFullEnumO(layout, opname, propname, NULL, layout->root->opcontext, 0);
}

/* for use in cases where we have */
void uiItemEnumO_value(uiLayout *layout, const char *name, int icon, const char *opname, const char *propname, int value)
{
	wmOperatorType *ot = WM_operatortype_find(opname, 0); /* print error next */
	PointerRNA ptr;
	PropertyRNA *prop;

	UI_OPERATOR_ERROR_RET(ot, opname, return);

	WM_operator_properties_create_ptr(&ptr, ot);

	/* enum lookup */
	if ((prop = RNA_struct_find_property(&ptr, propname))) {
		/* pass */
	}
	else {
		RNA_warning("%s.%s not found", RNA_struct_identifier(ptr.type), propname);
		return;
	}

	RNA_property_enum_set(&ptr, prop, value);

	/* same as uiItemEnumO */
	if (!name)
		name = ui_menu_enumpropname(layout, &ptr, prop, value);

	uiItemFullO_ptr(layout, ot, name, icon, ptr.data, layout->root->opcontext, 0, NULL);
}

void uiItemEnumO_string(uiLayout *layout, const char *name, int icon, const char *opname, const char *propname, const char *value_str)
{
	wmOperatorType *ot = WM_operatortype_find(opname, 0); /* print error next */
	PointerRNA ptr;
	PropertyRNA *prop;

	const EnumPropertyItem *item;
	int value;
	bool free;

	UI_OPERATOR_ERROR_RET(ot, opname, return);

	WM_operator_properties_create_ptr(&ptr, ot);

	/* enum lookup */
	if ((prop = RNA_struct_find_property(&ptr, propname))) {
		/* no need for translations here */
		RNA_property_enum_items(layout->root->block->evil_C, &ptr, prop, &item, NULL, &free);
		if (item == NULL || RNA_enum_value_from_id(item, value_str, &value) == 0) {
			if (free) {
				MEM_freeN((void *)item);
			}
			RNA_warning("%s.%s, enum %s not found", RNA_struct_identifier(ptr.type), propname, value_str);
			return;
		}

		if (free) {
			MEM_freeN((void *)item);
		}
	}
	else {
		RNA_warning("%s.%s not found", RNA_struct_identifier(ptr.type), propname);
		return;
	}

	RNA_property_enum_set(&ptr, prop, value);

	/* same as uiItemEnumO */
	if (!name)
		name = ui_menu_enumpropname(layout, &ptr, prop, value);

	uiItemFullO_ptr(layout, ot, name, icon, ptr.data, layout->root->opcontext, 0, NULL);
}

void uiItemBooleanO(uiLayout *layout, const char *name, int icon, const char *opname, const char *propname, int value)
{
	wmOperatorType *ot = WM_operatortype_find(opname, 0); /* print error next */
	PointerRNA ptr;

	UI_OPERATOR_ERROR_RET(ot, opname, return);

	WM_operator_properties_create_ptr(&ptr, ot);
	RNA_boolean_set(&ptr, propname, value);

	uiItemFullO_ptr(layout, ot, name, icon, ptr.data, layout->root->opcontext, 0, NULL);
}

void uiItemIntO(uiLayout *layout, const char *name, int icon, const char *opname, const char *propname, int value)
{
	wmOperatorType *ot = WM_operatortype_find(opname, 0); /* print error next */
	PointerRNA ptr;

	UI_OPERATOR_ERROR_RET(ot, opname, return);

	WM_operator_properties_create_ptr(&ptr, ot);
	RNA_int_set(&ptr, propname, value);

	uiItemFullO_ptr(layout, ot, name, icon, ptr.data, layout->root->opcontext, 0, NULL);
}

void uiItemFloatO(uiLayout *layout, const char *name, int icon, const char *opname, const char *propname, float value)
{
	wmOperatorType *ot = WM_operatortype_find(opname, 0); /* print error next */
	PointerRNA ptr;

	UI_OPERATOR_ERROR_RET(ot, opname, return);

	WM_operator_properties_create_ptr(&ptr, ot);
	RNA_float_set(&ptr, propname, value);

	uiItemFullO_ptr(layout, ot, name, icon, ptr.data, layout->root->opcontext, 0, NULL);
}

void uiItemStringO(uiLayout *layout, const char *name, int icon, const char *opname, const char *propname, const char *value)
{
	wmOperatorType *ot = WM_operatortype_find(opname, 0); /* print error next */
	PointerRNA ptr;

	UI_OPERATOR_ERROR_RET(ot, opname, return);

	WM_operator_properties_create_ptr(&ptr, ot);
	RNA_string_set(&ptr, propname, value);

	uiItemFullO_ptr(layout, ot, name, icon, ptr.data, layout->root->opcontext, 0, NULL);
}

void uiItemO(uiLayout *layout, const char *name, int icon, const char *opname)
{
	uiItemFullO(layout, opname, name, icon, NULL, layout->root->opcontext, 0, NULL);
}

/* RNA property items */

static void ui_item_rna_size(
        uiLayout *layout, const char *name, int icon,
        PointerRNA *ptr, PropertyRNA *prop,
        int index, bool icon_only, bool compact,
        int *r_w, int *r_h)
{
	PropertyType type;
	PropertySubType subtype;
	int len, w = 0, h;

	/* arbitrary extended width by type */
	type = RNA_property_type(prop);
	subtype = RNA_property_subtype(prop);
	len = RNA_property_array_length(ptr, prop);

	if (!name[0] && !icon_only) {
		if (ELEM(type, PROP_STRING, PROP_POINTER)) {
			name = "non-empty text";
		}
		else if (type == PROP_BOOLEAN) {
			icon = ICON_DOT;
		}
		else if (type == PROP_ENUM) {
			/* Find the longest enum item name, instead of using a dummy text! */
			const EnumPropertyItem *item, *item_array;
			bool free;

			RNA_property_enum_items_gettexted(layout->root->block->evil_C, ptr, prop, &item_array, NULL, &free);
			for (item = item_array; item->identifier; item++) {
				if (item->identifier[0]) {
					w = max_ii(w, ui_text_icon_width(layout, item->name, item->icon, compact));
				}
			}
			if (free) {
				MEM_freeN((void *)item_array);
			}
		}
	}

	if (!w) {
		if (type == PROP_ENUM && icon_only) {
			w = ui_text_icon_width(layout, "", ICON_BLANK1, compact);
			if (index != RNA_ENUM_VALUE)
				w += 0.6f * UI_UNIT_X;
		}
		else {
			/* not compact for float/int buttons, looks too squashed */
			w = ui_text_icon_width(layout, name, icon, ELEM(type, PROP_FLOAT, PROP_INT) ? false : compact);
		}
	}
	h = UI_UNIT_Y;

	/* increase height for arrays */
	if (index == RNA_NO_INDEX && len > 0) {
		if (!name[0] && icon == ICON_NONE)
			h = 0;
		if (layout->item.flag & UI_ITEM_PROP_SEP)
			h = 0;
		if (ELEM(subtype, PROP_LAYER, PROP_LAYER_MEMBER))
			h += 2 * UI_UNIT_Y;
		else if (subtype == PROP_MATRIX)
			h += ceilf(sqrtf(len)) * UI_UNIT_Y;
		else
			h += len * UI_UNIT_Y;
	}
	else if (ui_layout_variable_size(layout)) {
		if (type == PROP_BOOLEAN && name[0])
			w += UI_UNIT_X / 5;
		else if (type == PROP_ENUM && !icon_only)
			w += UI_UNIT_X / 4;
		else if (type == PROP_FLOAT || type == PROP_INT)
			w += UI_UNIT_X * 3;
	}

	*r_w = w;
	*r_h = h;
}

void uiItemFullR(uiLayout *layout, PointerRNA *ptr, PropertyRNA *prop, int index, int value, int flag, const char *name, int icon)
{
	uiBlock *block = layout->root->block;
	uiBut *but = NULL;
	PropertyType type;
	char namestr[UI_MAX_NAME_STR];
	int len, w, h;
	bool slider, toggle, expand, icon_only, no_bg, compact;
	bool is_array;
	const bool use_prop_sep = ((layout->item.flag & UI_ITEM_PROP_SEP) != 0);

#ifdef UI_PROP_DECORATE
	struct {
		bool use_prop_decorate;
		int len;
		uiLayout *layout;
		uiBut *but;
	} ui_decorate = {
		.use_prop_decorate = (
		        ((layout->item.flag & UI_ITEM_PROP_DECORATE) != 0) &&
		        (use_prop_sep && ptr->id.data && id_can_have_animdata(ptr->id.data))),
	};
#endif  /* UI_PROP_DECORATE */

	UI_block_layout_set_current(block, layout);

	/* retrieve info */
	type = RNA_property_type(prop);
	is_array = RNA_property_array_check(prop);
	len = (is_array) ? RNA_property_array_length(ptr, prop) : 0;

	/* set name and icon */
	if (!name) {
		if ((flag & UI_ITEM_R_ICON_ONLY) == 0) {
			name = RNA_property_ui_name(prop);
		}
		else {
			name = "";
		}
	}

	if (icon == ICON_NONE)
		icon = RNA_property_ui_icon(prop);

	if (flag & UI_ITEM_R_ICON_ONLY) {
		/* pass */
	}
	else if (ELEM(type, PROP_INT, PROP_FLOAT, PROP_STRING, PROP_POINTER)) {
		if (use_prop_sep == false) {
			name = ui_item_name_add_colon(name, namestr);
		}
	}
	else if (type == PROP_BOOLEAN && is_array && index == RNA_NO_INDEX) {
		if (use_prop_sep == false) {
			name = ui_item_name_add_colon(name, namestr);
		}
	}
	else if (type == PROP_ENUM && index != RNA_ENUM_VALUE) {
		if (flag & UI_ITEM_R_COMPACT) {
			name = "";
		}
		else {
			if (use_prop_sep == false) {
				name = ui_item_name_add_colon(name, namestr);
			}
		}
	}

	/* menus and pie-menus don't show checkbox without this */
	if ((layout->root->type == UI_LAYOUT_MENU) ||
	    /* use checkboxes only as a fallback in pie-menu's, when no icon is defined */
	    ((layout->root->type == UI_LAYOUT_PIEMENU) && (icon == ICON_NONE)))
	{
		if (type == PROP_BOOLEAN && ((is_array == false) || (index != RNA_NO_INDEX))) {
			if (is_array) icon = (RNA_property_boolean_get_index(ptr, prop, index)) ? ICON_CHECKBOX_HLT : ICON_CHECKBOX_DEHLT;
			else icon = (RNA_property_boolean_get(ptr, prop)) ? ICON_CHECKBOX_HLT : ICON_CHECKBOX_DEHLT;
		}
		else if (type == PROP_ENUM && index == RNA_ENUM_VALUE) {
			int enum_value = RNA_property_enum_get(ptr, prop);
			if (RNA_property_flag(prop) & PROP_ENUM_FLAG) {
				icon = (enum_value & value) ? ICON_CHECKBOX_HLT : ICON_CHECKBOX_DEHLT;
			}
			else {
				icon = (enum_value == value) ? ICON_CHECKBOX_HLT : ICON_CHECKBOX_DEHLT;
			}
		}
	}

	slider = (flag & UI_ITEM_R_SLIDER) != 0;
	toggle = (flag & UI_ITEM_R_TOGGLE) != 0;
	expand = (flag & UI_ITEM_R_EXPAND) != 0;
	icon_only = (flag & UI_ITEM_R_ICON_ONLY) != 0;
	no_bg = (flag & UI_ITEM_R_NO_BG) != 0;
	compact = (flag & UI_ITEM_R_COMPACT) != 0;

	/* get size */
	ui_item_rna_size(layout, name, icon, ptr, prop, index, icon_only, compact, &w, &h);

	int prev_emboss = layout->emboss;
	if (no_bg) {
		layout->emboss = UI_EMBOSS_NONE;
	}

	/* Split the label / property. */
	if (use_prop_sep) {
		uiLayout *layout_row = NULL;
#ifdef UI_PROP_DECORATE
		if (ui_decorate.use_prop_decorate) {
			layout_row = uiLayoutRow(layout, true);
			layout_row->space = 0;
			ui_decorate.len = max_ii(1, len);
		}
#endif  /* UI_PROP_DECORATE */

		if (name[0] == '\0') {
			/* Ensure we get a column when text is not set. */
			layout = uiLayoutColumn(layout_row ? layout_row : layout, true);
			layout->space = 0;
		}
		else {
			const PropertySubType subtype = RNA_property_subtype(prop);
			uiLayout *layout_split;
#ifdef UI_PROP_SEP_ICON_WIDTH_EXCEPTION
			if (type == PROP_BOOLEAN && (icon == ICON_NONE) && !icon_only) {
				w = UI_UNIT_X;
				layout_split = uiLayoutRow(layout_row ? layout_row : layout, true);
			}
			else
#endif  /* UI_PROP_SEP_ICON_WIDTH_EXCEPTION */
			{
				layout_split = uiLayoutSplit(
				        layout_row ? layout_row : layout,
				        UI_ITEM_PROP_SEP_DIVIDE, true);
			}
			layout_split->space = 0;
			uiLayout *layout_sub = uiLayoutColumn(layout_split, true);
			layout_sub->space = 0;

			if ((index == RNA_NO_INDEX && is_array) &&
			    ((!expand && ELEM(subtype, PROP_COLOR, PROP_COLOR_GAMMA, PROP_DIRECTION)) == 0))
			{
				char name_with_suffix[UI_MAX_DRAW_STR + 2];
				char str[2] = {'\0'};
				for (int a = 0; a < len; a++) {
					str[0] = RNA_property_array_item_char(prop, a);
					const bool use_prefix = (a == 0 && name && name[0]);
					if (use_prefix) {
						char *s = name_with_suffix;
						s += STRNCPY_RLEN(name_with_suffix, name);
						*s++ = ' ';
						*s++ = str[0];
						*s++ = '\0';
					}
					but = uiDefBut(
					        block, UI_BTYPE_LABEL, 0, use_prefix ? name_with_suffix : str,
					        0, 0, w, UI_UNIT_Y, NULL, 0.0, 0.0, 0, 0, "");
					but->drawflag |= UI_BUT_TEXT_RIGHT;
					but->drawflag &= ~UI_BUT_TEXT_LEFT;
				}
			}
			else {
				if (name) {
					but = uiDefBut(
					        block, UI_BTYPE_LABEL, 0, name,
					        0, 0, w, UI_UNIT_Y, NULL, 0.0, 0.0, 0, 0, "");
					but->drawflag |= UI_BUT_TEXT_RIGHT;
					but->drawflag &= ~UI_BUT_TEXT_LEFT;
				}
			}

			/* Watch out! We can only write into the new column now. */
			layout = uiLayoutColumn(layout_split, true);
			layout->space = 0;
			if ((type == PROP_ENUM) && (flag & UI_ITEM_R_EXPAND)) {
				/* pass (expanded enums each have their own name) */
			}
			else {
				name = "";
			}
		}

#ifdef UI_PROP_DECORATE
		if (ui_decorate.use_prop_decorate) {
			ui_decorate.layout = uiLayoutColumn(layout_row, true);
			ui_decorate.layout->space = 0;
			UI_block_layout_set_current(block, layout);
			ui_decorate.but = block->buttons.last;
		}
#endif  /* UI_PROP_DECORATE */
	}
	/* End split. */

	/* array property */
	if (index == RNA_NO_INDEX && is_array) {
		ui_item_array(
		        layout, block, name, icon, ptr, prop, len, 0, 0, w, h,
		        expand, slider, toggle, icon_only, compact, !use_prop_sep);
	}
	/* enum item */
	else if (type == PROP_ENUM && index == RNA_ENUM_VALUE) {
		if (icon && name[0] && !icon_only)
			uiDefIconTextButR_prop(block, UI_BTYPE_ROW, 0, icon, name, 0, 0, w, h, ptr, prop, -1, 0, value, -1, -1, NULL);
		else if (icon)
			uiDefIconButR_prop(block, UI_BTYPE_ROW, 0, icon, 0, 0, w, h, ptr, prop, -1, 0, value, -1, -1, NULL);
		else
			uiDefButR_prop(block, UI_BTYPE_ROW, 0, name, 0, 0, w, h, ptr, prop, -1, 0, value, -1, -1, NULL);
	}
	/* expanded enum */
	else if (type == PROP_ENUM && (expand || RNA_property_flag(prop) & PROP_ENUM_FLAG))
		ui_item_enum_expand(layout, block, ptr, prop, name, h, icon_only);
	/* property with separate label */
	else if (type == PROP_ENUM || type == PROP_STRING || type == PROP_POINTER) {
		but = ui_item_with_label(layout, block, name, icon, ptr, prop, index, 0, 0, w, h, flag);
		ui_but_add_search(but, ptr, prop, NULL, NULL);

		if (layout->redalert)
			UI_but_flag_enable(but, UI_BUT_REDALERT);
	}
	/* single button */
	else {
		but = uiDefAutoButR(block, ptr, prop, index, name, icon, 0, 0, w, h);

		if (slider && but->type == UI_BTYPE_NUM)
			but->type = UI_BTYPE_NUM_SLIDER;

		if (toggle && but->type == UI_BTYPE_CHECKBOX)
			but->type = UI_BTYPE_TOGGLE;

		if (layout->redalert)
			UI_but_flag_enable(but, UI_BUT_REDALERT);
	}

	/* Mark non-embossed textfields inside a listbox. */
	if (but && (block->flag & UI_BLOCK_LIST_ITEM) && (but->type == UI_BTYPE_TEXT) && (but->dt & UI_EMBOSS_NONE)) {
		UI_but_flag_enable(but, UI_BUT_LIST_ITEM);
	}

#ifdef UI_PROP_DECORATE
	if (ui_decorate.use_prop_decorate) {
		const bool is_anim = RNA_property_animateable(ptr, prop);
		uiBut *but_decorate = ui_decorate.but ? ui_decorate.but->next : block->buttons.first;
		uiLayout *layout_col = uiLayoutColumn(ui_decorate.layout, false);
		layout_col->space = 0;
		layout_col->emboss = UI_EMBOSS_NONE;
		int i;
		for (i = 0; i < ui_decorate.len && but_decorate; i++) {
			/* The icons are set in 'ui_but_anim_flag' */
			if (is_anim) {
				but = uiDefIconBut(
				        block, UI_BTYPE_BUT, 0, ICON_DOT, 0, 0, UI_UNIT_X, UI_UNIT_Y,
				        NULL, 0.0, 0.0, 0.0, 0.0, TIP_("Animate property"));
				UI_but_func_set(but, ui_but_anim_decorate_cb, but, NULL);
				but->flag |= UI_BUT_UNDO | UI_BUT_DRAG_LOCK;
			}
			else {
				/* We may show other information here in future, for now use empty space. */
				but = uiDefIconBut(
				        block, UI_BTYPE_BUT, 0, ICON_BLANK1, 0, 0, UI_UNIT_X, UI_UNIT_Y,
				        NULL, 0.0, 0.0, 0.0, 0.0, "");
				but->flag |= UI_BUT_DISABLED;
			}
			/* Order the decorator after the button we decorate, this is used so we can always
			 * do a quick lookup. */
			BLI_remlink(&block->buttons, but);
			BLI_insertlinkafter(&block->buttons, but_decorate, but);
			but_decorate = but->next;
		}
		BLI_assert(ELEM(i, 1, ui_decorate.len));
	}
#endif  /* UI_PROP_DECORATE */

	if (no_bg) {
		layout->emboss = prev_emboss;
	}

	/* ensure text isn't added to icon_only buttons */
	if (but && icon_only) {
		BLI_assert(but->str[0] == '\0');
	}

}

void uiItemR(uiLayout *layout, PointerRNA *ptr, const char *propname, int flag, const char *name, int icon)
{
	PropertyRNA *prop = RNA_struct_find_property(ptr, propname);

	if (!prop) {
		ui_item_disabled(layout, propname);
		RNA_warning("property not found: %s.%s", RNA_struct_identifier(ptr->type), propname);
		return;
	}

	uiItemFullR(layout, ptr, prop, RNA_NO_INDEX, 0, flag, name, icon);
}

void uiItemEnumR_prop(uiLayout *layout, const char *name, int icon, struct PointerRNA *ptr, PropertyRNA *prop, int value)
{
	if (RNA_property_type(prop) != PROP_ENUM) {
		const char *propname = RNA_property_identifier(prop);
		ui_item_disabled(layout, propname);
		RNA_warning("property not an enum: %s.%s", RNA_struct_identifier(ptr->type), propname);
		return;
	}

	uiItemFullR(layout, ptr, prop, RNA_ENUM_VALUE, value, 0, name, icon);
}

void uiItemEnumR(uiLayout *layout, const char *name, int icon, struct PointerRNA *ptr, const char *propname, int value)
{
	PropertyRNA *prop = RNA_struct_find_property(ptr, propname);

	if (prop == NULL) {
		ui_item_disabled(layout, propname);
		RNA_warning("property not found: %s.%s", RNA_struct_identifier(ptr->type), propname);
		return;
	}

	uiItemFullR(layout, ptr, prop, RNA_ENUM_VALUE, value, 0, name, icon);
}

void uiItemEnumR_string(uiLayout *layout, struct PointerRNA *ptr, const char *propname, const char *value, const char *name, int icon)
{
	PropertyRNA *prop = RNA_struct_find_property(ptr, propname);
	const EnumPropertyItem *item;
	int ivalue, a;
	bool free;

	if (!prop || RNA_property_type(prop) != PROP_ENUM) {
		ui_item_disabled(layout, propname);
		RNA_warning("enum property not found: %s.%s", RNA_struct_identifier(ptr->type), propname);
		return;
	}

	RNA_property_enum_items(layout->root->block->evil_C, ptr, prop, &item, NULL, &free);

	if (!RNA_enum_value_from_id(item, value, &ivalue)) {
		if (free) {
			MEM_freeN((void *)item);
		}
		ui_item_disabled(layout, propname);
		RNA_warning("enum property value not found: %s", value);
		return;
	}

	for (a = 0; item[a].identifier; a++) {
		if (item[a].value == ivalue) {
			const char *item_name = name ? name : CTX_IFACE_(RNA_property_translation_context(prop), item[a].name);
			const int flag = item_name[0] ? 0 : UI_ITEM_R_ICON_ONLY;

			uiItemFullR(layout, ptr, prop, RNA_ENUM_VALUE, ivalue, flag, item_name, icon ? icon : item[a].icon);
			break;
		}
	}

	if (free) {
		MEM_freeN((void *)item);
	}
}

void uiItemsEnumR(uiLayout *layout, struct PointerRNA *ptr, const char *propname)
{
	PropertyRNA *prop;
	uiBlock *block = layout->root->block;
	uiBut *bt;

	prop = RNA_struct_find_property(ptr, propname);

	if (!prop) {
		ui_item_disabled(layout, propname);
		RNA_warning("enum property not found: %s.%s", RNA_struct_identifier(ptr->type), propname);
		return;
	}

	if (RNA_property_type(prop) != PROP_ENUM) {
		RNA_warning("not an enum property: %s.%s", RNA_struct_identifier(ptr->type), propname);
		return;
	}
	else {
		const EnumPropertyItem *item;
		int totitem, i;
		bool free;
		uiLayout *split = uiLayoutSplit(layout, 0.0f, false);
		uiLayout *column = uiLayoutColumn(split, false);

		RNA_property_enum_items_gettexted(block->evil_C, ptr, prop, &item, &totitem, &free);

		for (i = 0; i < totitem; i++) {
			if (item[i].identifier[0]) {
				uiItemEnumR_prop(column, item[i].name, item[i].icon, ptr, prop, item[i].value);
				ui_but_tip_from_enum_item(block->buttons.last, &item[i]);
			}
			else {
				if (item[i].name) {
					if (i != 0) {
						column = uiLayoutColumn(split, false);
						/* inconsistent, but menus with labels do not look good flipped */
						block->flag |= UI_BLOCK_NO_FLIP;
					}

					uiItemL(column, item[i].name, ICON_NONE);
					bt = block->buttons.last;
					bt->drawflag = UI_BUT_TEXT_LEFT;

					ui_but_tip_from_enum_item(bt, &item[i]);
				}
				else
					uiItemS(column);
			}
		}

		if (free) {
			MEM_freeN((void *)item);
		}
	}

	/* intentionally don't touch UI_BLOCK_IS_FLIP here,
	 * we don't know the context this is called in */
}

/* Pointer RNA button with search */


static void search_id_collection(StructRNA *ptype, PointerRNA *ptr, PropertyRNA **prop)
{
	StructRNA *srna;

	/* look for collection property in Main */
	/* Note: using global Main is OK-ish here, UI shall not access other Mains anyay... */
	RNA_main_pointer_create(G_MAIN, ptr);

	*prop = NULL;

	RNA_STRUCT_BEGIN (ptr, iprop)
	{
		/* if it's a collection and has same pointer type, we've got it */
		if (RNA_property_type(iprop) == PROP_COLLECTION) {
			srna = RNA_property_pointer_type(ptr, iprop);

			if (ptype == srna) {
				*prop = iprop;
				break;
			}
		}
	}
	RNA_STRUCT_END;
}

void ui_but_add_search(uiBut *but, PointerRNA *ptr, PropertyRNA *prop, PointerRNA *searchptr, PropertyRNA *searchprop)
{
	StructRNA *ptype;
	PointerRNA sptr;

	/* for ID's we do automatic lookup */
	if (!searchprop) {
		if (RNA_property_type(prop) == PROP_POINTER) {
			ptype = RNA_property_pointer_type(ptr, prop);
			search_id_collection(ptype, &sptr, &searchprop);
			searchptr = &sptr;
		}
	}

	/* turn button into search button */
	if (searchprop) {
		uiRNACollectionSearch *coll_search = MEM_mallocN(sizeof(*coll_search), __func__);

		but->type = UI_BTYPE_SEARCH_MENU;
		but->hardmax = MAX2(but->hardmax, 256.0f);
		but->rnasearchpoin = *searchptr;
		but->rnasearchprop = searchprop;
		but->drawflag |= UI_BUT_ICON_LEFT | UI_BUT_TEXT_LEFT;
		if (RNA_property_is_unlink(prop)) {
			but->flag |= UI_BUT_VALUE_CLEAR;
		}

		coll_search->target_ptr = *ptr;
		coll_search->target_prop = prop;
		coll_search->search_ptr = *searchptr;
		coll_search->search_prop = searchprop;
		coll_search->but_changed = &but->changed;

		if (RNA_property_type(prop) == PROP_ENUM) {
			/* XXX, this will have a menu string,
			 * but in this case we just want the text */
			but->str[0] = 0;
		}

		UI_but_func_search_set(
		            but, ui_searchbox_create_generic, ui_rna_collection_search_cb,
		            coll_search, NULL, NULL);
		but->free_search_arg = true;
	}
	else if (but->type == UI_BTYPE_SEARCH_MENU) {
		/* In case we fail to find proper searchprop, so other code might have already set but->type to search menu... */
		but->flag |= UI_BUT_DISABLED;
	}
}

void uiItemPointerR(uiLayout *layout, struct PointerRNA *ptr, const char *propname, struct PointerRNA *searchptr, const char *searchpropname, const char *name, int icon)
{
	PropertyRNA *prop, *searchprop;
	PropertyType type;
	uiBut *but;
	uiBlock *block;
	StructRNA *icontype;
	int w, h;
	char namestr[UI_MAX_NAME_STR];
	const bool use_prop_sep = ((layout->item.flag & UI_ITEM_PROP_SEP) != 0);

	/* validate arguments */
	prop = RNA_struct_find_property(ptr, propname);

	if (!prop) {
		RNA_warning("property not found: %s.%s",
		            RNA_struct_identifier(ptr->type), propname);
		return;
	}

	type = RNA_property_type(prop);
	if (!ELEM(type, PROP_POINTER, PROP_STRING, PROP_ENUM)) {
		RNA_warning("Property %s must be a pointer, string or enum", propname);
		return;
	}

	searchprop = RNA_struct_find_property(searchptr, searchpropname);


	if (!searchprop) {
		RNA_warning("search collection property not found: %s.%s",
		            RNA_struct_identifier(searchptr->type), searchpropname);
		return;
	}
	else if (RNA_property_type(searchprop) != PROP_COLLECTION) {
		RNA_warning("search collection property is not a collection type: %s.%s",
		            RNA_struct_identifier(searchptr->type), searchpropname);
		return;
	}

	/* get icon & name */
	if (icon == ICON_NONE) {
		if (type == PROP_POINTER)
			icontype = RNA_property_pointer_type(ptr, prop);
		else
			icontype = RNA_property_pointer_type(searchptr, searchprop);

		icon = RNA_struct_ui_icon(icontype);
	}
	if (!name)
		name = RNA_property_ui_name(prop);

	if (use_prop_sep == false) {
		name = ui_item_name_add_colon(name, namestr);
	}

	/* create button */
	block = uiLayoutGetBlock(layout);

	ui_item_rna_size(layout, name, icon, ptr, prop, 0, 0, false, &w, &h);
	w += UI_UNIT_X; /* X icon needs more space */
	but = ui_item_with_label(layout, block, name, icon, ptr, prop, 0, 0, 0, w, h, 0);

	ui_but_add_search(but, ptr, prop, searchptr, searchprop);
}

/* menu item */
static void ui_item_menutype_func(bContext *C, uiLayout *layout, void *arg_mt)
{
	MenuType *mt = (MenuType *)arg_mt;

	UI_menutype_draw(C, mt, layout);

	/* menus are created flipped (from event handling pov) */
	layout->root->block->flag ^= UI_BLOCK_IS_FLIP;
}

void ui_item_paneltype_func(bContext *C, uiLayout *layout, void *arg_pt)
{
	PanelType *pt = (PanelType *)arg_pt;
	UI_paneltype_draw(C, pt, layout);

	/* panels are created flipped (from event handling pov) */
	layout->root->block->flag ^= UI_BLOCK_IS_FLIP;
}

static uiBut *ui_item_menu(
        uiLayout *layout, const char *name, int icon, uiMenuCreateFunc func, void *arg, void *argN,
        const char *tip, bool force_menu)
{
	uiBlock *block = layout->root->block;
	uiBut *but;
	int w, h;

	UI_block_layout_set_current(block, layout);

	if (!name)
		name = "";
	if (layout->root->type == UI_LAYOUT_MENU && !icon)
		icon = ICON_BLANK1;

	w = ui_text_icon_width(layout, name, icon, 1);
	h = UI_UNIT_Y;

	if (layout->root->type == UI_LAYOUT_HEADER) { /* ugly .. */
		if (icon == ICON_NONE && force_menu) {
			/* pass */
		}
		else if (force_menu) {
			w += UI_UNIT_X;
		}
		else {
			if (name[0]) {
				w -= UI_UNIT_X / 2;
			}
		}
	}

	if (name[0] && icon)
		but = uiDefIconTextMenuBut(block, func, arg, icon, name, 0, 0, w, h, tip);
	else if (icon)
		but = uiDefIconMenuBut(block, func, arg, icon, 0, 0, w, h, tip);
	else
		but = uiDefMenuBut(block, func, arg, name, 0, 0, w, h, tip);

	if (argN) { /* ugly .. */
		but->poin = (char *)but;
		but->func_argN = argN;
	}

	if (ELEM(layout->root->type, UI_LAYOUT_PANEL, UI_LAYOUT_TOOLBAR) ||
	    (force_menu && layout->root->type != UI_LAYOUT_MENU))  /* We never want a dropdown in menu! */
	{
		UI_but_type_set_menu_from_pulldown(but);
	}

	return but;
}

void uiItemM(uiLayout *layout, const char *menuname, const char *name, int icon)
{
	MenuType *mt;

	mt = WM_menutype_find(menuname, false);

	if (mt == NULL) {
		RNA_warning("not found %s", menuname);
		return;
	}

	if (!name) {
		name = CTX_IFACE_(mt->translation_context, mt->label);
	}

	if (layout->root->type == UI_LAYOUT_MENU && !icon)
		icon = ICON_BLANK1;

	ui_item_menu(layout, name, icon, ui_item_menutype_func, mt, NULL, TIP_(mt->description), false);
}

/* popover */
void uiItemPopoverPanel_ptr(uiLayout *layout, bContext *C, PanelType *pt, const char *name, int icon)
{
	if (!name) {
		name = CTX_IFACE_(pt->translation_context, pt->label);
	}

	if (layout->root->type == UI_LAYOUT_MENU && !icon) {
		icon = ICON_BLANK1;
	}

	const bool ok = (pt->poll == NULL) || pt->poll(C, pt);
	if (ok && (pt->draw_header != NULL)) {
		layout = uiLayoutRow(layout, true);
		Panel panel = {
			.type = pt,
			.layout = layout,
			.flag = PNL_POPOVER,
		};
		pt->draw_header(C, &panel);
	}
	uiBut *but = ui_item_menu(layout, name, icon, ui_item_paneltype_func, pt, NULL, NULL, true);
	but->type = UI_BTYPE_POPOVER;
	if (!ok) {
		but->flag |= UI_BUT_DISABLED;
	}
}

void uiItemPopoverPanel(
        uiLayout *layout, bContext *C,
        int space_id, int region_id, const char *panel_type,
        const char *name, int icon)
{
	SpaceType *st = BKE_spacetype_from_id(space_id);
	if (st == NULL) {
		RNA_warning("space type not found %d", space_id);
		return;
	}
	ARegionType *art = BKE_regiontype_from_id(st, region_id);
	if (art == NULL) {
		RNA_warning("region type not found %d", region_id);
		return;
	}

	PanelType *pt;
	for (pt = art->paneltypes.first; pt; pt = pt->next) {
		if (STREQ(pt->idname, panel_type)) {
			break;
		}
	}

	if (pt == NULL) {
		RNA_warning("area type not found %s", panel_type);
		return;
	}

	uiItemPopoverPanel_ptr(layout, C, pt, name, icon);
}

void uiItemPopoverPanelFromGroup(
        uiLayout *layout, bContext *C,
        int space_id, int region_id, const char *context, const char *category)
{
	SpaceType *st = BKE_spacetype_from_id(space_id);
	if (st == NULL) {
		RNA_warning("space type not found %d", space_id);
		return;
	}
	ARegionType *art = BKE_regiontype_from_id(st, region_id);
	if (art == NULL) {
		RNA_warning("region type not found %d", region_id);
		return;
	}

	for (PanelType *pt = art->paneltypes.first; pt; pt = pt->next) {
		/* Causes too many panels, check context. */
		if (pt->parent_id[0] == '\0') {
			if (/* (*context == '\0') || */ STREQ(pt->context, context)) {
				if ((*category == '\0') || STREQ(pt->category, category)) {
					if (pt->poll == NULL || pt->poll(C, pt)) {
						uiItemPopoverPanel_ptr(layout, C, pt, NULL, ICON_NONE);
					}
				}
			}
		}
	}
}


/* label item */
static uiBut *uiItemL_(uiLayout *layout, const char *name, int icon)
{
	uiBlock *block = layout->root->block;
	uiBut *but;
	int w;

	UI_block_layout_set_current(block, layout);

	if (!name)
		name = "";
	if (layout->root->type == UI_LAYOUT_MENU && !icon)
		icon = ICON_BLANK1;

	w = ui_text_icon_width(layout, name, icon, 0);

	if (icon && name[0])
		but = uiDefIconTextBut(block, UI_BTYPE_LABEL, 0, icon, name, 0, 0, w, UI_UNIT_Y, NULL, 0.0, 0.0, 0, 0, "");
	else if (icon)
		but = uiDefIconBut(block, UI_BTYPE_LABEL, 0, icon, 0, 0, w, UI_UNIT_Y, NULL, 0.0, 0.0, 0, 0, "");
	else
		but = uiDefBut(block, UI_BTYPE_LABEL, 0, name, 0, 0, w, UI_UNIT_Y, NULL, 0.0, 0.0, 0, 0, "");

	/* to compensate for string size padding in ui_text_icon_width,
	 * make text aligned right if the layout is aligned right.
	 */
	if (uiLayoutGetAlignment(layout) == UI_LAYOUT_ALIGN_RIGHT) {
		but->drawflag &= ~UI_BUT_TEXT_LEFT;	/* default, needs to be unset */
		but->drawflag |= UI_BUT_TEXT_RIGHT;
	}

	/* Mark as a label inside a listbox. */
	if (block->flag & UI_BLOCK_LIST_ITEM) {
		but->flag |= UI_BUT_LIST_ITEM;
	}

	return but;
}

void uiItemL(uiLayout *layout, const char *name, int icon)
{
	uiItemL_(layout, name, icon);
}

void uiItemLDrag(uiLayout *layout, PointerRNA *ptr, const char *name, int icon)
{
	uiBut *but = uiItemL_(layout, name, icon);

	if (ptr && ptr->type)
		if (RNA_struct_is_ID(ptr->type))
			UI_but_drag_set_id(but, ptr->id.data);
}


/* value item */
void uiItemV(uiLayout *layout, const char *name, int icon, int argval)
{
	/* label */
	uiBlock *block = layout->root->block;
	int *retvalue = (block->handle) ? &block->handle->retvalue : NULL;
	int w;

	UI_block_layout_set_current(block, layout);

	if (!name)
		name = "";
	if (layout->root->type == UI_LAYOUT_MENU && !icon)
		icon = ICON_BLANK1;

	w = ui_text_icon_width(layout, name, icon, 0);

	if (icon && name[0])
		uiDefIconTextButI(block, UI_BTYPE_BUT, argval, icon, name, 0, 0, w, UI_UNIT_Y, retvalue, 0.0, 0.0, 0, -1, "");
	else if (icon)
		uiDefIconButI(block, UI_BTYPE_BUT, argval, icon, 0, 0, w, UI_UNIT_Y, retvalue, 0.0, 0.0, 0, -1, "");
	else
		uiDefButI(block, UI_BTYPE_BUT, argval, name, 0, 0, w, UI_UNIT_Y, retvalue, 0.0, 0.0, 0, -1, "");
}

/* separator item */
void uiItemS(uiLayout *layout)
{
	uiBlock *block = layout->root->block;
	bool is_menu = ui_block_is_menu(block);
	int space = (is_menu) ? 0.45f * UI_UNIT_X : 0.3f * UI_UNIT_X;

	UI_block_layout_set_current(block, layout);
	uiDefBut(block, (is_menu) ? UI_BTYPE_SEPR_LINE : UI_BTYPE_SEPR, 0, "", 0, 0, space, space, NULL, 0.0, 0.0, 0, 0, "");
}

/* Flexible spacing. */
void uiItemSpacer(uiLayout *layout)
{
	uiBlock *block = layout->root->block;
	bool is_menu = ui_block_is_menu(block);

	if (is_menu) {
		printf("Error: separator_spacer() not supported in menus.\n");
		return;
	}

	if (block->direction & UI_DIR_RIGHT) {
		printf("Error: separator_spacer() only supported in horizontal blocks.\n");
		return;
	}

	UI_block_layout_set_current(block, layout);
	uiDefBut(block, UI_BTYPE_SEPR_SPACER, 0, "", 0, 0, 0.3f * UI_UNIT_X, UI_UNIT_Y, NULL, 0.0, 0.0, 0, 0, "");
}

/* level items */
void uiItemMenuF(uiLayout *layout, const char *name, int icon, uiMenuCreateFunc func, void *arg)
{
	if (!func)
		return;

	ui_item_menu(layout, name, icon, func, arg, NULL, "", false);
}

typedef struct MenuItemLevel {
	int opcontext;
	/* don't use pointers to the strings because python can dynamically
	 * allocate strings and free before the menu draws, see [#27304] */
	char opname[OP_MAX_TYPENAME];
	char propname[MAX_IDPROP_NAME];
	PointerRNA rnapoin;
} MenuItemLevel;

static void menu_item_enum_opname_menu(bContext *UNUSED(C), uiLayout *layout, void *arg)
{
	MenuItemLevel *lvl = (MenuItemLevel *)(((uiBut *)arg)->func_argN);

	uiLayoutSetOperatorContext(layout, lvl->opcontext);
	uiItemsEnumO(layout, lvl->opname, lvl->propname);

	layout->root->block->flag |= UI_BLOCK_IS_FLIP;

	/* override default, needed since this was assumed pre 2.70 */
	UI_block_direction_set(layout->root->block, UI_DIR_DOWN);
}

void uiItemMenuEnumO_ptr(
        uiLayout *layout, bContext *C, wmOperatorType *ot, const char *propname,
        const char *name, int icon)
{
	MenuItemLevel *lvl;
	uiBut *but;

	/* Caller must check */
	BLI_assert(ot->srna != NULL);

	if (name == NULL) {
		name = RNA_struct_ui_name(ot->srna);
	}

	if (layout->root->type == UI_LAYOUT_MENU && !icon)
		icon = ICON_BLANK1;

	lvl = MEM_callocN(sizeof(MenuItemLevel), "MenuItemLevel");
	BLI_strncpy(lvl->opname, ot->idname, sizeof(lvl->opname));
	BLI_strncpy(lvl->propname, propname, sizeof(lvl->propname));
	lvl->opcontext = layout->root->opcontext;

	but = ui_item_menu(layout, name, icon, menu_item_enum_opname_menu, NULL, lvl,
	                   RNA_struct_ui_description(ot->srna), true);

	/* add hotkey here, lower UI code can't detect it */
	if ((layout->root->block->flag & UI_BLOCK_LOOP) &&
	    (ot->prop && ot->invoke))
	{
		char keybuf[128];
		if (WM_key_event_operator_string(
		        C, ot->idname, layout->root->opcontext, NULL, false,
		        keybuf, sizeof(keybuf)))
		{
			ui_but_add_shortcut(but, keybuf, false);
		}
	}
}

void uiItemMenuEnumO(
        uiLayout *layout, bContext *C, const char *opname, const char *propname,
        const char *name, int icon)
{
	wmOperatorType *ot = WM_operatortype_find(opname, 0); /* print error next */

	UI_OPERATOR_ERROR_RET(ot, opname, return);

	if (!ot->srna) {
		ui_item_disabled(layout, opname);
		RNA_warning("operator missing srna '%s'", opname);
		return;
	}

	uiItemMenuEnumO_ptr(layout, C, ot, propname, name, icon);
}

static void menu_item_enum_rna_menu(bContext *UNUSED(C), uiLayout *layout, void *arg)
{
	MenuItemLevel *lvl = (MenuItemLevel *)(((uiBut *)arg)->func_argN);

	uiLayoutSetOperatorContext(layout, lvl->opcontext);
	uiItemsEnumR(layout, &lvl->rnapoin, lvl->propname);
	layout->root->block->flag |= UI_BLOCK_IS_FLIP;
}

void uiItemMenuEnumR_prop(uiLayout *layout, struct PointerRNA *ptr, PropertyRNA *prop, const char *name, int icon)
{
	MenuItemLevel *lvl;

	if (!name)
		name = RNA_property_ui_name(prop);
	if (layout->root->type == UI_LAYOUT_MENU && !icon)
		icon = ICON_BLANK1;

	lvl = MEM_callocN(sizeof(MenuItemLevel), "MenuItemLevel");
	lvl->rnapoin = *ptr;
	BLI_strncpy(lvl->propname, RNA_property_identifier(prop), sizeof(lvl->propname));
	lvl->opcontext = layout->root->opcontext;

	ui_item_menu(layout, name, icon, menu_item_enum_rna_menu, NULL, lvl, RNA_property_description(prop), false);
}

void uiItemMenuEnumR(uiLayout *layout, struct PointerRNA *ptr, const char *propname, const char *name, int icon)
{
	PropertyRNA *prop;

	prop = RNA_struct_find_property(ptr, propname);
	if (!prop) {
		ui_item_disabled(layout, propname);
		RNA_warning("property not found: %s.%s", RNA_struct_identifier(ptr->type), propname);
		return;
	}

	uiItemMenuEnumR_prop(layout, ptr, prop, name, icon);
}

/**************************** Layout Items ***************************/

/* single-row layout */
static void ui_litem_estimate_row(uiLayout *litem)
{
	uiItem *item;
	int itemw, itemh;
	bool min_size_flag = true;

	litem->w = 0;
	litem->h = 0;

	for (item = litem->items.first; item; item = item->next) {
		ui_item_size(item, &itemw, &itemh);

		min_size_flag = min_size_flag && (item->flag & UI_ITEM_MIN);

		litem->w += itemw;
		litem->h = MAX2(itemh, litem->h);

		if (item->next)
			litem->w += litem->space;
	}

	if (min_size_flag) {
		litem->item.flag |= UI_ITEM_MIN;
	}
}

static int ui_litem_min_width(int itemw)
{
	return MIN2(2 * UI_UNIT_X, itemw);
}

static void ui_litem_layout_row(uiLayout *litem)
{
	uiItem *item, *last_free_item = NULL;
	int x, y, w, tot, totw, neww, newtotw, itemw, minw, itemh, offset;
	int fixedw, freew, fixedx, freex, flag = 0, lastw = 0;
	float extra_pixel;

	/* x = litem->x; */ /* UNUSED */
	y = litem->y;
	w = litem->w;
	totw = 0;
	tot = 0;

	for (item = litem->items.first; item; item = item->next) {
		ui_item_size(item, &itemw, &itemh);
		totw += itemw;
		tot++;
	}

	if (totw == 0)
		return;

	if (w != 0)
		w -= (tot - 1) * litem->space;
	fixedw = 0;

	/* keep clamping items to fixed minimum size until all are done */
	do {
		freew = 0;
		x = 0;
		flag = 0;
		newtotw = totw;
		extra_pixel = 0.0f;

		for (item = litem->items.first; item; item = item->next) {
			if (item->flag & UI_ITEM_FIXED)
				continue;

			ui_item_size(item, &itemw, &itemh);
			minw = ui_litem_min_width(itemw);

			if (w - lastw > 0)
				neww = ui_item_fit(itemw, x, totw, w - lastw, !item->next, litem->alignment, &extra_pixel);
			else
				neww = 0;  /* no space left, all will need clamping to minimum size */

			x += neww;

			bool min_flag = item->flag & UI_ITEM_MIN;
			/* ignore min flag for rows with right or center alignment */
			if (item->type != ITEM_BUTTON &&
			    ELEM(((uiLayout *)item)->alignment, UI_LAYOUT_ALIGN_RIGHT, UI_LAYOUT_ALIGN_CENTER) &&
			    litem->alignment == UI_LAYOUT_ALIGN_EXPAND &&
			    ((uiItem *)litem)->flag & UI_ITEM_MIN)
			{
				min_flag = false;
			}

			if ((neww < minw || min_flag) && w != 0) {
				/* fixed size */
				item->flag |= UI_ITEM_FIXED;
				if (item->type != ITEM_BUTTON && item->flag & UI_ITEM_MIN) {
					minw = itemw;
				}
				fixedw += minw;
				flag = 1;
				newtotw -= itemw;
			}
			else {
				/* keep free size */
				item->flag &= ~UI_ITEM_FIXED;
				freew += itemw;
			}
		}

		totw = newtotw;
		lastw = fixedw;
	} while (flag);

	freex = 0;
	fixedx = 0;
	extra_pixel = 0.0f;
	x = litem->x;

	for (item = litem->items.first; item; item = item->next) {
		ui_item_size(item, &itemw, &itemh);
		minw = ui_litem_min_width(itemw);

		if (item->flag & UI_ITEM_FIXED) {
			/* fixed minimum size items */
			if (item->type != ITEM_BUTTON && item->flag & UI_ITEM_MIN) {
				minw = itemw;
			}
			itemw = ui_item_fit(minw, fixedx, fixedw, min_ii(w, fixedw), !item->next, litem->alignment, &extra_pixel);
			fixedx += itemw;
		}
		else {
			/* free size item */
			itemw = ui_item_fit(itemw, freex, freew, w - fixedw, !item->next, litem->alignment, &extra_pixel);
			freex += itemw;
			last_free_item = item;
		}

		/* align right/center */
		offset = 0;
		if (litem->alignment == UI_LAYOUT_ALIGN_RIGHT) {
			if (freew + fixedw > 0 && freew + fixedw < w)
				offset = w - (fixedw + freew);
		}
		else if (litem->alignment == UI_LAYOUT_ALIGN_CENTER) {
			if (freew + fixedw > 0 && freew + fixedw < w)
				offset = (w - (fixedw + freew)) / 2;
		}

		/* position item */
		ui_item_position(item, x + offset, y - itemh, itemw, itemh);

		x += itemw;
		if (item->next)
			x += litem->space;
	}

	/* add extra pixel */
	uiItem *last_item = litem->items.last;
	extra_pixel = litem->w - (x - litem->x);
	if (extra_pixel > 0 && litem->alignment == UI_LAYOUT_ALIGN_EXPAND &&
	    last_free_item && last_item && last_item->flag & UI_ITEM_FIXED)
	{
		ui_item_move(last_free_item, 0, extra_pixel);
		for (item = last_free_item->next; item; item = item->next)
			ui_item_move(item, extra_pixel, extra_pixel);
	}

	litem->w = x - litem->x;
	litem->h = litem->y - y;
	litem->x = x;
	litem->y = y;
}

/* single-column layout */
static void ui_litem_estimate_column(uiLayout *litem, bool is_box)
{
	uiItem *item;
	int itemw, itemh;
	bool min_size_flag = true;

	litem->w = 0;
	litem->h = 0;

	for (item = litem->items.first; item; item = item->next) {
		ui_item_size(item, &itemw, &itemh);

		min_size_flag = min_size_flag && (item->flag & UI_ITEM_MIN);

		litem->w = MAX2(litem->w, itemw);
		litem->h += itemh;

		if (item->next && (!is_box || item != litem->items.first))
			litem->h += litem->space;
	}

	if (min_size_flag) {
		litem->item.flag |= UI_ITEM_MIN;
	}
}

static void ui_litem_layout_column(uiLayout *litem, bool is_box)
{
	uiItem *item;
	int itemh, x, y;

	x = litem->x;
	y = litem->y;

	for (item = litem->items.first; item; item = item->next) {
		ui_item_size(item, NULL, &itemh);

		y -= itemh;
		ui_item_position(item, x, y, litem->w, itemh);

		if (item->next && (!is_box || item != litem->items.first))
			y -= litem->space;

		if (is_box) {
			item->flag |= UI_ITEM_BOX_ITEM;
		}
	}

	litem->h = litem->y - y;
	litem->x = x;
	litem->y = y;
}

/* calculates the angle of a specified button in a radial menu,
 * stores a float vector in unit circle */
static RadialDirection ui_get_radialbut_vec(float vec[2], short itemnum)
{
	RadialDirection dir;

	if (itemnum >= PIE_MAX_ITEMS) {
		itemnum %= PIE_MAX_ITEMS;
		printf("Warning: Pie menus with more than %i items are currently unsupported\n", PIE_MAX_ITEMS);
	}

	dir = ui_radial_dir_order[itemnum];
	ui_but_pie_dir(dir, vec);

	return dir;
}

static bool ui_item_is_radial_displayable(uiItem *item)
{

	if ((item->type == ITEM_BUTTON) && (((uiButtonItem *)item)->but->type == UI_BTYPE_LABEL))
		return false;

	return true;
}

static bool ui_item_is_radial_drawable(uiButtonItem *bitem)
{

	if (ELEM(bitem->but->type, UI_BTYPE_SEPR, UI_BTYPE_SEPR_LINE, UI_BTYPE_SEPR_SPACER))
		return false;

	return true;
}

static void ui_litem_layout_radial(uiLayout *litem)
{
	uiItem *item;
	int itemh, itemw, x, y;
	int itemnum = 0;
	int totitems = 0;

	/* For the radial layout we will use Matt Ebb's design
	 * for radiation, see http://mattebb.com/weblog/radiation/
	 * also the old code at http://developer.blender.org/T5103
	 */

	int pie_radius = U.pie_menu_radius * UI_DPI_FAC;

	x = litem->x;
	y = litem->y;

	int minx = x, miny = y, maxx = x, maxy = y;

	/* first count total items */
	for (item = litem->items.first; item; item = item->next)
		totitems++;

	if (totitems < 5)
		litem->root->block->pie_data.flags |= UI_PIE_DEGREES_RANGE_LARGE;

	for (item = litem->items.first; item; item = item->next) {
		/* not all button types are drawn in a radial menu, do filtering here */
		if (ui_item_is_radial_displayable(item)) {
			RadialDirection dir;
			float vec[2];
			float factor[2];

			dir = ui_get_radialbut_vec(vec, itemnum);
			factor[0] = (vec[0] > 0.01f) ? 0.0f : ((vec[0] < -0.01f) ? -1.0f : -0.5f);
			factor[1] = (vec[1] > 0.99f) ? 0.0f : ((vec[1] < -0.99f) ? -1.0f : -0.5f);

			itemnum++;

			if (item->type == ITEM_BUTTON) {
				uiButtonItem *bitem = (uiButtonItem *) item;

				bitem->but->pie_dir = dir;
				/* scale the buttons */
				bitem->but->rect.ymax *= 1.5f;
				/* add a little bit more here to include number */
				bitem->but->rect.xmax += 1.5f * UI_UNIT_X;
				/* enable drawing as pie item if supported by widget */
				if (ui_item_is_radial_drawable(bitem)) {
					bitem->but->dt = UI_EMBOSS_RADIAL;
					bitem->but->drawflag |= UI_BUT_ICON_LEFT;
				}
			}

			ui_item_size(item, &itemw, &itemh);

			ui_item_position(item, x + vec[0] * pie_radius + factor[0] * itemw, y + vec[1] * pie_radius + factor[1] * itemh, itemw, itemh);

			minx = min_ii(minx, x + vec[0] * pie_radius - itemw / 2);
			maxx = max_ii(maxx, x + vec[0] * pie_radius + itemw / 2);
			miny = min_ii(miny, y + vec[1] * pie_radius - itemh / 2);
			maxy = max_ii(maxy, y + vec[1] * pie_radius + itemh / 2);
		}
	}

	litem->x = minx;
	litem->y = miny;
	litem->w = maxx - minx;
	litem->h = maxy - miny;
}

/* root layout */
static void ui_litem_estimate_root(uiLayout *UNUSED(litem))
{
	/* nothing to do */
}

static void ui_litem_layout_root_radial(uiLayout *litem)
{
	/* first item is pie menu title, align on center of menu */
	uiItem *item = litem->items.first;

	if (item->type == ITEM_BUTTON) {
		int itemh, itemw, x, y;
		x = litem->x;
		y = litem->y;

		ui_item_size(item, &itemw, &itemh);

		ui_item_position(item, x - itemw / 2, y + U.pixelsize * (U.pie_menu_threshold + 9.0f), itemw, itemh);
	}
}

static void ui_litem_layout_root(uiLayout *litem)
{
	if (litem->root->type == UI_LAYOUT_HEADER)
		ui_litem_layout_row(litem);
	else if (litem->root->type == UI_LAYOUT_PIEMENU)
		ui_litem_layout_root_radial(litem);
	else
		ui_litem_layout_column(litem, false);
}

/* box layout */
static void ui_litem_estimate_box(uiLayout *litem)
{
	uiStyle *style = litem->root->style;

	ui_litem_estimate_column(litem, true);
	litem->w += 2 * style->boxspace;
	litem->h += 2 * style->boxspace;
}

static void ui_litem_layout_box(uiLayout *litem)
{
	uiLayoutItemBx *box = (uiLayoutItemBx *)litem;
	uiStyle *style = litem->root->style;
	uiBut *but;
	int w, h;

	w = litem->w;
	h = litem->h;

	litem->x += style->boxspace;
	litem->y -= style->boxspace;

	if (w != 0) litem->w -= 2 * style->boxspace;
	if (h != 0) litem->h -= 2 * style->boxspace;

	ui_litem_layout_column(litem, true);

	litem->x -= style->boxspace;
	litem->y -= style->boxspace;

	if (w != 0) litem->w += 2 * style->boxspace;
	if (h != 0) litem->h += 2 * style->boxspace;

	/* roundbox around the sublayout */
	but = box->roundbox;
	but->rect.xmin = litem->x;
	but->rect.ymin = litem->y;
	but->rect.xmax = litem->x + litem->w;
	but->rect.ymax = litem->y + litem->h;
}

/* multi-column layout, automatically flowing to the next */
static void ui_litem_estimate_column_flow(uiLayout *litem)
{
	uiStyle *style = litem->root->style;
	uiLayoutItemFlow *flow = (uiLayoutItemFlow *)litem;
	uiItem *item;
	int col, x, y, emh, emy, miny, itemw, itemh, maxw = 0;
	int toth, totitem;

	/* compute max needed width and total height */
	toth = 0;
	totitem = 0;
	for (item = litem->items.first; item; item = item->next) {
		ui_item_size(item, &itemw, &itemh);
		maxw = MAX2(maxw, itemw);
		toth += itemh;
		totitem++;
	}

	if (flow->number <= 0) {
		/* auto compute number of columns, not very good */
		if (maxw == 0) {
			flow->totcol = 1;
			return;
		}

		flow->totcol = max_ii(litem->root->emw / maxw, 1);
		flow->totcol = min_ii(flow->totcol, totitem);
	}
	else
		flow->totcol = flow->number;

	/* compute sizes */
	x = 0;
	y = 0;
	emy = 0;
	miny = 0;

	maxw = 0;
	emh = toth / flow->totcol;

	/* create column per column */
	col = 0;
	for (item = litem->items.first; item; item = item->next) {
		ui_item_size(item, &itemw, &itemh);

		y -= itemh + style->buttonspacey;
		miny = min_ii(miny, y);
		emy -= itemh;
		maxw = max_ii(itemw, maxw);

		/* decide to go to next one */
		if (col < flow->totcol - 1 && emy <= -emh) {
			x += maxw + litem->space;
			maxw = 0;
			y = 0;
			emy = 0; /* need to reset height again for next column */
			col++;
		}
	}

	litem->w = x;
	litem->h = litem->y - miny;
}

static void ui_litem_layout_column_flow(uiLayout *litem)
{
	uiStyle *style = litem->root->style;
	uiLayoutItemFlow *flow = (uiLayoutItemFlow *)litem;
	uiItem *item;
	int col, x, y, w, emh, emy, miny, itemw, itemh;
	int toth, totitem;

	/* compute max needed width and total height */
	toth = 0;
	totitem = 0;
	for (item = litem->items.first; item; item = item->next) {
		ui_item_size(item, &itemw, &itemh);
		toth += itemh;
		totitem++;
	}

	/* compute sizes */
	x = litem->x;
	y = litem->y;
	emy = 0;
	miny = 0;

	w = litem->w - (flow->totcol - 1) * style->columnspace;
	emh = toth / flow->totcol;

	/* create column per column */
	col = 0;
	w = (litem->w - (flow->totcol - 1) * style->columnspace) / flow->totcol;
	for (item = litem->items.first; item; item = item->next) {
		ui_item_size(item, &itemw, &itemh);

		itemw = (litem->alignment == UI_LAYOUT_ALIGN_EXPAND) ? w : min_ii(w, itemw);

		y -= itemh;
		emy -= itemh;
		ui_item_position(item, x, y, itemw, itemh);
		y -= style->buttonspacey;
		miny = min_ii(miny, y);

		/* decide to go to next one */
		if (col < flow->totcol - 1 && emy <= -emh) {
			x += w + style->columnspace;
			y = litem->y;
			emy = 0; /* need to reset height again for next column */
			col++;

			/*  (<     remaining width     > - <      space between remaining columns      >) / <remamining columns > */
			w = ((litem->w - (x - litem->x)) - (flow->totcol - col - 1) * style->columnspace) / (flow->totcol - col);
		}
	}

	litem->h = litem->y - miny;
	litem->x = x;
	litem->y = miny;
}

/* multi-column and multi-row layout. */
typedef struct UILayoutGridFlowInput {
	/* General layout controll settings. */
	const bool row_major : 1;  /* Fill rows before columns */
	const bool even_columns : 1;  /* All columns will have same width. */
	const bool even_rows : 1;  /* All rows will have same height. */
	const int space_x;  /* Space between columns. */
	const int space_y;  /* Space between rows. */
	/* Real data about current position and size of this layout item (either estimated, or final values). */
	const int litem_w;  /* Layout item width. */
	const int litem_x;  /* Layout item X position. */
	const int litem_y;  /* Layout item Y position. */
	/* Actual number of columns and rows to generate (computed from first pass usually). */
	const int tot_columns;  /* Number of columns. */
	const int tot_rows;  /* Number of rows. */
} UILayoutGridFlowInput;

typedef struct UILayoutGridFlowOutput {
	int *tot_items;  /* Total number of items in this grid layout. */
	/* Width / X pos data. */
	float *global_avg_w;  /* Computed average width of the columns. */
	int *cos_x_array;  /* Computed X coordinate of each column. */
	int *widths_array;  /* Computed width of each column. */
	int *tot_w;  /* Computed total width. */
	/* Height / Y pos data. */
	int *global_max_h;  /* Computed height of the tallest item in the grid. */
	int *cos_y_array;  /* Computed Y coordinate of each column. */
	int *heights_array;  /* Computed height of each column. */
	int *tot_h;  /* Computed total height. */
} UILayoutGridFlowOutput;

static void ui_litem_grid_flow_compute(
        ListBase *items, UILayoutGridFlowInput *parameters, UILayoutGridFlowOutput *results)
{
	uiItem *item;
	int i;

	float tot_w = 0.0f, tot_h = 0.0f;
	float global_avg_w = 0.0f, global_totweight_w = 0.0f;
	int global_max_h = 0;

	float *avg_w = NULL, *totweight_w = NULL;
	int *max_h = NULL;

	BLI_assert(parameters->tot_columns != 0 || (results->cos_x_array == NULL && results->widths_array == NULL && results->tot_w == NULL));
	BLI_assert(parameters->tot_rows != 0 || (results->cos_y_array == NULL && results->heights_array == NULL && results->tot_h == NULL));

	if (results->tot_items) {
		*results->tot_items = 0;
	}

	if (items->first == NULL) {
		if (results->global_avg_w) {
			*results->global_avg_w = 0.0f;
		}
		if (results->global_max_h) {
			*results->global_max_h = 0;
		}
		return;
	}

	if (parameters->tot_columns != 0) {
		avg_w = BLI_array_alloca(avg_w, parameters->tot_columns);
		totweight_w = BLI_array_alloca(totweight_w, parameters->tot_columns);
		memset(avg_w, 0, sizeof(*avg_w) * parameters->tot_columns);
		memset(totweight_w, 0, sizeof(*totweight_w) * parameters->tot_columns);
	}
	if (parameters->tot_rows != 0) {
		max_h = BLI_array_alloca(max_h, parameters->tot_rows);
		memset(max_h, 0, sizeof(*max_h) * parameters->tot_rows);
	}

	for (i = 0, item = items->first; item; item = item->next, i++) {
		int item_w, item_h;
		ui_item_size(item, &item_w, &item_h);

		global_avg_w += (float)(item_w * item_w);
		global_totweight_w += (float)item_w;
		global_max_h = max_ii(global_max_h, item_h);

		if (parameters->tot_rows != 0 && parameters->tot_columns != 0) {
			const int index_col = parameters->row_major ? i % parameters->tot_columns : i / parameters->tot_rows;
			const int index_row = parameters->row_major ? i / parameters->tot_columns : i % parameters->tot_rows;

			avg_w[index_col] += (float)(item_w * item_w);
			totweight_w[index_col] += (float)item_w;

			max_h[index_row] = max_ii(max_h[index_row], item_h);
		}

		if (results->tot_items) {
			(*results->tot_items)++;
		}
	}

	/* Finalize computing of column average sizes */
	global_avg_w /= global_totweight_w;
	if (parameters->tot_columns != 0) {
		for (i = 0; i < parameters->tot_columns; i++) {
			avg_w[i] /= totweight_w[i];
			tot_w += avg_w[i];
		}
		if (parameters->even_columns) {
			tot_w = ceilf(global_avg_w) * parameters->tot_columns;
		}
	}
	/* Finalize computing of rows max sizes */
	if (parameters->tot_rows != 0) {
		for (i = 0; i < parameters->tot_rows; i++) {
			tot_h += max_h[i];
		}
		if (parameters->even_rows) {
			tot_h = global_max_h * parameters->tot_columns;
		}
	}

	/* Compute positions and sizes of all cells. */
	if (results->cos_x_array != NULL && results->widths_array != NULL) {
		/* We enlarge/narrow columns evenly to match available width. */
		const float wfac = (float)(parameters->litem_w - (parameters->tot_columns - 1) * parameters->space_x) / tot_w;

		for (int col = 0; col < parameters->tot_columns; col++) {
			results->cos_x_array[col] = (
			        col ?
			        results->cos_x_array[col - 1] + results->widths_array[col - 1] + parameters->space_x :
			        parameters->litem_x
			);
			if (parameters->even_columns) {
				/* (< remaining width > - < space between remaining columns >) / < remaining columns > */
				results->widths_array[col] = (
				        ((parameters->litem_w - (results->cos_x_array[col] - parameters->litem_x)) -
				         (parameters->tot_columns - col - 1) * parameters->space_x) / (parameters->tot_columns - col));
			}
			else if (col == parameters->tot_columns - 1) {
				/* Last column copes width rounding errors... */
				results->widths_array[col] = parameters->litem_w - (results->cos_x_array[col] - parameters->litem_x);
			}
			else {
				results->widths_array[col] = (int)(avg_w[col] * wfac);
			}
		}
	}
	if (results->cos_y_array != NULL && results->heights_array != NULL) {
		for (int row = 0; row < parameters->tot_rows; row++) {
			if (parameters->even_rows) {
				results->heights_array[row] = global_max_h;
			}
			else {
				results->heights_array[row] = max_h[row];
			}
			results->cos_y_array[row] = (
			        row ?
			        results->cos_y_array[row - 1] - parameters->space_y - results->heights_array[row] :
			        parameters->litem_y - results->heights_array[row]);
		}
	}

	if (results->global_avg_w) {
		*results->global_avg_w = global_avg_w;
	}
	if (results->global_max_h) {
		*results->global_max_h = global_max_h;
	}
	if (results->tot_w) {
		*results->tot_w = (int)tot_w + parameters->space_x * (parameters->tot_columns - 1);
	}
	if (results->tot_h) {
		*results->tot_h = tot_h + parameters->space_y * (parameters->tot_rows - 1);
	}
}

static void ui_litem_estimate_grid_flow(uiLayout *litem)
{
	uiStyle *style = litem->root->style;
	uiLayoutItemGridFlow *gflow = (uiLayoutItemGridFlow *)litem;

	const int space_x = style->columnspace;
	const int space_y = style->buttonspacey;

	/* Estimate average needed width and height per item. */
	{
		float avg_w;
		int max_h;

		ui_litem_grid_flow_compute(
		        &litem->items,
		        &((UILayoutGridFlowInput) {
		              .row_major = gflow->row_major,
		              .even_columns = gflow->even_columns,
		              .even_rows = gflow->even_rows,
		              .litem_w = litem->w,
		              .litem_x = litem->x,
		              .litem_y = litem->y,
		              .space_x = space_x,
		              .space_y = space_y,
		        }),
		        &((UILayoutGridFlowOutput) {
		              .tot_items = &gflow->tot_items,
		              .global_avg_w = &avg_w,
		              .global_max_h = &max_h,
		        }));

		if (gflow->tot_items == 0) {
			litem->w = litem->h = 0;
			gflow->tot_columns = gflow->tot_rows = 0;
			return;
		}

		/* Even in varying column width case, we fix our columns number from weighted average width of items,
		 * a proper solving of required width would be too costly, and this should give reasonably good results
		 * in all resonable cases... */
		if (gflow->columns_len > 0) {
			gflow->tot_columns = gflow->columns_len;
		}
		else {
			if (avg_w == 0.0f) {
				gflow->tot_columns = 1;
			}
			else {
				gflow->tot_columns = min_ii(max_ii((int)(litem->w / avg_w), 1), gflow->tot_items);
			}
		}
		gflow->tot_rows = (int)ceilf((float)gflow->tot_items / gflow->tot_columns);

		/* Try to tweak number of columns and rows to get better filling of last column or row,
		 * and apply 'modulo' value to number of columns or rows.
		 * Note that modulo does not prevent ending with fewer columns/rows than modulo, if mandatory
		 * to avoid empty column/row. */
		{
			const int modulo = (gflow->columns_len < -1) ? -gflow->columns_len : 0;
			const int step = modulo ? modulo : 1;

			if (gflow->row_major) {
				/* Adjust number of columns to be mutiple of given modulo. */
				if (modulo && gflow->tot_columns % modulo != 0 && gflow->tot_columns > modulo) {
					gflow->tot_columns = gflow->tot_columns - (gflow->tot_columns % modulo);
				}
				/* Find smallest number of columns conserving computed optimal number of rows. */
				for (gflow->tot_rows = (int)ceilf((float)gflow->tot_items / gflow->tot_columns);
				     (gflow->tot_columns - step) > 0 &&
				     (int)ceilf((float)gflow->tot_items / (gflow->tot_columns - step)) <= gflow->tot_rows;
				     gflow->tot_columns -= step);
			}
			else {
				/* Adjust number of rows to be mutiple of given modulo. */
				if (modulo && gflow->tot_rows % modulo != 0) {
					gflow->tot_rows = min_ii(gflow->tot_rows + modulo - (gflow->tot_rows % modulo), gflow->tot_items);
				}
				/* Find smallest number of rows conserving computed optimal number of columns. */
				for (gflow->tot_columns = (int)ceilf((float)gflow->tot_items / gflow->tot_rows);
				     (gflow->tot_rows - step) > 0 &&
				     (int)ceilf((float)gflow->tot_items / (gflow->tot_rows - step)) <= gflow->tot_columns;
				     gflow->tot_rows -= step);
			}
		}

		/* Set evenly-spaced axes size (quick optimization in case we have even columns and rows). */
		if (gflow->even_columns && gflow->even_rows) {
			litem->w = (int)(gflow->tot_columns * avg_w) + space_x * (gflow->tot_columns - 1);
			litem->h = (int)(gflow->tot_rows * max_h) + space_y * (gflow->tot_rows - 1);
			return;
		}
	}

	/* Now that we have our final number of columns and rows,
	 * we can compute actual needed space for non-evenly sized axes. */
	{
		int tot_w, tot_h;

		ui_litem_grid_flow_compute(
		        &litem->items,
		        &((UILayoutGridFlowInput) {
		              .row_major = gflow->row_major,
		              .even_columns = gflow->even_columns,
		              .even_rows = gflow->even_rows,
		              .litem_w = litem->w,
		              .litem_x = litem->x,
		              .litem_y = litem->y,
		              .space_x = space_x,
		              .space_y = space_y,
		              .tot_columns = gflow->tot_columns,
		              .tot_rows = gflow->tot_rows,
		        }),
		        &((UILayoutGridFlowOutput) {
		              .tot_w = &tot_w,
		              .tot_h = &tot_h,
		        }));

		litem->w = tot_w;
		litem->h = tot_h;
	}
}

static void ui_litem_layout_grid_flow(uiLayout *litem)
{
	int i;
	uiStyle *style = litem->root->style;
	uiLayoutItemGridFlow *gflow = (uiLayoutItemGridFlow *)litem;
	uiItem *item;

	if (gflow->tot_items == 0) {
		litem->w = litem->h = 0;
		return;
	}

	BLI_assert(gflow->tot_columns > 0);
	BLI_assert(gflow->tot_rows > 0);

	const int space_x = style->columnspace;
	const int space_y = style->buttonspacey;

	int *widths = BLI_array_alloca(widths, gflow->tot_columns);
	int *heights = BLI_array_alloca(heights, gflow->tot_rows);
	int *cos_x = BLI_array_alloca(cos_x, gflow->tot_columns);
	int *cos_y = BLI_array_alloca(cos_y, gflow->tot_rows);

	/* This time we directly compute coordinates and sizes of all cells. */
	ui_litem_grid_flow_compute(
	        &litem->items,
	        &((UILayoutGridFlowInput) {
	              .row_major = gflow->row_major,
	              .even_columns = gflow->even_columns,
	              .even_rows = gflow->even_rows,
	              .litem_w = litem->w,
	              .litem_x = litem->x,
	              .litem_y = litem->y,
	              .space_x = space_x,
	              .space_y = space_y,
	              .tot_columns = gflow->tot_columns,
	              .tot_rows = gflow->tot_rows,
	        }),
	        &((UILayoutGridFlowOutput) {
	              .cos_x_array = cos_x,
	              .cos_y_array = cos_y,
	              .widths_array = widths,
	              .heights_array = heights,
	        }));

	for (item = litem->items.first, i = 0; item; item = item->next, i++) {
		const int col = gflow->row_major ? i % gflow->tot_columns : i / gflow->tot_rows;
		const int row = gflow->row_major ? i / gflow->tot_columns : i % gflow->tot_rows;
		int item_w, item_h;
		ui_item_size(item, &item_w, &item_h);

		const int w = widths[col];
		const int h = heights[row];

		item_w = (litem->alignment == UI_LAYOUT_ALIGN_EXPAND) ? w : min_ii(w, item_w);
		item_h = (litem->alignment == UI_LAYOUT_ALIGN_EXPAND) ? h : min_ii(h, item_h);

		ui_item_position(item, cos_x[col], cos_y[row], item_w, item_h);
	}

	litem->h = litem->y - cos_y[gflow->tot_rows - 1];
	litem->x = (cos_x[gflow->tot_columns - 1] - litem->x) + widths[gflow->tot_columns - 1];
	litem->y = litem->y - litem->h;
}

/* free layout */
static void ui_litem_estimate_absolute(uiLayout *litem)
{
	uiItem *item;
	int itemx, itemy, itemw, itemh, minx, miny;

	minx = 1e6;
	miny = 1e6;
	litem->w = 0;
	litem->h = 0;

	for (item = litem->items.first; item; item = item->next) {
		ui_item_offset(item, &itemx, &itemy);
		ui_item_size(item, &itemw, &itemh);

		minx = min_ii(minx, itemx);
		miny = min_ii(miny, itemy);

		litem->w = MAX2(litem->w, itemx + itemw);
		litem->h = MAX2(litem->h, itemy + itemh);
	}

	litem->w -= minx;
	litem->h -= miny;
}

static void ui_litem_layout_absolute(uiLayout *litem)
{
	uiItem *item;
	float scalex = 1.0f, scaley = 1.0f;
	int x, y, newx, newy, itemx, itemy, itemh, itemw, minx, miny, totw, toth;

	minx = 1e6;
	miny = 1e6;
	totw = 0;
	toth = 0;

	for (item = litem->items.first; item; item = item->next) {
		ui_item_offset(item, &itemx, &itemy);
		ui_item_size(item, &itemw, &itemh);

		minx = min_ii(minx, itemx);
		miny = min_ii(miny, itemy);

		totw = max_ii(totw, itemx + itemw);
		toth = max_ii(toth, itemy + itemh);
	}

	totw -= minx;
	toth -= miny;

	if (litem->w && totw > 0)
		scalex = (float)litem->w / (float)totw;
	if (litem->h && toth > 0)
		scaley = (float)litem->h / (float)toth;

	x = litem->x;
	y = litem->y - scaley * toth;

	for (item = litem->items.first; item; item = item->next) {
		ui_item_offset(item, &itemx, &itemy);
		ui_item_size(item, &itemw, &itemh);

		if (scalex != 1.0f) {
			newx = (itemx - minx) * scalex;
			itemw = (itemx - minx + itemw) * scalex - newx;
			itemx = minx + newx;
		}

		if (scaley != 1.0f) {
			newy = (itemy - miny) * scaley;
			itemh = (itemy - miny + itemh) * scaley - newy;
			itemy = miny + newy;
		}

		ui_item_position(item, x + itemx - minx, y + itemy - miny, itemw, itemh);
	}

	litem->w = scalex * totw;
	litem->h = litem->y - y;
	litem->x = x + litem->w;
	litem->y = y;
}

/* split layout */
static void ui_litem_estimate_split(uiLayout *litem)
{
	ui_litem_estimate_row(litem);
	litem->item.flag &= ~UI_ITEM_MIN;
}

static void ui_litem_layout_split(uiLayout *litem)
{
	uiLayoutItemSplit *split = (uiLayoutItemSplit *)litem;
	uiItem *item;
	float percentage, extra_pixel = 0.0f;
	const int tot = BLI_listbase_count(&litem->items);
	int itemh, x, y, w, colw = 0;

	if (tot == 0)
		return;

	x = litem->x;
	y = litem->y;

	percentage = (split->percentage == 0.0f) ? 1.0f / (float)tot : split->percentage;

	w = (litem->w - (tot - 1) * litem->space);
	colw = w * percentage;
	colw = MAX2(colw, 0);

	for (item = litem->items.first; item; item = item->next) {
		ui_item_size(item, NULL, &itemh);

		ui_item_position(item, x, y - itemh, colw, itemh);
		x += colw;

		if (item->next) {
			const float width = extra_pixel + (w - (int)(w * percentage)) / ((float)tot - 1);
			extra_pixel = width - (int)width;
			colw = (int)width;
			colw = MAX2(colw, 0);

			x += litem->space;
		}
	}

	litem->w = x - litem->x;
	litem->h = litem->y - y;
	litem->x = x;
	litem->y = y;
}

/* overlap layout */
static void ui_litem_estimate_overlap(uiLayout *litem)
{
	uiItem *item;
	int itemw, itemh;

	litem->w = 0;
	litem->h = 0;

	for (item = litem->items.first; item; item = item->next) {
		ui_item_size(item, &itemw, &itemh);

		litem->w = MAX2(itemw, litem->w);
		litem->h = MAX2(itemh, litem->h);
	}
}

static void ui_litem_layout_overlap(uiLayout *litem)
{
	uiItem *item;
	int itemw, itemh, x, y;

	x = litem->x;
	y = litem->y;

	for (item = litem->items.first; item; item = item->next) {
		ui_item_size(item, &itemw, &itemh);
		ui_item_position(item, x, y - itemh, litem->w, itemh);

		litem->h = MAX2(litem->h, itemh);
	}

	litem->x = x;
	litem->y = y - litem->h;
}

<<<<<<< HEAD
static void ui_litem_init_from_parent(uiLayout *litem, uiLayout *layout, int align)
=======
/* layout create functions */
uiLayout *uiLayoutRow(uiLayout *layout, bool align)
>>>>>>> ddee0931
{
	litem->root = layout->root;
	litem->align = align;
	/* Children of gridflow layout shall never have "ideal big size" returned as estimated size. */
	litem->variable_size = layout->variable_size || layout->item.type == ITEM_LAYOUT_GRID_FLOW;
	litem->active = true;
	litem->enabled = true;
	litem->context = layout->context;
	litem->redalert = layout->redalert;
	litem->w = layout->w;
	litem->emboss = layout->emboss;
	litem->item.flag = (layout->item.flag & (UI_ITEM_PROP_SEP | UI_ITEM_PROP_DECORATE));
	BLI_addtail(&layout->items, litem);
}

/* layout create functions */
uiLayout *uiLayoutRow(uiLayout *layout, int align)
{
	uiLayout *litem;

	litem = MEM_callocN(sizeof(uiLayout), "uiLayoutRow");
	ui_litem_init_from_parent(litem, layout, align);

	litem->item.type = ITEM_LAYOUT_ROW;
	litem->space = (align) ? 0 : layout->root->style->buttonspacex;

	UI_block_layout_set_current(layout->root->block, litem);

	return litem;
}

uiLayout *uiLayoutColumn(uiLayout *layout, bool align)
{
	uiLayout *litem;

	litem = MEM_callocN(sizeof(uiLayout), "uiLayoutColumn");
	ui_litem_init_from_parent(litem, layout, align);

	litem->item.type = ITEM_LAYOUT_COLUMN;
	litem->space = (align) ? 0 : layout->root->style->buttonspacey;

	UI_block_layout_set_current(layout->root->block, litem);

	return litem;
}

uiLayout *uiLayoutColumnFlow(uiLayout *layout, int number, bool align)
{
	uiLayoutItemFlow *flow;

	flow = MEM_callocN(sizeof(uiLayoutItemFlow), "uiLayoutItemFlow");
	ui_litem_init_from_parent(&flow->litem, layout, align);

	flow->litem.item.type = ITEM_LAYOUT_COLUMN_FLOW;
	flow->litem.space = (flow->litem.align) ? 0 : layout->root->style->columnspace;
	flow->number = number;

	UI_block_layout_set_current(layout->root->block, &flow->litem);

	return &flow->litem;
}

uiLayout *uiLayoutGridFlow(
        uiLayout *layout, int row_major, int columns_len, int even_columns, int even_rows, int align)
{
	uiLayoutItemGridFlow *flow;

	flow = MEM_callocN(sizeof(uiLayoutItemGridFlow), __func__);
	flow->litem.item.type = ITEM_LAYOUT_GRID_FLOW;
	ui_litem_init_from_parent(&flow->litem, layout, align);

	flow->litem.space = (flow->litem.align) ? 0 : layout->root->style->columnspace;
	flow->row_major = row_major;
	flow->columns_len = columns_len;
	flow->even_columns = even_columns;
	flow->even_rows = even_rows;

	UI_block_layout_set_current(layout->root->block, &flow->litem);

	return &flow->litem;
}

static uiLayoutItemBx *ui_layout_box(uiLayout *layout, int type)
{
	uiLayoutItemBx *box;

	box = MEM_callocN(sizeof(uiLayoutItemBx), "uiLayoutItemBx");
	ui_litem_init_from_parent(&box->litem, layout, false);

	box->litem.item.type = ITEM_LAYOUT_BOX;
	box->litem.space = layout->root->style->columnspace;

	UI_block_layout_set_current(layout->root->block, &box->litem);

	box->roundbox = uiDefBut(layout->root->block, type, 0, "", 0, 0, 0, 0, NULL, 0.0, 0.0, 0, 0, "");

	return box;
}

uiLayout *uiLayoutRadial(uiLayout *layout)
{
	uiLayout *litem;
	uiItem *item;

	/* radial layouts are only valid for radial menus */
	if (layout->root->type != UI_LAYOUT_PIEMENU)
		return ui_item_local_sublayout(layout, layout, 0);

	/* only one radial wheel per root layout is allowed, so check and return that, if it exists */
	for (item = layout->root->layout->items.first; item; item = item->next) {
		litem = (uiLayout *)item;
		if (litem->item.type == ITEM_LAYOUT_RADIAL) {
			UI_block_layout_set_current(layout->root->block, litem);
			return litem;
		}
	}

	litem = MEM_callocN(sizeof(uiLayout), "uiLayoutRadial");
	ui_litem_init_from_parent(litem, layout, false);

	litem->item.type = ITEM_LAYOUT_RADIAL;

	UI_block_layout_set_current(layout->root->block, litem);

	return litem;
}


uiLayout *uiLayoutBox(uiLayout *layout)
{
	return (uiLayout *)ui_layout_box(layout, UI_BTYPE_ROUNDBOX);
}

/**
 * Check all buttons defined in this layout, and set any button flagged as UI_BUT_LIST_ITEM as active/selected.
 * Needed to handle correctly text colors of active (selected) list item.
 */
void ui_layout_list_set_labels_active(uiLayout *layout)
{
	uiButtonItem *bitem;
	for (bitem = layout->items.first; bitem; bitem = bitem->item.next) {
		if (bitem->item.type != ITEM_BUTTON) {
			ui_layout_list_set_labels_active((uiLayout *)(&bitem->item));
		}
		else if (bitem->but->flag & UI_BUT_LIST_ITEM) {
			UI_but_flag_enable(bitem->but, UI_SELECT);
		}
	}
}

uiLayout *uiLayoutListBox(
        uiLayout *layout, uiList *ui_list, PointerRNA *ptr, PropertyRNA *prop, PointerRNA *actptr,
        PropertyRNA *actprop)
{
	uiLayoutItemBx *box = ui_layout_box(layout, UI_BTYPE_LISTBOX);
	uiBut *but = box->roundbox;

	but->custom_data = ui_list;

	but->rnasearchpoin = *ptr;
	but->rnasearchprop = prop;
	but->rnapoin = *actptr;
	but->rnaprop = actprop;

	/* only for the undo string */
	if (but->flag & UI_BUT_UNDO) {
		but->tip = RNA_property_description(actprop);
	}

	return (uiLayout *)box;
}

uiLayout *uiLayoutAbsolute(uiLayout *layout, bool align)
{
	uiLayout *litem;

	litem = MEM_callocN(sizeof(uiLayout), "uiLayoutAbsolute");
	ui_litem_init_from_parent(litem, layout, align);

	litem->item.type = ITEM_LAYOUT_ABSOLUTE;

	UI_block_layout_set_current(layout->root->block, litem);

	return litem;
}

uiBlock *uiLayoutAbsoluteBlock(uiLayout *layout)
{
	uiBlock *block;

	block = uiLayoutGetBlock(layout);
	uiLayoutAbsolute(layout, false);

	return block;
}

uiLayout *uiLayoutOverlap(uiLayout *layout)
{
	uiLayout *litem;

	litem = MEM_callocN(sizeof(uiLayout), "uiLayoutOverlap");
	ui_litem_init_from_parent(litem, layout, false);

	litem->item.type = ITEM_LAYOUT_OVERLAP;

	UI_block_layout_set_current(layout->root->block, litem);

	return litem;
}

uiLayout *uiLayoutSplit(uiLayout *layout, float percentage, bool align)
{
	uiLayoutItemSplit *split;

	split = MEM_callocN(sizeof(uiLayoutItemSplit), "uiLayoutItemSplit");
	ui_litem_init_from_parent(&split->litem, layout, align);

	split->litem.item.type = ITEM_LAYOUT_SPLIT;
	split->litem.space = layout->root->style->columnspace;
	split->percentage = percentage;

	UI_block_layout_set_current(layout->root->block, &split->litem);

	return &split->litem;
}

void uiLayoutSetActive(uiLayout *layout, bool active)
{
	layout->active = active;
}

void uiLayoutSetEnabled(uiLayout *layout, bool enabled)
{
	layout->enabled = enabled;
}

void uiLayoutSetRedAlert(uiLayout *layout, bool redalert)
{
	layout->redalert = redalert;
}

void uiLayoutSetKeepAspect(uiLayout *layout, bool keepaspect)
{
	layout->keepaspect = keepaspect;
}

void uiLayoutSetAlignment(uiLayout *layout, char alignment)
{
	layout->alignment = alignment;
}

void uiLayoutSetScaleX(uiLayout *layout, float scale)
{
	layout->scale[0] = scale;
}

void uiLayoutSetScaleY(uiLayout *layout, float scale)
{
	layout->scale[1] = scale;
}

void uiLayoutSetEmboss(uiLayout *layout, char emboss)
{
	layout->emboss = emboss;
}

bool uiLayoutGetPropSep(uiLayout *layout)
{
	return (layout->item.flag & UI_ITEM_PROP_SEP) != 0;
}

void uiLayoutSetPropSep(uiLayout *layout, bool is_sep)
{
	SET_FLAG_FROM_TEST(layout->item.flag, is_sep, UI_ITEM_PROP_SEP);
}

bool uiLayoutGetPropDecorate(uiLayout *layout)
{
	return (layout->item.flag & UI_ITEM_PROP_DECORATE) != 0;
}

void uiLayoutSetPropDecorate(uiLayout *layout, bool is_sep)
{
	SET_FLAG_FROM_TEST(layout->item.flag, is_sep, UI_ITEM_PROP_DECORATE);
}

bool uiLayoutGetActive(uiLayout *layout)
{
	return layout->active;
}

bool uiLayoutGetEnabled(uiLayout *layout)
{
	return layout->enabled;
}

bool uiLayoutGetRedAlert(uiLayout *layout)
{
	return layout->redalert;
}

bool uiLayoutGetKeepAspect(uiLayout *layout)
{
	return layout->keepaspect;
}

int uiLayoutGetAlignment(uiLayout *layout)
{
	return layout->alignment;
}

int uiLayoutGetWidth(uiLayout *layout)
{
	return layout->w;
}

float uiLayoutGetScaleX(uiLayout *layout)
{
	return layout->scale[0];
}

float uiLayoutGetScaleY(uiLayout *layout)
{
	return layout->scale[1];
}

int uiLayoutGetEmboss(uiLayout *layout)
{
	if (layout->emboss == UI_EMBOSS_UNDEFINED) {
		return layout->root->block->dt;
	}
	else {
		return layout->emboss;
	}
}

/********************** Layout *******************/

static void ui_item_scale(uiLayout *litem, const float scale[2])
{
	uiItem *item;
	int x, y, w, h;

	for (item = litem->items.last; item; item = item->prev) {
		if (item->type != ITEM_BUTTON) {
			uiLayout *subitem = (uiLayout *)item;
			ui_item_scale(subitem, scale);
		}

		ui_item_size(item, &w, &h);
		ui_item_offset(item, &x, &y);

		if (scale[0] != 0.0f) {
			x *= scale[0];
			w *= scale[0];
		}

		if (scale[1] != 0.0f) {
			y *= scale[1];
			h *= scale[1];
		}

		ui_item_position(item, x, y, w, h);
	}
}

static void ui_item_estimate(uiItem *item)
{
	uiItem *subitem;

	if (item->type != ITEM_BUTTON) {
		uiLayout *litem = (uiLayout *)item;

		for (subitem = litem->items.first; subitem; subitem = subitem->next)
			ui_item_estimate(subitem);

		if (BLI_listbase_is_empty(&litem->items)) {
			litem->w = 0;
			litem->h = 0;
			return;
		}

		if (litem->scale[0] != 0.0f || litem->scale[1] != 0.0f)
			ui_item_scale(litem, litem->scale);

		switch (litem->item.type) {
			case ITEM_LAYOUT_COLUMN:
				ui_litem_estimate_column(litem, false);
				break;
			case ITEM_LAYOUT_COLUMN_FLOW:
				ui_litem_estimate_column_flow(litem);
				break;
			case ITEM_LAYOUT_GRID_FLOW:
				ui_litem_estimate_grid_flow(litem);
				break;
			case ITEM_LAYOUT_ROW:
				ui_litem_estimate_row(litem);
				break;
			case ITEM_LAYOUT_BOX:
				ui_litem_estimate_box(litem);
				break;
			case ITEM_LAYOUT_ROOT:
				ui_litem_estimate_root(litem);
				break;
			case ITEM_LAYOUT_ABSOLUTE:
				ui_litem_estimate_absolute(litem);
				break;
			case ITEM_LAYOUT_SPLIT:
				ui_litem_estimate_split(litem);
				break;
			case ITEM_LAYOUT_OVERLAP:
				ui_litem_estimate_overlap(litem);
				break;
			default:
				break;
		}
	}
}

static void ui_item_align(uiLayout *litem, short nr)
{
	uiItem *item;
	uiButtonItem *bitem;
	uiLayoutItemBx *box;

	for (item = litem->items.last; item; item = item->prev) {
		if (item->type == ITEM_BUTTON) {
			bitem = (uiButtonItem *)item;
#ifndef USE_UIBUT_SPATIAL_ALIGN
			if (ui_but_can_align(bitem->but))
#endif
			{
				if (!bitem->but->alignnr) {
					bitem->but->alignnr = nr;
				}
			}
		}
		else if (item->type == ITEM_LAYOUT_ABSOLUTE) {
			/* pass */
		}
		else if (item->type == ITEM_LAYOUT_OVERLAP) {
			/* pass */
		}
		else if (item->type == ITEM_LAYOUT_BOX) {
			box = (uiLayoutItemBx *)item;
			if (!box->roundbox->alignnr) {
				box->roundbox->alignnr = nr;
			}
		}
		else if (((uiLayout *)item)->align) {
			ui_item_align((uiLayout *)item, nr);
		}
	}
}

static void ui_item_flag(uiLayout *litem, int flag)
{
	uiItem *item;
	uiButtonItem *bitem;

	for (item = litem->items.last; item; item = item->prev) {
		if (item->type == ITEM_BUTTON) {
			bitem = (uiButtonItem *)item;
			bitem->but->flag |= flag;
		}
		else
			ui_item_flag((uiLayout *)item, flag);
	}
}

static void ui_item_layout(uiItem *item)
{
	uiItem *subitem;

	if (item->type != ITEM_BUTTON) {
		uiLayout *litem = (uiLayout *)item;

		if (BLI_listbase_is_empty(&litem->items))
			return;

		if (litem->align)
			ui_item_align(litem, ++litem->root->block->alignnr);
		if (!litem->active)
			ui_item_flag(litem, UI_BUT_INACTIVE);
		if (!litem->enabled)
			ui_item_flag(litem, UI_BUT_DISABLED);

		switch (litem->item.type) {
			case ITEM_LAYOUT_COLUMN:
				ui_litem_layout_column(litem, false);
				break;
			case ITEM_LAYOUT_COLUMN_FLOW:
				ui_litem_layout_column_flow(litem);
				break;
			case ITEM_LAYOUT_GRID_FLOW:
				ui_litem_layout_grid_flow(litem);
				break;
			case ITEM_LAYOUT_ROW:
				ui_litem_layout_row(litem);
				break;
			case ITEM_LAYOUT_BOX:
				ui_litem_layout_box(litem);
				break;
			case ITEM_LAYOUT_ROOT:
				ui_litem_layout_root(litem);
				break;
			case ITEM_LAYOUT_ABSOLUTE:
				ui_litem_layout_absolute(litem);
				break;
			case ITEM_LAYOUT_SPLIT:
				ui_litem_layout_split(litem);
				break;
			case ITEM_LAYOUT_OVERLAP:
				ui_litem_layout_overlap(litem);
				break;
			case ITEM_LAYOUT_RADIAL:
				ui_litem_layout_radial(litem);
				break;
			default:
				break;
		}

		for (subitem = litem->items.first; subitem; subitem = subitem->next) {
			if (item->flag & UI_ITEM_BOX_ITEM) {
				subitem->flag |= UI_ITEM_BOX_ITEM;
			}
			ui_item_layout(subitem);
		}
	}
	else {
		if (item->flag & UI_ITEM_BOX_ITEM) {
			uiButtonItem *bitem = (uiButtonItem *)item;
			bitem->but->drawflag |= UI_BUT_BOX_ITEM;
		}
	}
}

static void ui_layout_end(uiBlock *block, uiLayout *layout, int *x, int *y)
{
	if (layout->root->handlefunc)
		UI_block_func_handle_set(block, layout->root->handlefunc, layout->root->argv);

	ui_item_estimate(&layout->item);
	ui_item_layout(&layout->item);

	if (x) *x = layout->x;
	if (y) *y = layout->y;
}

static void ui_layout_free(uiLayout *layout)
{
	uiItem *item, *next;

	for (item = layout->items.first; item; item = next) {
		next = item->next;

		if (item->type == ITEM_BUTTON)
			MEM_freeN(item);
		else
			ui_layout_free((uiLayout *)item);
	}

	MEM_freeN(layout);
}

static void ui_layout_add_padding_button(uiLayoutRoot *root)
{
	if (root->padding) {
		/* add an invisible button for padding */
		uiBlock *block = root->block;
		uiLayout *prev_layout = block->curlayout;

		block->curlayout = root->layout;
		uiDefBut(block, UI_BTYPE_SEPR, 0, "", 0, 0, root->padding, root->padding, NULL, 0.0, 0.0, 0, 0, "");
		block->curlayout = prev_layout;
	}
}

uiLayout *UI_block_layout(uiBlock *block, int dir, int type, int x, int y, int size, int em, int padding, uiStyle *style)
{
	uiLayout *layout;
	uiLayoutRoot *root;

	root = MEM_callocN(sizeof(uiLayoutRoot), "uiLayoutRoot");
	root->type = type;
	root->style = style;
	root->block = block;
	root->padding = padding;
	root->opcontext = WM_OP_INVOKE_REGION_WIN;

	layout = MEM_callocN(sizeof(uiLayout), "uiLayout");
	layout->item.type = ITEM_LAYOUT_ROOT;

	/* Only used when 'UI_ITEM_PROP_SEP' is set. */
	layout->item.flag = UI_ITEM_PROP_DECORATE;

	layout->x = x;
	layout->y = y;
	layout->root = root;
	layout->space = style->templatespace;
	layout->active = 1;
	layout->enabled = 1;
	layout->context = NULL;
	layout->emboss = UI_EMBOSS_UNDEFINED;

	if (type == UI_LAYOUT_MENU || type == UI_LAYOUT_PIEMENU)
		layout->space = 0;

	if (type == UI_LAYOUT_TOOLBAR) {
		block->flag |= UI_BLOCK_SHOW_SHORTCUT_ALWAYS;
	}

	if (dir == UI_LAYOUT_HORIZONTAL) {
		layout->h = size;
		layout->root->emh = em * UI_UNIT_Y;
	}
	else {
		layout->w = size;
		layout->root->emw = em * UI_UNIT_X;
	}

	block->curlayout = layout;
	root->layout = layout;
	BLI_addtail(&block->layouts, root);

	ui_layout_add_padding_button(root);

	return layout;
}

uiBlock *uiLayoutGetBlock(uiLayout *layout)
{
	return layout->root->block;
}

int uiLayoutGetOperatorContext(uiLayout *layout)
{
	return layout->root->opcontext;
}


void UI_block_layout_set_current(uiBlock *block, uiLayout *layout)
{
	block->curlayout = layout;
}

void ui_layout_add_but(uiLayout *layout, uiBut *but)
{
	uiButtonItem *bitem;

	bitem = MEM_callocN(sizeof(uiButtonItem), "uiButtonItem");
	bitem->item.type = ITEM_BUTTON;
	bitem->but = but;

	int w, h;
	ui_item_size((uiItem *)bitem, &w, &h);
	/* XXX uiBut hasn't scaled yet
	 * we can flag the button as not expandable, depending on its size */
	if (w <= 2 * UI_UNIT_X && (!but->str || but->str[0] == '\0')) {
		bitem->item.flag |= UI_ITEM_MIN;
	}

	BLI_addtail(&layout->items, bitem);

	if (layout->context) {
		but->context = layout->context;
		but->context->used = true;
	}

	if (layout->emboss != UI_EMBOSS_UNDEFINED) {
		but->dt = layout->emboss;
	}
}

void uiLayoutSetOperatorContext(uiLayout *layout, int opcontext)
{
	layout->root->opcontext = opcontext;
}

void uiLayoutSetFunc(uiLayout *layout, uiMenuHandleFunc handlefunc, void *argv)
{
	layout->root->handlefunc = handlefunc;
	layout->root->argv = argv;
}

void UI_block_layout_resolve(uiBlock *block, int *x, int *y)
{
	uiLayoutRoot *root;

	BLI_assert(block->active);

	if (x) *x = 0;
	if (y) *y = 0;

	block->curlayout = NULL;

	for (root = block->layouts.first; root; root = root->next) {
		ui_layout_add_padding_button(root);

		/* NULL in advance so we don't interfere when adding button */
		ui_layout_end(block, root->layout, x, y);
		ui_layout_free(root->layout);
	}

	BLI_freelistN(&block->layouts);

	/* XXX silly trick, interface_templates.c doesn't get linked
	 * because it's not used by other files in this module? */
	{
		UI_template_fix_linking();
	}
}

void uiLayoutSetContextPointer(uiLayout *layout, const char *name, PointerRNA *ptr)
{
	uiBlock *block = layout->root->block;
	layout->context = CTX_store_add(&block->contexts, name, ptr);
}

void uiLayoutContextCopy(uiLayout *layout, bContextStore *context)
{
	uiBlock *block = layout->root->block;
	layout->context = CTX_store_add_all(&block->contexts, context);
}

void uiLayoutSetContextFromBut(uiLayout *layout, uiBut *but)
{
	if (but->opptr) {
		uiLayoutSetContextPointer(layout, "button_operator", but->opptr);
	}

	if (but->rnapoin.data && but->rnaprop) {
		/* TODO: index could be supported as well */
		PointerRNA ptr_prop;
		RNA_pointer_create(NULL, &RNA_Property, but->rnaprop, &ptr_prop);
		uiLayoutSetContextPointer(layout, "button_prop", &ptr_prop);
		uiLayoutSetContextPointer(layout, "button_pointer", &but->rnapoin);
	}
}

/* this is a bit of a hack but best keep it in one place at least */
MenuType *UI_but_menutype_get(uiBut *but)
{
	if (but->menu_create_func == ui_item_menutype_func) {
		return (MenuType *)but->poin;
	}
	else {
		return NULL;
	}
}

/* this is a bit of a hack but best keep it in one place at least */
PanelType *UI_but_paneltype_get(uiBut *but)
{
	if (but->menu_create_func == ui_item_paneltype_func) {
		return (PanelType *)but->poin;
	}
	else {
		return NULL;
	}
}


void UI_menutype_draw(bContext *C, MenuType *mt, struct uiLayout *layout)
{
	Menu menu = {
		.layout = layout,
		.type = mt,
	};

	if (G.debug & G_DEBUG_WM) {
		printf("%s: opening menu \"%s\"\n", __func__, mt->idname);
	}

	if (layout->context) {
		CTX_store_set(C, layout->context);
	}

	mt->draw(C, &menu);

	if (layout->context) {
		CTX_store_set(C, NULL);
	}
}


static void ui_paneltype_draw_impl(
        bContext *C, PanelType *pt, uiLayout *layout, bool show_header)
{
	Panel *panel = MEM_callocN(sizeof(Panel), "popover panel");
	panel->type = pt;
	panel->flag = PNL_POPOVER;

	uiLayout *last_item = layout->items.last;

	/* Draw main panel. */
	if (show_header) {
		uiLayout *row = uiLayoutRow(layout, false);
		if (pt->draw_header) {
			panel->layout = row;
			pt->draw_header(C, panel);
			panel->layout = NULL;
		}
		uiItemL(row, pt->label, ICON_NONE);
	}

	panel->layout = layout;
	pt->draw(C, panel);
	panel->layout = NULL;

	MEM_freeN(panel);

	/* Draw child panels. */
	for (LinkData *link = pt->children.first; link; link = link->next) {
		PanelType *child_pt = link->data;

		if (child_pt->poll == NULL || child_pt->poll(C, child_pt)) {
			/* Add space if something was added to the layout. */
			if (last_item != layout->items.last) {
				uiItemS(layout);
				last_item = layout->items.last;
			}

			uiLayout *col = uiLayoutColumn(layout, false);
			ui_paneltype_draw_impl(C, child_pt, col, true);
		}
	}
}

/**
 * Used for popup panels only.
 */
void UI_paneltype_draw(bContext *C, PanelType *pt, uiLayout *layout)
{
	if (layout->context) {
		CTX_store_set(C, layout->context);
	}

	ui_paneltype_draw_impl(C, pt, layout, false);

	if (layout->context) {
		CTX_store_set(C, NULL);
	}

}<|MERGE_RESOLUTION|>--- conflicted
+++ resolved
@@ -3516,12 +3516,7 @@
 	litem->y = y - litem->h;
 }
 
-<<<<<<< HEAD
 static void ui_litem_init_from_parent(uiLayout *litem, uiLayout *layout, int align)
-=======
-/* layout create functions */
-uiLayout *uiLayoutRow(uiLayout *layout, bool align)
->>>>>>> ddee0931
 {
 	litem->root = layout->root;
 	litem->align = align;
@@ -3538,7 +3533,7 @@
 }
 
 /* layout create functions */
-uiLayout *uiLayoutRow(uiLayout *layout, int align)
+uiLayout *uiLayoutRow(uiLayout *layout, bool align)
 {
 	uiLayout *litem;
 
@@ -3585,7 +3580,7 @@
 }
 
 uiLayout *uiLayoutGridFlow(
-        uiLayout *layout, int row_major, int columns_len, int even_columns, int even_rows, int align)
+        uiLayout *layout, bool row_major, int columns_len, bool even_columns, bool even_rows, bool align)
 {
 	uiLayoutItemGridFlow *flow;
 
