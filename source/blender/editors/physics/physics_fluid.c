--- conflicted
+++ resolved
@@ -770,17 +770,10 @@
 int runSimulationCallback(void *data, int status, int frame) {
 	FluidBakeJob *fb = (FluidBakeJob *)data;
 	elbeemSimulationSettings *settings = fb->settings;
-<<<<<<< HEAD
-	//printf("elbeem blender cb s%d, f%d, domainid:%d \n", status,frame, settings->domainId ); // DEBUG
-	
-	if (status == FLUIDSIM_CBSTATUS_NEWFRAME) {
-		fluidbake_updatejob(fb, frame / (float)settings->noOfFrames);
-=======
 	
 	if (status == FLUIDSIM_CBSTATUS_NEWFRAME) {
 		fluidbake_updatejob(fb, frame / (float)settings->noOfFrames);
 		//printf("elbeem blender cb s%d, f%d, domainid:%d noOfFrames: %d \n", status,frame, settings->domainId, settings->noOfFrames ); // DEBUG
->>>>>>> 64091ff5
 	}
 	
 	if (fluidbake_breakjob(fb))  {
@@ -844,11 +837,7 @@
 	FluidBakeJob *fb;
 	elbeemSimulationSettings *fsset= MEM_callocN(sizeof(elbeemSimulationSettings), "Fluid sim settings");
 	
-<<<<<<< HEAD
-	steve= WM_jobs_get(CTX_wm_manager(C), CTX_wm_window(C), scene, "Fluid Sim", WM_JOB_PROGRESS);
-=======
 	steve= WM_jobs_get(CTX_wm_manager(C), CTX_wm_window(C), scene, "Fluid Simulation", WM_JOB_PROGRESS);
->>>>>>> 64091ff5
 	fb= MEM_callocN(sizeof(FluidBakeJob), "fluid bake job");
 	
 	if(getenv(strEnvName)) {
