--- conflicted
+++ resolved
@@ -705,8 +705,6 @@
 
 #if 0 
 //need to see if this really had new stuff I should merge over
-<<<<<<< .working
-=======
 // XXX should be a menu item
 static int mesh_extrude_invoke(bContext *C, wmOperator *op, wmEvent *event)
 {
@@ -1160,193 +1158,6 @@
 	}
 }
 
-<<<<<<< HEAD
-=======
-void delete_mesh(Object *obedit, EditMesh *em, wmOperator *op, int event)
-{
-	EditFace *efa, *nextvl;
-	EditVert *eve,*nextve;
-	EditEdge *eed,*nexted;
-	int count;
-	char *str="Erase";
-
-
-	if(event<1) return;
-
-	if(event==10 ) {
-		str= "Erase Vertices";
-		erase_edges(em, &em->edges);
-		erase_faces(em, &em->faces);
-		erase_vertices(em, &em->verts);
-	}
-	else if(event==6) {
-		if(!EdgeLoopDelete(em, op))
-			return;
-
-		str= "Erase Edge Loop";
-	}
-	else if(event==4) {
-		str= "Erase Edges & Faces";
-		efa= em->faces.first;
-		while(efa) {
-			nextvl= efa->next;
-			/* delete only faces with 1 or more edges selected */
-			count= 0;
-			if(efa->e1->f & SELECT) count++;
-			if(efa->e2->f & SELECT) count++;
-			if(efa->e3->f & SELECT) count++;
-			if(efa->e4 && (efa->e4->f & SELECT)) count++;
-			if(count) {
-				BLI_remlink(&em->faces, efa);
-				free_editface(em, efa);
-			}
-			efa= nextvl;
-		}
-		eed= em->edges.first;
-		while(eed) {
-			nexted= eed->next;
-			if(eed->f & SELECT) {
-				remedge(em, eed);
-				free_editedge(em, eed);
-			}
-			eed= nexted;
-		}
-		efa= em->faces.first;
-		while(efa) {
-			nextvl= efa->next;
-			event=0;
-			if( efa->v1->f & SELECT) event++;
-			if( efa->v2->f & SELECT) event++;
-			if( efa->v3->f & SELECT) event++;
-			if(efa->v4 && (efa->v4->f & SELECT)) event++;
-
-			if(event>1) {
-				BLI_remlink(&em->faces, efa);
-				free_editface(em, efa);
-			}
-			efa= nextvl;
-		}
-	}
-	else if(event==1) {
-		str= "Erase Edges";
-		// faces first
-		efa= em->faces.first;
-		while(efa) {
-			nextvl= efa->next;
-			event=0;
-			if( efa->e1->f & SELECT) event++;
-			if( efa->e2->f & SELECT) event++;
-			if( efa->e3->f & SELECT) event++;
-			if(efa->e4 && (efa->e4->f & SELECT)) event++;
-
-			if(event) {
-				BLI_remlink(&em->faces, efa);
-				free_editface(em, efa);
-			}
-			efa= nextvl;
-		}
-		eed= em->edges.first;
-		while(eed) {
-			nexted= eed->next;
-			if(eed->f & SELECT) {
-				remedge(em, eed);
-				free_editedge(em, eed);
-			}
-			eed= nexted;
-		}
-		/* to remove loose vertices: */
-		eed= em->edges.first;
-		while(eed) {
-			if( eed->v1->f & SELECT) eed->v1->f-=SELECT;
-			if( eed->v2->f & SELECT) eed->v2->f-=SELECT;
-			eed= eed->next;
-		}
-		eve= em->verts.first;
-		while(eve) {
-			nextve= eve->next;
-			if(eve->f & SELECT) {
-				BLI_remlink(&em->verts,eve);
-				free_editvert(em, eve);
-			}
-			eve= nextve;
-		}
-
-	}
-	else if(event==2) {
-		str="Erase Faces";
-		delfaceflag(em, SELECT);
-	}
-	else if(event==3) {
-		str= "Erase All";
-		if(em->verts.first) free_vertlist(em, &em->verts);
-		if(em->edges.first) free_edgelist(em, &em->edges);
-		if(em->faces.first) free_facelist(em, &em->faces);
-		if(em->selected.first) BLI_freelistN(&(em->selected));
-	}
-	else if(event==5) {
-		str= "Erase Only Faces";
-		efa= em->faces.first;
-		while(efa) {
-			nextvl= efa->next;
-			if(efa->f & SELECT) {
-				BLI_remlink(&em->faces, efa);
-				free_editface(em, efa);
-			}
-			efa= nextvl;
-		}
-	}
-
-	EM_fgon_flags(em);	// redo flags and indices for fgons
-}
-
-/* Note, these values must match delete_mesh() event values */
-static EnumPropertyItem prop_mesh_delete_types[] = {
-	{10,"VERT",		0, "Vertices", ""},
-	{1, "EDGE",		0, "Edges", ""},
-	{2, "FACE",		0, "Faces", ""},
-	{3, "ALL",		0, "All", ""},
-	{4, "EDGE_FACE",0, "Edges & Faces", ""},
-	{5, "ONLY_FACE",0, "Only Faces", ""},
-	{6, "EDGE_LOOP",0, "Edge Loop", ""},
-	{0, NULL, 0, NULL, NULL}
-};
-
-static int delete_mesh_exec(bContext *C, wmOperator *op)
-{
-	Scene *scene= CTX_data_scene(C);
-	Object *obedit= CTX_data_edit_object(C);
-	EditMesh *em= BKE_mesh_get_editmesh((Mesh *)obedit->data);
-
-	delete_mesh(obedit, em, op, RNA_enum_get(op->ptr, "type"));
-
-	DAG_object_flush_update(scene, obedit, OB_RECALC_DATA);
-	WM_event_add_notifier(C, NC_OBJECT|ND_GEOM_SELECT, obedit);
-
-	BKE_mesh_end_editmesh(obedit->data, em);
-	return OPERATOR_FINISHED;
-}
-
-void MESH_OT_delete(wmOperatorType *ot)
-{
-	/* identifiers */
-	ot->name= "Delete";
-	ot->idname= "MESH_OT_delete";
-
-	/* api callbacks */
-	ot->invoke= WM_menu_invoke;
-	ot->exec= delete_mesh_exec;
-
-	ot->poll= ED_operator_editmesh;
-
-	/* flags */
-	ot->flag= OPTYPE_REGISTER|OPTYPE_UNDO;
-
-	/*props */
-	RNA_def_enum(ot->srna, "type", prop_mesh_delete_types, 10, "Type", "Method used for deleting mesh data");
-}
-
-
->>>>>>> 0bfc9870
 /*GB*/
 /*-------------------------------------------------------------------------------*/
 /*--------------------------- Edge Based Subdivide ------------------------------*/
@@ -1399,7 +1210,7 @@
 		co[1] += vec1[1];
 		co[2] += vec1[2];
 	}
-	else if(beauty & B_SPHERE) { /* subdivide sphere */
+	/*else if(beauty & B_SPHERE) { // subdivide sphere
 		Normalize(co);
 		co[0]*= smooth;
 		co[1]*= smooth;
@@ -1412,7 +1223,7 @@
 		vec1[1]= fac*(float)(0.5-BLI_drand());
 		vec1[2]= fac*(float)(0.5-BLI_drand());
 		VecAddf(co, co, vec1);
-	}
+	}*/
 }
 
 /* assumes in the edge is the correct interpolated vertices already */
@@ -4797,11 +4608,8 @@
 /* based on mouse cursor position, it defines how is being ripped */
 static int mesh_rip_invoke(bContext *C, wmOperator *op, wmEvent *event)
 {
-<<<<<<< HEAD
 #if 0 //BMESH_TODO
-=======
 	Scene *scene= CTX_data_scene(C);
->>>>>>> 0bfc9870
 	ARegion *ar= CTX_wm_region(C);
 	RegionView3D *rv3d= ar->regiondata;
 	Object *obedit= CTX_data_edit_object(C);
@@ -5001,15 +4809,12 @@
 	WM_event_add_notifier(C, NC_OBJECT|ND_GEOM_SELECT, obedit);
 
 	BKE_mesh_end_editmesh(obedit->data, em);
-<<<<<<< HEAD
-#endif
-=======
 
 	RNA_enum_set(op->ptr, "proportional", 0);
 	RNA_boolean_set(op->ptr, "mirror", 0);
 	WM_operator_name_call(C, "TFM_OT_translation", WM_OP_INVOKE_REGION_WIN, op->ptr);
-
->>>>>>> 0bfc9870
+#endif
+
 	return OPERATOR_FINISHED;
 }
 
@@ -6664,68 +6469,13 @@
 	/* api callbacks */
 	ot->exec= mesh_mirror_colors;
 	ot->poll= ED_operator_editmesh;
-<<<<<<< HEAD
-	
+
 	/* flags */
 	ot->flag= OPTYPE_REGISTER|OPTYPE_UNDO;
-}
-
-/* ************************************* */
-=======
-
-	/* flags */
-	ot->flag= OPTYPE_REGISTER|OPTYPE_UNDO;
 
 	/* props */
 	RNA_def_enum(ot->srna, "axis", axis_items, DIRECTION_CW, "Axis", "Axis to mirror colors around.");
 }
-
-/********************** Subdivide Operator *************************/
-
-static int subdivide_exec(bContext *C, wmOperator *op)
-{
-	Scene *scene = CTX_data_scene(C);
-	Object *obedit= CTX_data_edit_object(C);
-	EditMesh *em= BKE_mesh_get_editmesh((Mesh *)obedit->data);
-	int cuts= RNA_int_get(op->ptr,"number_cuts");
-	float smooth= 0.292f*RNA_float_get(op->ptr, "smoothness");
-	float fractal= RNA_float_get(op->ptr, "fractal")/100;
-	int flag= 0;
-
-	if(smooth != 0.0f)
-		flag |= B_SMOOTH;
-	if(fractal != 0.0f)
-		flag |= B_FRACTAL;
-
-	esubdivideflag(obedit, em, 1, smooth, fractal, scene->toolsettings->editbutflag|flag, cuts, 0);
-
-	DAG_object_flush_update(scene, obedit, OB_RECALC_DATA);
-	WM_event_add_notifier(C, NC_OBJECT|ND_GEOM_SELECT, obedit);
-
-	return OPERATOR_FINISHED;
-}
-
-void MESH_OT_subdivide(wmOperatorType *ot)
-{
-	/* identifiers */
-	ot->name= "Subdivide";
-	ot->idname= "MESH_OT_subdivide";
-
-	/* api callbacks */
-	ot->exec= subdivide_exec;
-	ot->poll= ED_operator_editmesh;
-
-	/* flags */
-	ot->flag= OPTYPE_REGISTER|OPTYPE_UNDO;
-
-	/* properties */
-	RNA_def_int(ot->srna, "number_cuts", 1, 1, 10, "Number of Cuts", "", 1, INT_MAX);
-	RNA_def_float(ot->srna, "fractal", 0.0, 0.0f, FLT_MAX, "Fractal", "Fractal randomness factor.", 0.0f, 1000.0f);
-	RNA_def_float(ot->srna, "smoothness", 0.0f, 0.0f, 1000.0f, "Smoothness", "Smoothness factor.", 0.0f, FLT_MAX);
-}
-
-/********************** Fill Operators *************************/
->>>>>>> 0bfc9870
 
 /* note; the EM_selectmode_set() calls here illustrate how badly constructed it all is... from before the
 edge/face flags, with very mixed results.... */
@@ -7038,25 +6788,15 @@
 {
 	Scene *scene= CTX_data_scene(C);
 	Object *obedit= CTX_data_edit_object(C);
-<<<<<<< HEAD
 	BMEditMesh *em= ((Mesh *)obedit->data)->edit_btmesh;
-	
+
 	//convert_to_triface(em,0);
 	if (!EDBM_CallOpf(em, op, "triangulate faces=%hf", BM_SELECT))
 		return OPERATOR_CANCELLED;
-	
-	WM_event_add_notifier(C, NC_OBJECT|ND_GEOM_SELECT, obedit);
-	
-=======
-	EditMesh *em= BKE_mesh_get_editmesh((Mesh *)obedit->data);
-
-	convert_to_triface(em,0);
 
 	DAG_object_flush_update(scene, obedit, OB_RECALC_DATA);
 	WM_event_add_notifier(C, NC_OBJECT|ND_GEOM_SELECT, obedit);
 
-	BKE_mesh_end_editmesh(obedit->data, em);
->>>>>>> 0bfc9870
 	return OPERATOR_FINISHED;
 }
 
