/*
 * ***** BEGIN GPL LICENSE BLOCK *****
 *
 * This program is free software; you can redistribute it and/or
 * modify it under the terms of the GNU General Public License
 * as published by the Free Software Foundation; either version 2
 * of the License, or (at your option) any later version.
 *
 * This program is distributed in the hope that it will be useful,
 * but WITHOUT ANY WARRANTY; without even the implied warranty of
 * MERCHANTABILITY or FITNESS FOR A PARTICULAR PURPOSE.  See the
 * GNU General Public License for more details.
 *
 * You should have received a copy of the GNU General Public License
 * along with this program; if not, write to the Free Software Foundation,
 * Inc., 51 Franklin Street, Fifth Floor, Boston, MA 02110-1301, USA.
 *
 * The Original Code is Copyright (C) 2001-2002 by NaN Holding BV.
 * All rights reserved.
 *
 * The Original Code is: all of this file.
 *
 * Contributor(s): Martin Poirier
 *
 * ***** END GPL LICENSE BLOCK *****
 */

/** \file blender/editors/transform/transform_snap.c
 *  \ingroup edtransform
 */

#include <stdlib.h>
#include <math.h>
#include <float.h>
#include <stdio.h>

#include "PIL_time.h"

#include "DNA_scene_types.h"
#include "DNA_object_types.h"
#include "DNA_meshdata_types.h"  /* Temporary, for snapping to other unselected meshes */
#include "DNA_node_types.h"
#include "DNA_space_types.h"
#include "DNA_screen_types.h"
#include "DNA_view3d_types.h"
#include "DNA_windowmanager_types.h"

#include "BLI_math.h"
#include "BLI_blenlib.h"
#include "BLI_utildefines.h"

#include "GPU_immediate.h"

#include "BKE_DerivedMesh.h"
#include "BKE_global.h"
#include "BKE_object.h"
#include "BKE_anim.h"  /* for duplis */
#include "BKE_context.h"
#include "BKE_editmesh.h"
#include "BKE_sequencer.h"
#include "BKE_main.h"

#include "RNA_access.h"

#include "WM_types.h"

#include "ED_image.h"
#include "ED_node.h"
#include "ED_uvedit.h"
#include "ED_view3d.h"
#include "ED_transform_snap_object_context.h"

#include "DEG_depsgraph.h"

#include "UI_resources.h"
#include "UI_view2d.h"

#include "MEM_guardedalloc.h"

#include "transform.h"

/* this should be passed as an arg for use in snap functions */
#undef BASACT

/* use half of flt-max so we can scale up without an exception */

/********************* PROTOTYPES ***********************/

static void setSnappingCallback(TransInfo *t);

static void ApplySnapTranslation(TransInfo *t, float vec[3]);
static void ApplySnapRotation(TransInfo *t, float *vec);
static void ApplySnapResize(TransInfo *t, float vec[2]);

/* static void CalcSnapGrid(TransInfo *t, float *vec); */
static void CalcSnapGeometry(TransInfo *t, float *vec);

static void TargetSnapMedian(TransInfo *t);
static void TargetSnapCenter(TransInfo *t);
static void TargetSnapClosest(TransInfo *t);
static void TargetSnapActive(TransInfo *t);

static float RotationBetween(TransInfo *t, const float p1[3], const float p2[3]);
static float TranslationBetween(TransInfo *t, const float p1[3], const float p2[3]);
static float ResizeBetween(TransInfo *t, const float p1[3], const float p2[3]);


/****************** IMPLEMENTATIONS *********************/

static bool snapNodeTest(View2D *v2d, bNode *node, eSnapSelect snap_select);
static NodeBorder snapNodeBorder(int snap_node_mode);

#if 0
int BIF_snappingSupported(Object *obedit)
{
	int status = 0;

	/* only support object mesh, armature, curves */
	if (obedit == NULL || ELEM(obedit->type, OB_MESH, OB_ARMATURE, OB_CURVE, OB_LATTICE, OB_MBALL)) {
		status = 1;
	}

	return status;
}
#endif

bool validSnap(TransInfo *t)
{
	return (t->tsnap.status & (POINT_INIT | TARGET_INIT)) == (POINT_INIT | TARGET_INIT) ||
	       (t->tsnap.status & (MULTI_POINTS | TARGET_INIT)) == (MULTI_POINTS | TARGET_INIT);
}

bool activeSnap(TransInfo *t)
{
	return ((t->modifiers & (MOD_SNAP | MOD_SNAP_INVERT)) == MOD_SNAP) ||
	       ((t->modifiers & (MOD_SNAP | MOD_SNAP_INVERT)) == MOD_SNAP_INVERT);
}

void drawSnapping(const struct bContext *C, TransInfo *t)
{
	unsigned char col[4], selectedCol[4], activeCol[4];

	if (!activeSnap(t))
		return;

	UI_GetThemeColor3ubv(TH_TRANSFORM, col);
	col[3] = 128;

	UI_GetThemeColor3ubv(TH_SELECT, selectedCol);
	selectedCol[3] = 128;

	UI_GetThemeColor3ubv(TH_ACTIVE, activeCol);
	activeCol[3] = 192;

	if (t->spacetype == SPACE_VIEW3D) {
		if (validSnap(t)) {
			TransSnapPoint *p;
			View3D *v3d = CTX_wm_view3d(C);
			RegionView3D *rv3d = CTX_wm_region_view3d(C);
			float imat[4][4];
			float size;

			glDisable(GL_DEPTH_TEST);

			size = 2.5f * UI_GetThemeValuef(TH_VERTEX_SIZE);

			invert_m4_m4(imat, rv3d->viewmat);

<<<<<<< HEAD
			unsigned int pos = GWN_vertformat_attr_add(immVertexFormat(), "pos", GWN_COMP_F32, 3, GWN_FETCH_FLOAT);

			immBindBuiltinProgram(GPU_SHADER_3D_UNIFORM_COLOR);

=======
>>>>>>> b99d064e
			for (p = t->tsnap.points.first; p; p = p->next) {
				if (p == t->tsnap.selectedPoint) {
					immUniformColor4ubv(selectedCol);
				}
				else {
					immUniformColor4ubv(col);
				}
<<<<<<< HEAD
				
				imm_drawcircball(p->co, ED_view3d_pixel_size(rv3d, p->co) * size * 0.75f, imat, pos);
=======

				drawcircball(GL_LINE_LOOP, p->co, ED_view3d_pixel_size(rv3d, p->co) * size * 0.75f, imat);
>>>>>>> b99d064e
			}

			if (t->tsnap.status & POINT_INIT) {
<<<<<<< HEAD
				immUniformColor4ubv(activeCol);
				
				imm_drawcircball(t->tsnap.snapPoint, ED_view3d_pixel_size(rv3d, t->tsnap.snapPoint) * size, imat, pos);
=======
				glColor4ubv(activeCol);

				drawcircball(GL_LINE_LOOP, t->tsnap.snapPoint, ED_view3d_pixel_size(rv3d, t->tsnap.snapPoint) * size, imat);
>>>>>>> b99d064e
			}

			/* draw normal if needed */
			if (usingSnappingNormal(t) && validSnappingNormal(t)) {
<<<<<<< HEAD
				immUniformColor4ubv(activeCol);
				
				immBegin(GWN_PRIM_LINES, 2);
				immVertex3f(pos, t->tsnap.snapPoint[0], t->tsnap.snapPoint[1], t->tsnap.snapPoint[2]);
				immVertex3f(pos, t->tsnap.snapPoint[0] + t->tsnap.snapNormal[0],
				            t->tsnap.snapPoint[1] + t->tsnap.snapNormal[1],
				            t->tsnap.snapPoint[2] + t->tsnap.snapNormal[2]);
				immEnd();
			}

			immUnbindProgram();

=======
				glColor4ubv(activeCol);

				glBegin(GL_LINES);
				glVertex3f(t->tsnap.snapPoint[0], t->tsnap.snapPoint[1], t->tsnap.snapPoint[2]);
				glVertex3f(t->tsnap.snapPoint[0] + t->tsnap.snapNormal[0],
				           t->tsnap.snapPoint[1] + t->tsnap.snapNormal[1],
				           t->tsnap.snapPoint[2] + t->tsnap.snapNormal[2]);
				glEnd();
			}

>>>>>>> b99d064e
			if (v3d->zbuf)
				glEnable(GL_DEPTH_TEST);
		}
	}
	else if (t->spacetype == SPACE_IMAGE) {
		if (validSnap(t)) {
			/* This will not draw, and Im nor sure why - campbell */
<<<<<<< HEAD
			/* TODO: see 2.7x for non-working code */
=======
#if 0
			float xuser_asp, yuser_asp;
			int wi, hi;
			float w, h;

			calc_image_view(G.sima, 'f');   // float
			myortho2(G.v2d->cur.xmin, G.v2d->cur.xmax, G.v2d->cur.ymin, G.v2d->cur.ymax);
			glLoadIdentity();

			ED_space_image_get_aspect(t->sa->spacedata.first, &xuser_aspx, &yuser_asp);
			ED_space_image_width(t->sa->spacedata.first, &wi, &hi);
			w = (((float)wi) / IMG_SIZE_FALLBACK) * G.sima->zoom * xuser_asp;
			h = (((float)hi) / IMG_SIZE_FALLBACK) * G.sima->zoom * yuser_asp;

			cpack(0xFFFFFF);
			glTranslate2fv(t->tsnap.snapPoint);

			//glRectf(0, 0, 1, 1);

			setlinestyle(0);
			cpack(0x0);
			fdrawline(-0.020 / w, 0, -0.1 / w, 0);
			fdrawline(0.1 / w, 0, 0.020 / w, 0);
			fdrawline(0, -0.020 / h, 0, -0.1 / h);
			fdrawline(0, 0.1 / h, 0, 0.020 / h);

			glTranslatef(-t->tsnap.snapPoint[0], -t->tsnap.snapPoint[1], 0.0f);
			setlinestyle(0);
#endif
>>>>>>> b99d064e
		}
	}
	else if (t->spacetype == SPACE_NODE) {
		if (validSnap(t)) {
			ARegion *ar = CTX_wm_region(C);
			TransSnapPoint *p;
			float size;

			size = 2.5f * UI_GetThemeValuef(TH_VERTEX_SIZE);

			glEnable(GL_BLEND);
<<<<<<< HEAD
			
			unsigned int pos = GWN_vertformat_attr_add(immVertexFormat(), "pos", GWN_COMP_F32, 2, GWN_FETCH_FLOAT);

			immBindBuiltinProgram(GPU_SHADER_2D_UNIFORM_COLOR);
=======
>>>>>>> b99d064e

			for (p = t->tsnap.points.first; p; p = p->next) {
				if (p == t->tsnap.selectedPoint) {
					immUniformColor4ubv(selectedCol);
				}
				else {
					immUniformColor4ubv(col);
				}
<<<<<<< HEAD
				
				ED_node_draw_snap(&ar->v2d, p->co, size, 0, pos);
=======

				ED_node_draw_snap(&ar->v2d, p->co, size, 0);
>>>>>>> b99d064e
			}

			if (t->tsnap.status & POINT_INIT) {
<<<<<<< HEAD
				immUniformColor4ubv(activeCol);
				
				ED_node_draw_snap(&ar->v2d, t->tsnap.snapPoint, size, t->tsnap.snapNodeBorder, pos);
			}

			immUnbindProgram();

=======
				glColor4ubv(activeCol);

				ED_node_draw_snap(&ar->v2d, t->tsnap.snapPoint, size, t->tsnap.snapNodeBorder);
			}

>>>>>>> b99d064e
			glDisable(GL_BLEND);
		}
	}
}

eRedrawFlag handleSnapping(TransInfo *t, const wmEvent *event)
{
	eRedrawFlag status = TREDRAW_NOTHING;

#if 0 // XXX need a proper selector for all snap mode
	if (BIF_snappingSupported(t->obedit) && event->type == TABKEY && event->shift) {
		/* toggle snap and reinit */
		t->settings->snap_flag ^= SCE_SNAP;
		initSnapping(t, NULL);
		status = TREDRAW_HARD;
	}
#endif
	if (event->type == MOUSEMOVE) {
		status |= updateSelectedSnapPoint(t);
	}

	return status;
}

void applyProject(TransInfo *t)
{
	/* XXX FLICKER IN OBJECT MODE */
	if ((t->tsnap.project) && activeSnap(t) && (t->flag & T_NO_PROJECT) == 0) {
		float tvec[3];
		int i;
<<<<<<< HEAD

		FOREACH_TRANS_DATA_CONTAINER(t, tc) {
			TransData *td = tc->data;
			for (i = 0; i < tc->data_len; i++, td++) {
				float iloc[3], loc[3], no[3];
				float mval_fl[2];
				float dist_px = TRANSFORM_DIST_MAX_PX;

				if (td->flag & TD_NOACTION)
					break;
=======

		if (t->flag & (T_EDIT | T_POSE)) {
			Object *ob = t->obedit ? t->obedit : t->poseobj;
			invert_m4_m4(imat, ob->obmat);
		}

		for (i = 0; i < t->total; i++, td++) {
			float iloc[3], loc[3], no[3];
			float mval_fl[2];
			float dist_px = TRANSFORM_DIST_MAX_PX;

			if (td->flag & TD_NOACTION)
				break;

			if (td->flag & TD_SKIP)
				continue;

			if ((t->flag & T_PROP_EDIT) && (td->factor == 0.0f))
				continue;

			copy_v3_v3(iloc, td->loc);
			if (t->flag & (T_EDIT | T_POSE)) {
				Object *ob = t->obedit ? t->obedit : t->poseobj;
				mul_m4_v3(ob->obmat, iloc);
			}
			else if (t->flag & T_OBJECT) {
				BKE_object_eval_transform_all(G.main->eval_ctx, t->scene, td->ob);
				copy_v3_v3(iloc, td->ob->obmat[3]);
			}

			if (ED_view3d_project_float_global(t->ar, iloc, mval_fl, V3D_PROJ_TEST_NOP) == V3D_PROJ_RET_OK) {
				if (snapObjectsTransform(
				        t, mval_fl, &dist_px,
				        loc, no))
				{
//					if (t->flag & (T_EDIT|T_POSE)) {
//						mul_m4_v3(imat, loc);
//					}
>>>>>>> b99d064e

				if (td->flag & TD_SKIP)
					continue;

				if ((t->flag & T_PROP_EDIT) && (td->factor == 0.0f))
					continue;

				copy_v3_v3(iloc, td->loc);
				if (tc->use_local_mat) {
					mul_m4_v3(tc->mat, iloc);
				}
				else if (t->flag & T_OBJECT) {
					BKE_object_eval_transform_all(t->depsgraph, t->scene, td->ob);
					copy_v3_v3(iloc, td->ob->obmat[3]);
				}

				if (ED_view3d_project_float_global(t->ar, iloc, mval_fl, V3D_PROJ_TEST_NOP) == V3D_PROJ_RET_OK) {
					if (snapObjectsTransform(
					        t, mval_fl, &dist_px,
					        loc, no))
					{
#if 0
						if (tc->use_local_mat) {
							mul_m4_v3(tc->imat, loc);
						}
#endif

						sub_v3_v3v3(tvec, loc, iloc);

						mul_m3_v3(td->smtx, tvec);

						add_v3_v3(td->loc, tvec);

						if (t->tsnap.align && (t->flag & T_OBJECT)) {
							/* handle alignment as well */
							const float *original_normal;
							float mat[3][3];

							/* In pose mode, we want to align normals with Y axis of bones... */
							original_normal = td->axismtx[2];

							rotation_between_vecs_to_mat3(mat, original_normal, no);

							transform_data_ext_rotate(td, mat, true);

							/* TODO support constraints for rotation too? see ElementRotation */
						}
					}
				}

				//XXX constraintTransLim(t, td);
			}
<<<<<<< HEAD
=======

			//XXX constraintTransLim(t, td);
>>>>>>> b99d064e
		}
	}
}

void applyGridAbsolute(TransInfo *t)
{
	float grid_size = 0.0f;
	GearsType grid_action;
	int i;

	if (!(activeSnap(t) && (ELEM(t->tsnap.mode, SCE_SNAP_MODE_INCREMENT, SCE_SNAP_MODE_GRID))))
		return;

	grid_action = BIG_GEARS;
	if (t->modifiers & MOD_PRECISION)
		grid_action = SMALL_GEARS;

	switch (grid_action) {
		case NO_GEARS: grid_size = t->snap_spatial[0]; break;
		case BIG_GEARS: grid_size = t->snap_spatial[1]; break;
		case SMALL_GEARS: grid_size = t->snap_spatial[2]; break;
	}
	/* early exit on unusable grid size */
	if (grid_size == 0.0f)
		return;
<<<<<<< HEAD
	
	FOREACH_TRANS_DATA_CONTAINER(t, tc) {
		TransData *td;

		for (i = 0, td = tc->data; i < tc->data_len; i++, td++) {
			float iloc[3], loc[3], tvec[3];

			if (td->flag & TD_NOACTION)
				break;

			if (td->flag & TD_SKIP)
				continue;

			if ((t->flag & T_PROP_EDIT) && (td->factor == 0.0f))
				continue;

			copy_v3_v3(iloc, td->loc);
			if (tc->use_local_mat) {
				mul_m4_v3(tc->mat, iloc);
			}
			else if (t->flag & T_OBJECT) {
				BKE_object_eval_transform_all(t->depsgraph, t->scene, td->ob);
				copy_v3_v3(iloc, td->ob->obmat[3]);
			}

			mul_v3_v3fl(loc, iloc, 1.0f / grid_size);
			loc[0] = roundf(loc[0]);
			loc[1] = roundf(loc[1]);
			loc[2] = roundf(loc[2]);
			mul_v3_fl(loc, grid_size);

			sub_v3_v3v3(tvec, loc, iloc);
			mul_m3_v3(td->smtx, tvec);
			add_v3_v3(td->loc, tvec);
		}
=======

	if (t->flag & (T_EDIT | T_POSE)) {
		Object *ob = t->obedit ? t->obedit : t->poseobj;
		obmat = ob->obmat;
		use_obmat = true;
	}

	for (i = 0, td = t->data; i < t->total; i++, td++) {
		float iloc[3], loc[3], tvec[3];

		if (td->flag & TD_NOACTION)
			break;

		if (td->flag & TD_SKIP)
			continue;

		if ((t->flag & T_PROP_EDIT) && (td->factor == 0.0f))
			continue;

		copy_v3_v3(iloc, td->loc);
		if (use_obmat) {
			mul_m4_v3(obmat, iloc);
		}
		else if (t->flag & T_OBJECT) {
			BKE_object_eval_transform_all(G.main->eval_ctx, t->scene, td->ob);
			copy_v3_v3(iloc, td->ob->obmat[3]);
		}

		mul_v3_v3fl(loc, iloc, 1.0f / grid_size);
		loc[0] = roundf(loc[0]);
		loc[1] = roundf(loc[1]);
		loc[2] = roundf(loc[2]);
		mul_v3_fl(loc, grid_size);

		sub_v3_v3v3(tvec, loc, iloc);
		mul_m3_v3(td->smtx, tvec);
		add_v3_v3(td->loc, tvec);
>>>>>>> b99d064e
	}
}

void applySnapping(TransInfo *t, float *vec)
{
	/* project is not applied this way */
	if (t->tsnap.project)
		return;

	if (t->tsnap.status & SNAP_FORCED) {
		t->tsnap.targetSnap(t);

		t->tsnap.applySnap(t, vec);
	}
	else if (!ELEM(t->tsnap.mode, SCE_SNAP_MODE_INCREMENT, SCE_SNAP_MODE_GRID) && activeSnap(t)) {
		double current = PIL_check_seconds_timer();

		// Time base quirky code to go around findnearest slowness
		/* !TODO! add exception for object mode, no need to slow it down then */
		if (current - t->tsnap.last >= 0.01) {
			t->tsnap.calcSnap(t, vec);
			t->tsnap.targetSnap(t);

			t->tsnap.last = current;
		}
		if (validSnap(t)) {
			t->tsnap.applySnap(t, vec);
		}
	}
}

void resetSnapping(TransInfo *t)
{
	t->tsnap.status = 0;
	t->tsnap.align = false;
	t->tsnap.project = 0;
	t->tsnap.mode = 0;
	t->tsnap.modeSelect = 0;
	t->tsnap.target = 0;
	t->tsnap.last = 0;
	t->tsnap.applySnap = NULL;

	t->tsnap.snapNormal[0] = 0;
	t->tsnap.snapNormal[1] = 0;
	t->tsnap.snapNormal[2] = 0;

	t->tsnap.snapNodeBorder = 0;
}

bool usingSnappingNormal(TransInfo *t)
{
	return t->tsnap.align;
}

bool validSnappingNormal(TransInfo *t)
{
	if (validSnap(t)) {
		if (!is_zero_v3(t->tsnap.snapNormal)) {
			return true;
		}
	}

	return false;
}

static bool bm_edge_is_snap_target(BMEdge *e, void *UNUSED(user_data))
{
	if (BM_elem_flag_test(e, BM_ELEM_SELECT | BM_ELEM_HIDDEN) ||
	    BM_elem_flag_test(e->v1, BM_ELEM_SELECT) ||
	    BM_elem_flag_test(e->v2, BM_ELEM_SELECT))
	{
		return false;
	}

	return true;
}

static bool bm_face_is_snap_target(BMFace *f, void *UNUSED(user_data))
{
	if (BM_elem_flag_test(f, BM_ELEM_SELECT | BM_ELEM_HIDDEN)) {
		return false;
	}

	BMLoop *l_iter, *l_first;
	l_iter = l_first = BM_FACE_FIRST_LOOP(f);
	do {
		if (BM_elem_flag_test(l_iter->v, BM_ELEM_SELECT)) {
			return false;
		}
	} while ((l_iter = l_iter->next) != l_first);

	return true;
}

static void initSnappingMode(TransInfo *t)
{
	ToolSettings *ts = t->settings;
	/* All obedit types will match. */
	const int obedit_type = t->data_container->obedit ? t->data_container->obedit->type : -1;
	ViewLayer *view_layer = t->view_layer;
	Base *base_act = view_layer->basact;

	if (t->spacetype == SPACE_NODE) {
		/* force project off when not supported */
		t->tsnap.project = 0;

		t->tsnap.mode = ts->snap_node_mode;
	}
	else if (t->spacetype == SPACE_IMAGE) {
		/* force project off when not supported */
		t->tsnap.project = 0;

		t->tsnap.mode = ts->snap_uv_mode;
	}
	else {
		/* force project off when not supported */
		if (ts->snap_mode != SCE_SNAP_MODE_FACE)
			t->tsnap.project = 0;

		t->tsnap.mode = ts->snap_mode;
	}

	if ((t->spacetype == SPACE_VIEW3D || t->spacetype == SPACE_IMAGE) &&  /* Only 3D view or UV */
	    (t->flag & T_CAMERA) == 0)  /* Not with camera selected in camera view */
	{
		setSnappingCallback(t);

		/* Edit mode */
		if (t->tsnap.applySnap != NULL && // A snapping function actually exist
		    ((obedit_type != -1) && ELEM(obedit_type, OB_MESH, OB_ARMATURE, OB_CURVE, OB_LATTICE, OB_MBALL)) ) // Temporary limited to edit mode meshes, armature, curves, mballs
		{
			/* Exclude editmesh if using proportional edit */
			if ((obedit_type == OB_MESH) && (t->flag & T_PROP_EDIT)) {
				t->tsnap.modeSelect = SNAP_NOT_ACTIVE;
			}
			else {
				t->tsnap.modeSelect = t->tsnap.snap_self ? SNAP_ALL : SNAP_NOT_ACTIVE;
			}
		}
		/* Particles edit mode*/
		else if (t->tsnap.applySnap != NULL && // A snapping function actually exist
		         ((obedit_type == -1) && base_act && base_act->object && base_act->object->mode & OB_MODE_PARTICLE_EDIT))
		{
			t->tsnap.modeSelect = SNAP_ALL;
		}
		/* Object mode */
		else if (t->tsnap.applySnap != NULL && // A snapping function actually exist
		         (obedit_type == -1) ) // Object Mode
		{
			/* In "Edit Strokes" mode, Snap tool can perform snap to selected or active objects (see T49632)
			 * TODO: perform self snap in gpencil_strokes */
			t->tsnap.modeSelect = ((t->options & CTX_GPENCIL_STROKES) != 0) ? SNAP_ALL : SNAP_NOT_SELECTED;
		}
		else {
			/* Grid if snap is not possible */
			t->tsnap.mode = SCE_SNAP_MODE_INCREMENT;
		}
	}
	else if (t->spacetype == SPACE_NODE) {
		setSnappingCallback(t);

		if (t->tsnap.applySnap != NULL) {
			t->tsnap.modeSelect = SNAP_NOT_SELECTED;
		}
		else {
			/* Grid if snap is not possible */
			t->tsnap.mode = SCE_SNAP_MODE_INCREMENT;
		}
	}
	else if (t->spacetype == SPACE_SEQ) {
		/* We do our own snapping currently, so nothing here */
		t->tsnap.mode = SCE_SNAP_MODE_GRID;  /* Dummy, should we rather add a NOP mode? */
	}
	else {
		/* Always grid outside of 3D view */
		t->tsnap.mode = SCE_SNAP_MODE_INCREMENT;
	}

	if (t->spacetype == SPACE_VIEW3D) {
		if (t->tsnap.object_context == NULL) {
			t->tsnap.object_context = ED_transform_snap_object_context_create_view3d(
			        G.main, t->scene, t->depsgraph, 0, t->ar, t->view);

			ED_transform_snap_object_context_set_editmesh_callbacks(
			        t->tsnap.object_context,
			        (bool (*)(BMVert *, void *))BM_elem_cb_check_hflag_disabled,
			        bm_edge_is_snap_target,
			        bm_face_is_snap_target,
			        SET_UINT_IN_POINTER((BM_ELEM_SELECT | BM_ELEM_HIDDEN)));
		}
	}
}

void initSnapping(TransInfo *t, wmOperator *op)
{
	ToolSettings *ts = t->settings;
	short snap_target = t->settings->snap_target;

	resetSnapping(t);

	/* if snap property exists */
	if (op && RNA_struct_find_property(op->ptr, "snap") && RNA_struct_property_is_set(op->ptr, "snap")) {
		if (RNA_boolean_get(op->ptr, "snap")) {
			t->modifiers |= MOD_SNAP;

			if (RNA_struct_property_is_set(op->ptr, "snap_target")) {
				snap_target = RNA_enum_get(op->ptr, "snap_target");
			}

			if (RNA_struct_property_is_set(op->ptr, "snap_point")) {
				RNA_float_get_array(op->ptr, "snap_point", t->tsnap.snapPoint);
				t->tsnap.status |= SNAP_FORCED | POINT_INIT;
			}

			/* snap align only defined in specific cases */
			if (RNA_struct_find_property(op->ptr, "snap_align")) {
				t->tsnap.align = RNA_boolean_get(op->ptr, "snap_align");
				RNA_float_get_array(op->ptr, "snap_normal", t->tsnap.snapNormal);
				normalize_v3(t->tsnap.snapNormal);
			}

			if (RNA_struct_find_property(op->ptr, "use_snap_project")) {
				t->tsnap.project = RNA_boolean_get(op->ptr, "use_snap_project");
			}

			if (RNA_struct_find_property(op->ptr, "use_snap_self")) {
				t->tsnap.snap_self = RNA_boolean_get(op->ptr, "use_snap_self");
			}
		}
	}
	/* use scene defaults only when transform is modal */
	else if (t->flag & T_MODAL) {
		if (ELEM(t->spacetype, SPACE_VIEW3D, SPACE_IMAGE, SPACE_NODE)) {
			if (ts->snap_flag & SCE_SNAP) {
				t->modifiers |= MOD_SNAP;
			}

			t->tsnap.align = ((t->settings->snap_flag & SCE_SNAP_ROTATE) != 0);
			t->tsnap.project = ((t->settings->snap_flag & SCE_SNAP_PROJECT) != 0);
			t->tsnap.snap_self = !((t->settings->snap_flag & SCE_SNAP_NO_SELF) != 0);
			t->tsnap.peel = ((t->settings->snap_flag & SCE_SNAP_PROJECT) != 0);
		}

		/* for now only 3d view (others can be added if we want) */
		if (t->spacetype == SPACE_VIEW3D) {
			t->tsnap.snap_spatial_grid = ((t->settings->snap_flag & SCE_SNAP_ABS_GRID) != 0);
		}
	}

	t->tsnap.target = snap_target;

	initSnappingMode(t);
}

void freeSnapping(TransInfo *t)
{
	if (t->tsnap.object_context) {
		ED_transform_snap_object_context_destroy(t->tsnap.object_context);
		t->tsnap.object_context = NULL;
	}
}

static void setSnappingCallback(TransInfo *t)
{
	t->tsnap.calcSnap = CalcSnapGeometry;

	switch (t->tsnap.target) {
		case SCE_SNAP_TARGET_CLOSEST:
			t->tsnap.targetSnap = TargetSnapClosest;
			break;
		case SCE_SNAP_TARGET_CENTER:
			t->tsnap.targetSnap = TargetSnapCenter;
			break;
		case SCE_SNAP_TARGET_MEDIAN:
			t->tsnap.targetSnap = TargetSnapMedian;
			break;
		case SCE_SNAP_TARGET_ACTIVE:
			t->tsnap.targetSnap = TargetSnapActive;
			break;

	}

	switch (t->mode) {
		case TFM_TRANSLATION:
			t->tsnap.applySnap = ApplySnapTranslation;
			t->tsnap.distance = TranslationBetween;
			break;
		case TFM_ROTATION:
			t->tsnap.applySnap = ApplySnapRotation;
			t->tsnap.distance = RotationBetween;

			// Can't do TARGET_CENTER with rotation, use TARGET_MEDIAN instead
			if (t->tsnap.target == SCE_SNAP_TARGET_CENTER) {
				t->tsnap.target = SCE_SNAP_TARGET_MEDIAN;
				t->tsnap.targetSnap = TargetSnapMedian;
			}
			break;
		case TFM_RESIZE:
			t->tsnap.applySnap = ApplySnapResize;
			t->tsnap.distance = ResizeBetween;

			// Can't do TARGET_CENTER with resize, use TARGET_MEDIAN instead
			if (t->tsnap.target == SCE_SNAP_TARGET_CENTER) {
				t->tsnap.target = SCE_SNAP_TARGET_MEDIAN;
				t->tsnap.targetSnap = TargetSnapMedian;
			}
			break;
		default:
			t->tsnap.applySnap = NULL;
			break;
	}
}

void addSnapPoint(TransInfo *t)
{
	/* Currently only 3D viewport works for snapping points. */
	if (t->tsnap.status & POINT_INIT && t->spacetype == SPACE_VIEW3D) {
		TransSnapPoint *p = MEM_callocN(sizeof(TransSnapPoint), "SnapPoint");

		t->tsnap.selectedPoint = p;

		copy_v3_v3(p->co, t->tsnap.snapPoint);

		BLI_addtail(&t->tsnap.points, p);

		t->tsnap.status |= MULTI_POINTS;
	}
}

eRedrawFlag updateSelectedSnapPoint(TransInfo *t)
{
	eRedrawFlag status = TREDRAW_NOTHING;

	if (t->tsnap.status & MULTI_POINTS) {
		TransSnapPoint *p, *closest_p = NULL;
		float dist_min_sq = TRANSFORM_SNAP_MAX_PX;
		const float mval_fl[2] = {t->mval[0], t->mval[1]};
		float screen_loc[2];

		for (p = t->tsnap.points.first; p; p = p->next) {
			float dist_sq;

			if (ED_view3d_project_float_global(t->ar, p->co, screen_loc, V3D_PROJ_TEST_NOP) != V3D_PROJ_RET_OK) {
				continue;
			}

			dist_sq = len_squared_v2v2(mval_fl, screen_loc);

			if (dist_sq < dist_min_sq) {
				closest_p = p;
				dist_min_sq = dist_sq;
			}
		}

		if (closest_p) {
			if (t->tsnap.selectedPoint != closest_p) {
				status = TREDRAW_HARD;
			}

			t->tsnap.selectedPoint = closest_p;
		}
	}

	return status;
}

void removeSnapPoint(TransInfo *t)
{
	if (t->tsnap.status & MULTI_POINTS) {
		updateSelectedSnapPoint(t);

		if (t->tsnap.selectedPoint) {
			BLI_freelinkN(&t->tsnap.points, t->tsnap.selectedPoint);

			if (BLI_listbase_is_empty(&t->tsnap.points)) {
				t->tsnap.status &= ~MULTI_POINTS;
			}

			t->tsnap.selectedPoint = NULL;
		}

	}
}

void getSnapPoint(TransInfo *t, float vec[3])
{
	if (t->tsnap.points.first) {
		TransSnapPoint *p;
		int total = 0;

		vec[0] = vec[1] = vec[2] = 0;

		for (p = t->tsnap.points.first; p; p = p->next, total++) {
			add_v3_v3(vec, p->co);
		}

		if (t->tsnap.status & POINT_INIT) {
			add_v3_v3(vec, t->tsnap.snapPoint);
			total++;
		}

		mul_v3_fl(vec, 1.0f / total);
	}
	else {
		copy_v3_v3(vec, t->tsnap.snapPoint);
	}
}

/********************** APPLY **************************/

static void ApplySnapTranslation(TransInfo *t, float vec[3])
{
	float point[3];
	getSnapPoint(t, point);

	if (t->spacetype == SPACE_NODE) {
		char border = t->tsnap.snapNodeBorder;
		if (border & (NODE_LEFT | NODE_RIGHT))
			vec[0] = point[0] - t->tsnap.snapTarget[0];
		if (border & (NODE_BOTTOM | NODE_TOP))
			vec[1] = point[1] - t->tsnap.snapTarget[1];
	}
	else {
		if (t->spacetype == SPACE_VIEW3D) {
			if (t->options & CTX_PAINT_CURVE) {
				if (ED_view3d_project_float_global(t->ar, point, point, V3D_PROJ_TEST_NOP) != V3D_PROJ_RET_OK) {
					zero_v3(point);  /* no good answer here... */
				}
			}
		}

		sub_v3_v3v3(vec, point, t->tsnap.snapTarget);
	}
}

static void ApplySnapRotation(TransInfo *t, float *value)
{
	float point[3];
	getSnapPoint(t, point);

	float dist = RotationBetween(t, t->tsnap.snapTarget, point);
	*value = dist;
}

static void ApplySnapResize(TransInfo *t, float vec[3])
{
	float point[3];
	getSnapPoint(t, point);

	float dist = ResizeBetween(t, t->tsnap.snapTarget, point);
	copy_v3_fl(vec, dist);
}

/********************** DISTANCE **************************/

static float TranslationBetween(TransInfo *UNUSED(t), const float p1[3], const float p2[3])
{
	return len_squared_v3v3(p1, p2);
}

static float RotationBetween(
        TransInfo *t, const float p1[3], const float p2[3])
{
	float angle, start[3], end[3];

	sub_v3_v3v3(start, p1, t->center_global);
	sub_v3_v3v3(end,   p2, t->center_global);

	// Angle around a constraint axis (error prone, will need debug)
	if (t->con.applyRot != NULL && (t->con.mode & CON_APPLY)) {
		float axis[3], tmp[3];
<<<<<<< HEAD
		
		t->con.applyRot(t, NULL, NULL, axis, NULL);
=======

		t->con.applyRot(t, NULL, axis, NULL);
>>>>>>> b99d064e

		project_v3_v3v3(tmp, end, axis);
		sub_v3_v3v3(end, end, tmp);

		project_v3_v3v3(tmp, start, axis);
		sub_v3_v3v3(start, start, tmp);

		normalize_v3(end);
		normalize_v3(start);

		cross_v3_v3v3(tmp, start, end);

		if (dot_v3v3(tmp, axis) < 0.0f)
			angle = -acosf(dot_v3v3(start, end));
		else
			angle = acosf(dot_v3v3(start, end));
	}
	else {
		float mtx[3][3];

		copy_m3_m4(mtx, t->viewmat);

		mul_m3_v3(mtx, end);
		mul_m3_v3(mtx, start);

		angle = atan2f(start[1], start[0]) - atan2f(end[1], end[0]);
	}

	if (angle > (float)M_PI) {
		angle = angle - 2 * (float)M_PI;
	}
	else if (angle < -((float)M_PI)) {
		angle = 2.0f * (float)M_PI + angle;
	}

	return angle;
}

static float ResizeBetween(TransInfo *t, const float p1[3], const float p2[3])
{
	float d1[3], d2[3], len_d1;

	sub_v3_v3v3(d1, p1, t->center_global);
	sub_v3_v3v3(d2, p2, t->center_global);

	if (t->con.applyRot != NULL && (t->con.mode & CON_APPLY)) {
		mul_m3_v3(t->con.pmtx, d1);
		mul_m3_v3(t->con.pmtx, d2);
	}

	project_v3_v3v3(d1, d1, d2);

	len_d1 = len_v3(d1);

	/* Use 'invalid' dist when `center == p1` (after projecting),
	 * in this case scale will _never_ move the point in relation to the center,
	 * so it makes no sense to take it into account when scaling. see: T46503 */
	return len_d1 != 0.0f ? len_v3(d2) / len_d1 : TRANSFORM_DIST_INVALID;
}

/********************** CALC **************************/

static void UNUSED_FUNCTION(CalcSnapGrid) (TransInfo *t, float *UNUSED(vec))
{
	snapGridIncrementAction(t, t->tsnap.snapPoint, BIG_GEARS);
}

static void CalcSnapGeometry(TransInfo *t, float *UNUSED(vec))
{
	if (t->spacetype == SPACE_VIEW3D) {
		float loc[3];
		float no[3];
		float mval[2];
		bool found = false;
		float dist_px = SNAP_MIN_DISTANCE; // Use a user defined value here

		mval[0] = t->mval[0];
		mval[1] = t->mval[1];

		if (t->tsnap.mode == SCE_SNAP_MODE_VOLUME) {
			found = peelObjectsTransform(
			        t, mval,
			        (t->settings->snap_flag & SCE_SNAP_PEEL_OBJECT) != 0,
			        loc, no, NULL);
		}
		else {
			zero_v3(no);  /* objects won't set this */
			found = snapObjectsTransform(
			        t, mval, &dist_px,
			        loc, no);
		}

		if (found == true) {
			copy_v3_v3(t->tsnap.snapPoint, loc);
			copy_v3_v3(t->tsnap.snapNormal, no);

			t->tsnap.status |=  POINT_INIT;
		}
		else {
			t->tsnap.status &= ~POINT_INIT;
		}
	}
	else if (t->spacetype == SPACE_IMAGE && t->obedit_type == OB_MESH) {
		/* same as above but for UV's */
		Image *ima = ED_space_image(t->sa->spacedata.first);
		float co[2];

		UI_view2d_region_to_view(&t->ar->v2d, t->mval[0], t->mval[1], &co[0], &co[1]);

		if (ED_uvedit_nearest_uv(t->scene, TRANS_DATA_CONTAINER_FIRST_EVIL(t)->obedit, ima, co, t->tsnap.snapPoint)) {
			t->tsnap.snapPoint[0] *= t->aspect[0];
			t->tsnap.snapPoint[1] *= t->aspect[1];

			t->tsnap.status |=  POINT_INIT;
		}
		else {
			t->tsnap.status &= ~POINT_INIT;
		}
	}
	else if (t->spacetype == SPACE_NODE) {
		float loc[2];
		float dist_px = SNAP_MIN_DISTANCE; // Use a user defined value here
		char node_border;

		if (snapNodesTransform(t, t->mval, loc, &dist_px, &node_border)) {
			copy_v2_v2(t->tsnap.snapPoint, loc);
			t->tsnap.snapNodeBorder = node_border;

			t->tsnap.status |=  POINT_INIT;
		}
		else {
			t->tsnap.status &= ~POINT_INIT;
		}
	}
}

/********************** TARGET **************************/

static void TargetSnapOffset(TransInfo *t, TransData *td)
{
	if (t->spacetype == SPACE_NODE && td != NULL) {
		bNode *node = td->extra;
		char border = t->tsnap.snapNodeBorder;
		float width  = BLI_rctf_size_x(&node->totr);
		float height = BLI_rctf_size_y(&node->totr);

#ifdef USE_NODE_CENTER
		if (border & NODE_LEFT)
			t->tsnap.snapTarget[0] -= 0.5f * width;
		if (border & NODE_RIGHT)
			t->tsnap.snapTarget[0] += 0.5f * width;
		if (border & NODE_BOTTOM)
			t->tsnap.snapTarget[1] -= 0.5f * height;
		if (border & NODE_TOP)
			t->tsnap.snapTarget[1] += 0.5f * height;
#else
		if (border & NODE_LEFT)
			t->tsnap.snapTarget[0] -= 0.0f;
		if (border & NODE_RIGHT)
			t->tsnap.snapTarget[0] += width;
		if (border & NODE_BOTTOM)
			t->tsnap.snapTarget[1] -= height;
		if (border & NODE_TOP)
			t->tsnap.snapTarget[1] += 0.0f;
#endif
	}
}

static void TargetSnapCenter(TransInfo *t)
{
	/* Only need to calculate once */
	if ((t->tsnap.status & TARGET_INIT) == 0) {
		copy_v3_v3(t->tsnap.snapTarget, t->center_global);
		TargetSnapOffset(t, NULL);

		t->tsnap.status |= TARGET_INIT;
	}
}

static void TargetSnapActive(TransInfo *t)
{
	/* Only need to calculate once */
	if ((t->tsnap.status & TARGET_INIT) == 0) {
		if (calculateCenterActive(t, true, t->tsnap.snapTarget)) {
			TargetSnapOffset(t, NULL);

			t->tsnap.status |= TARGET_INIT;
		}
		/* No active, default to median */
		else {
			t->tsnap.target = SCE_SNAP_TARGET_MEDIAN;
			t->tsnap.targetSnap = TargetSnapMedian;
			TargetSnapMedian(t);
		}
	}
}

static void TargetSnapMedian(TransInfo *t)
{
	// Only need to calculate once
	if ((t->tsnap.status & TARGET_INIT) == 0) {
		int i_accum = 0;

		t->tsnap.snapTarget[0] = 0;
		t->tsnap.snapTarget[1] = 0;
		t->tsnap.snapTarget[2] = 0;

<<<<<<< HEAD
		FOREACH_TRANS_DATA_CONTAINER (t, tc) {
			TransData *td = tc->data;
			int i;
			for (i = 0; i < tc->data_len && td->flag & TD_SELECTED; i++, td++) {
				/* TODO(campbell): perform the global transformation once per TransDataContainer */
				if (tc->use_local_mat) {
					float v[3];
					mul_v3_m4v3(v, tc->mat, td->center);
					add_v3_v3(t->tsnap.snapTarget, v);
				}
				else {
					add_v3_v3(t->tsnap.snapTarget, td->center);
				}
			}
			i_accum += i;
		}

		mul_v3_fl(t->tsnap.snapTarget, 1.0 / i_accum);
		
=======
		for (td = t->data, i = 0; i < t->total && td->flag & TD_SELECTED; i++, td++) {
			add_v3_v3(t->tsnap.snapTarget, td->center);
		}

		mul_v3_fl(t->tsnap.snapTarget, 1.0 / i);

		if (t->flag & (T_EDIT | T_POSE)) {
			Object *ob = t->obedit ? t->obedit : t->poseobj;
			mul_m4_v3(ob->obmat, t->tsnap.snapTarget);
		}

>>>>>>> b99d064e
		TargetSnapOffset(t, NULL);

		t->tsnap.status |= TARGET_INIT;
	}
}

static void TargetSnapClosest(TransInfo *t)
{
	// Only valid if a snap point has been selected
	if (t->tsnap.status & POINT_INIT) {
		float dist_closest = 0.0f;
<<<<<<< HEAD
		TransData *closest = NULL;
		
		/* Object mode */
		if (t->flag & T_OBJECT) {
			int i;
			FOREACH_TRANS_DATA_CONTAINER(t, tc) {
				TransData *td = tc->data;
				for (td = tc->data, i = 0; i < tc->data_len && td->flag & TD_SELECTED; i++, td++) {
					struct BoundBox *bb = BKE_object_boundbox_get(td->ob);

					/* use boundbox if possible */
					if (bb) {
						int j;

						for (j = 0; j < 8; j++) {
							float loc[3];
							float dist;

							copy_v3_v3(loc, bb->vec[j]);
							mul_m4_v3(td->ext->obmat, loc);

							dist = t->tsnap.distance(t, loc, t->tsnap.snapPoint);

							if ((dist != TRANSFORM_DIST_INVALID) &&
							    (closest == NULL || fabsf(dist) < fabsf(dist_closest)))
							{
								copy_v3_v3(t->tsnap.snapTarget, loc);
								closest = td;
								dist_closest = dist;
							}
						}
					}
					/* use element center otherwise */
					else {
						float loc[3];
						float dist;

						copy_v3_v3(loc, td->center);
=======
		TransData *closest = NULL, *td = NULL;

		/* Object mode */
		if (t->flag & T_OBJECT) {
			int i;
			for (td = t->data, i = 0; i < t->total && td->flag & TD_SELECTED; i++, td++) {
				struct BoundBox *bb = BKE_object_boundbox_get(td->ob);

				/* use boundbox if possible */
				if (bb) {
					int j;

					for (j = 0; j < 8; j++) {
						float loc[3];
						float dist;

						copy_v3_v3(loc, bb->vec[j]);
						mul_m4_v3(td->ext->obmat, loc);
>>>>>>> b99d064e

						dist = t->tsnap.distance(t, loc, t->tsnap.snapPoint);

						if ((dist != TRANSFORM_DIST_INVALID) &&
						    (closest == NULL || fabsf(dist) < fabsf(dist_closest)))
						{
							copy_v3_v3(t->tsnap.snapTarget, loc);
							closest = td;
						}
					}
				}
			}
		}
		else {
			FOREACH_TRANS_DATA_CONTAINER(t, tc) {
				TransData *td = tc->data;
				int i;
				for (i = 0; i < tc->data_len && td->flag & TD_SELECTED; i++, td++) {
					float loc[3];
					float dist;

					copy_v3_v3(loc, td->center);

<<<<<<< HEAD
					if (tc->use_local_mat) {
						mul_m4_v3(tc->mat, loc);
					}

=======
>>>>>>> b99d064e
					dist = t->tsnap.distance(t, loc, t->tsnap.snapPoint);

					if ((dist != TRANSFORM_DIST_INVALID) &&
					    (closest == NULL || fabsf(dist) < fabsf(dist_closest)))
					{
						copy_v3_v3(t->tsnap.snapTarget, loc);
						closest = td;
						dist_closest = dist;
					}
				}
			}
		}
<<<<<<< HEAD
		
=======
		else {
			int i;
			for (td = t->data, i = 0; i < t->total && td->flag & TD_SELECTED; i++, td++) {
				float loc[3];
				float dist;

				copy_v3_v3(loc, td->center);

				if (t->flag & (T_EDIT | T_POSE)) {
					Object *ob = t->obedit ? t->obedit : t->poseobj;
					mul_m4_v3(ob->obmat, loc);
				}

				dist = t->tsnap.distance(t, loc, t->tsnap.snapPoint);

				if ((dist != TRANSFORM_DIST_INVALID) &&
				    (closest == NULL || fabsf(dist) < fabsf(dist_closest)))
				{
					copy_v3_v3(t->tsnap.snapTarget, loc);
					closest = td;
					dist_closest = dist;
				}
			}
		}

>>>>>>> b99d064e
		TargetSnapOffset(t, closest);

		t->tsnap.status |= TARGET_INIT;
	}
}

bool snapObjectsTransform(
        TransInfo *t, const float mval[2],
        float *dist_px,
        float r_loc[3], float r_no[3])
{
	return ED_transform_snap_object_project_view3d_ex(
	        t->tsnap.object_context,
	        t->scene->toolsettings->snap_mode,
	        &(const struct SnapObjectParams){
	            .snap_select = t->tsnap.modeSelect,
	            .use_object_edit_cage = (t->flag & T_EDIT) != 0,
	        },
	        mval, dist_px, NULL,
	        r_loc, r_no, NULL,
	        NULL, NULL);
}


/******************** PEELING *********************************/

bool peelObjectsSnapContext(
        SnapObjectContext *sctx,
        const float mval[2],
        const struct SnapObjectParams *params,
        const bool use_peel_object,
        /* return args */
        float r_loc[3], float r_no[3], float *r_thickness)
{
	ListBase depths_peel = {0};
	ED_transform_snap_object_project_all_view3d_ex(
	        sctx,
	        params,
	        mval, -1.0f, false,
	        &depths_peel);

	if (!BLI_listbase_is_empty(&depths_peel)) {
		/* At the moment we only use the hits of the first object */
		struct SnapObjectHitDepth *hit_min = depths_peel.first;
		for (struct SnapObjectHitDepth *iter = hit_min->next; iter; iter = iter->next) {
			if (iter->depth < hit_min->depth) {
				hit_min = iter;
			}
		}
		struct SnapObjectHitDepth *hit_max = NULL;

		if (use_peel_object) {
			/* if peeling objects, take the first and last from each object */
			hit_max = hit_min;
			for (struct SnapObjectHitDepth *iter = depths_peel.first; iter; iter = iter->next) {
				if ((iter->depth > hit_max->depth) && (iter->ob_uuid == hit_min->ob_uuid)) {
					hit_max = iter;
				}
			}
		}
		else {
			/* otherwise, pair first with second and so on */
			for (struct SnapObjectHitDepth *iter = depths_peel.first; iter; iter = iter->next) {
				if ((iter != hit_min) && (iter->ob_uuid == hit_min->ob_uuid)) {
					if (hit_max == NULL) {
						hit_max = iter;
					}
					else if (iter->depth < hit_max->depth) {
						hit_max = iter;
					}
				}
			}
			/* in this case has only one hit. treat as raycast */
			if (hit_max == NULL) {
				hit_max = hit_min;
			}
		}

		mid_v3_v3v3(r_loc, hit_min->co, hit_max->co);

		if (r_thickness) {
			*r_thickness = hit_max->depth - hit_min->depth;
		}

		/* XXX, is there a correct normal in this case ???, for now just z up */
		r_no[0] = 0.0;
		r_no[1] = 0.0;
		r_no[2] = 1.0;

		BLI_freelistN(&depths_peel);
		return true;
	}
	return false;
}

bool peelObjectsTransform(
        TransInfo *t,
        const float mval[2],
        const bool use_peel_object,
        /* return args */
        float r_loc[3], float r_no[3], float *r_thickness)
{
	return peelObjectsSnapContext(
	        t->tsnap.object_context,
	        mval,
	        &(const struct SnapObjectParams){
	            .snap_select = t->tsnap.modeSelect,
	            .use_object_edit_cage = (t->flag & T_EDIT) != 0,
	        },
	        use_peel_object,
	        r_loc, r_no, r_thickness);
}

/******************** NODES ***********************************/

static bool snapNodeTest(View2D *v2d, bNode *node, eSnapSelect snap_select)
{
	/* node is use for snapping only if a) snap mode matches and b) node is inside the view */
	return ((snap_select == SNAP_NOT_SELECTED && !(node->flag & NODE_SELECT)) ||
	        (snap_select == SNAP_ALL          && !(node->flag & NODE_ACTIVE))) &&
	        (node->totr.xmin < v2d->cur.xmax && node->totr.xmax > v2d->cur.xmin &&
	         node->totr.ymin < v2d->cur.ymax && node->totr.ymax > v2d->cur.ymin);
}

static NodeBorder snapNodeBorder(int snap_node_mode)
{
	switch (snap_node_mode) {
		case SCE_SNAP_MODE_NODE_X:
			return NODE_LEFT | NODE_RIGHT;
		case SCE_SNAP_MODE_NODE_Y:
			return NODE_TOP | NODE_BOTTOM;
		case SCE_SNAP_MODE_NODE_XY:
			return NODE_LEFT | NODE_RIGHT | NODE_TOP | NODE_BOTTOM;
	}
	return 0;
}

static bool snapNode(
        ToolSettings *ts, SpaceNode *UNUSED(snode), ARegion *ar, bNode *node, const int mval[2],
        float r_loc[2], float *r_dist_px, char *r_node_border)
{
	View2D *v2d = &ar->v2d;
	NodeBorder border = snapNodeBorder(ts->snap_node_mode);
	bool retval = false;
	rcti totr;
	int new_dist;

	UI_view2d_view_to_region_rcti(v2d, &node->totr, &totr);

	if (border & NODE_LEFT) {
		new_dist = abs(totr.xmin - mval[0]);
		if (new_dist < *r_dist_px) {
			UI_view2d_region_to_view(v2d, totr.xmin, mval[1], &r_loc[0], &r_loc[1]);
			*r_dist_px = new_dist;
			*r_node_border = NODE_LEFT;
			retval = true;
		}
	}

	if (border & NODE_RIGHT) {
		new_dist = abs(totr.xmax - mval[0]);
		if (new_dist < *r_dist_px) {
			UI_view2d_region_to_view(v2d, totr.xmax, mval[1], &r_loc[0], &r_loc[1]);
			*r_dist_px = new_dist;
			*r_node_border = NODE_RIGHT;
			retval = true;
		}
	}

	if (border & NODE_BOTTOM) {
		new_dist = abs(totr.ymin - mval[1]);
		if (new_dist < *r_dist_px) {
			UI_view2d_region_to_view(v2d, mval[0], totr.ymin, &r_loc[0], &r_loc[1]);
			*r_dist_px = new_dist;
			*r_node_border = NODE_BOTTOM;
			retval = true;
		}
	}

	if (border & NODE_TOP) {
		new_dist = abs(totr.ymax - mval[1]);
		if (new_dist < *r_dist_px) {
			UI_view2d_region_to_view(v2d, mval[0], totr.ymax, &r_loc[0], &r_loc[1]);
			*r_dist_px = new_dist;
			*r_node_border = NODE_TOP;
			retval = true;
		}
	}

	return retval;
}

static bool snapNodes(
        ToolSettings *ts, SpaceNode *snode, ARegion *ar,
        const int mval[2], eSnapSelect snap_select,
        float r_loc[2], float *r_dist_px, char *r_node_border)
{
	bNodeTree *ntree = snode->edittree;
	bNode *node;
	bool retval = false;

	*r_node_border = 0;

	for (node = ntree->nodes.first; node; node = node->next) {
		if (snapNodeTest(&ar->v2d, node, snap_select)) {
			retval |= snapNode(ts, snode, ar, node, mval, r_loc, r_dist_px, r_node_border);
		}
	}

	return retval;
}

bool snapNodesTransform(
        TransInfo *t, const int mval[2],
        float r_loc[2], float *r_dist_px, char *r_node_border)
{
	return snapNodes(
	        t->settings, t->sa->spacedata.first, t->ar, mval, t->tsnap.modeSelect,
	        r_loc, r_dist_px, r_node_border);
}

/*================================================================*/

static void applyGridIncrement(TransInfo *t, float *val, int max_index, const float fac[3], GearsType action);


void snapGridIncrementAction(TransInfo *t, float *val, GearsType action)
{
	float fac[3];

	fac[NO_GEARS]    = t->snap[0];
	fac[BIG_GEARS]   = t->snap[1];
	fac[SMALL_GEARS] = t->snap[2];

	applyGridIncrement(t, val, t->idx_max, fac, action);
}


void snapGridIncrement(TransInfo *t, float *val)
{
	GearsType action;

	/* only do something if using absolute or incremental grid snapping */
	if (!ELEM(t->tsnap.mode, SCE_SNAP_MODE_INCREMENT, SCE_SNAP_MODE_GRID))
		return;

	action = activeSnap(t) ? BIG_GEARS : NO_GEARS;

	if (action == BIG_GEARS && (t->modifiers & MOD_PRECISION)) {
		action = SMALL_GEARS;
	}

	snapGridIncrementAction(t, val, action);
}

void snapSequenceBounds(TransInfo *t, const int mval[2])
{
	float xmouse, ymouse;
	int frame;
	int mframe;
	TransSeq *ts = t->custom.type.data;
	/* reuse increment, strictly speaking could be another snap mode, but leave as is */
	if (!(t->modifiers & MOD_SNAP_INVERT))
		return;

	/* convert to frame range */
	UI_view2d_region_to_view(&t->ar->v2d, mval[0], mval[1], &xmouse, &ymouse);
	mframe = round_fl_to_int(xmouse);
	/* now find the closest sequence */
	frame = BKE_sequencer_find_next_prev_edit(t->scene, mframe, SEQ_SIDE_BOTH, true, false, true);

	if (!ts->snap_left)
		frame = frame - (ts->max - ts->min);

	t->values[0] = frame - ts->min;
}

static void applyGridIncrement(TransInfo *t, float *val, int max_index, const float fac[3], GearsType action)
{
	float asp_local[3] = {1, 1, 1};
	const bool use_aspect = ELEM(t->mode, TFM_TRANSLATION);
	const float *asp = use_aspect ? t->aspect : asp_local;
	int i;

	BLI_assert(ELEM(t->tsnap.mode, SCE_SNAP_MODE_INCREMENT, SCE_SNAP_MODE_GRID));
	BLI_assert(max_index <= 2);

	/* Early bailing out if no need to snap */
	if (fac[action] == 0.0f) {
		return;
	}

	if (use_aspect) {
		/* custom aspect for fcurve */
		if (t->spacetype == SPACE_IPO) {
			View2D *v2d = &t->ar->v2d;
			View2DGrid *grid;
			SpaceIpo *sipo = t->sa->spacedata.first;
			int unity = V2D_UNIT_VALUES;
			int unitx = (sipo->flag & SIPO_DRAWTIME) ? V2D_UNIT_SECONDS : V2D_UNIT_FRAMESCALE;

			/* grid */
			grid = UI_view2d_grid_calc(t->scene, v2d, unitx, V2D_GRID_NOCLAMP, unity, V2D_GRID_NOCLAMP, t->ar->winx, t->ar->winy);

			UI_view2d_grid_size(grid, &asp_local[0], &asp_local[1]);
			UI_view2d_grid_free(grid);

			asp = asp_local;
		}
	}

	/* absolute snapping on grid based on global center */
	if ((t->tsnap.snap_spatial_grid) && (t->mode == TFM_TRANSLATION)) {
		const float *center_global = t->center_global;

		/* use a fallback for cursor selection,
		 * this isn't useful as a global center for absolute grid snapping
		 * since its not based on the position of the selection. */
		if (t->around == V3D_AROUND_CURSOR) {
			const TransCenterData *cd = transformCenter_from_type(t, V3D_AROUND_CENTER_MEAN);
			center_global = cd->global;
		}

		for (i = 0; i <= max_index; i++) {
			/* do not let unconstrained axis jump to absolute grid increments */
			if (!(t->con.mode & CON_APPLY) || t->con.mode & (CON_AXIS0 << i)) {
				const float iter_fac = fac[action] * asp[i];
				val[i] = iter_fac * roundf((val[i] + center_global[i]) / iter_fac) - center_global[i];
			}
		}
	}
	else {
		/* relative snapping in fixed increments */
		for (i = 0; i <= max_index; i++) {
			const float iter_fac = fac[action] * asp[i];
			val[i] = iter_fac * roundf(val[i] / iter_fac);
		}
	}
}<|MERGE_RESOLUTION|>--- conflicted
+++ resolved
@@ -166,13 +166,10 @@
 
 			invert_m4_m4(imat, rv3d->viewmat);
 
-<<<<<<< HEAD
 			unsigned int pos = GWN_vertformat_attr_add(immVertexFormat(), "pos", GWN_COMP_F32, 3, GWN_FETCH_FLOAT);
 
 			immBindBuiltinProgram(GPU_SHADER_3D_UNIFORM_COLOR);
 
-=======
->>>>>>> b99d064e
 			for (p = t->tsnap.points.first; p; p = p->next) {
 				if (p == t->tsnap.selectedPoint) {
 					immUniformColor4ubv(selectedCol);
@@ -180,32 +177,20 @@
 				else {
 					immUniformColor4ubv(col);
 				}
-<<<<<<< HEAD
-				
+
 				imm_drawcircball(p->co, ED_view3d_pixel_size(rv3d, p->co) * size * 0.75f, imat, pos);
-=======
-
-				drawcircball(GL_LINE_LOOP, p->co, ED_view3d_pixel_size(rv3d, p->co) * size * 0.75f, imat);
->>>>>>> b99d064e
 			}
 
 			if (t->tsnap.status & POINT_INIT) {
-<<<<<<< HEAD
 				immUniformColor4ubv(activeCol);
-				
+
 				imm_drawcircball(t->tsnap.snapPoint, ED_view3d_pixel_size(rv3d, t->tsnap.snapPoint) * size, imat, pos);
-=======
-				glColor4ubv(activeCol);
-
-				drawcircball(GL_LINE_LOOP, t->tsnap.snapPoint, ED_view3d_pixel_size(rv3d, t->tsnap.snapPoint) * size, imat);
->>>>>>> b99d064e
 			}
 
 			/* draw normal if needed */
 			if (usingSnappingNormal(t) && validSnappingNormal(t)) {
-<<<<<<< HEAD
 				immUniformColor4ubv(activeCol);
-				
+
 				immBegin(GWN_PRIM_LINES, 2);
 				immVertex3f(pos, t->tsnap.snapPoint[0], t->tsnap.snapPoint[1], t->tsnap.snapPoint[2]);
 				immVertex3f(pos, t->tsnap.snapPoint[0] + t->tsnap.snapNormal[0],
@@ -216,18 +201,6 @@
 
 			immUnbindProgram();
 
-=======
-				glColor4ubv(activeCol);
-
-				glBegin(GL_LINES);
-				glVertex3f(t->tsnap.snapPoint[0], t->tsnap.snapPoint[1], t->tsnap.snapPoint[2]);
-				glVertex3f(t->tsnap.snapPoint[0] + t->tsnap.snapNormal[0],
-				           t->tsnap.snapPoint[1] + t->tsnap.snapNormal[1],
-				           t->tsnap.snapPoint[2] + t->tsnap.snapNormal[2]);
-				glEnd();
-			}
-
->>>>>>> b99d064e
 			if (v3d->zbuf)
 				glEnable(GL_DEPTH_TEST);
 		}
@@ -235,39 +208,7 @@
 	else if (t->spacetype == SPACE_IMAGE) {
 		if (validSnap(t)) {
 			/* This will not draw, and Im nor sure why - campbell */
-<<<<<<< HEAD
 			/* TODO: see 2.7x for non-working code */
-=======
-#if 0
-			float xuser_asp, yuser_asp;
-			int wi, hi;
-			float w, h;
-
-			calc_image_view(G.sima, 'f');   // float
-			myortho2(G.v2d->cur.xmin, G.v2d->cur.xmax, G.v2d->cur.ymin, G.v2d->cur.ymax);
-			glLoadIdentity();
-
-			ED_space_image_get_aspect(t->sa->spacedata.first, &xuser_aspx, &yuser_asp);
-			ED_space_image_width(t->sa->spacedata.first, &wi, &hi);
-			w = (((float)wi) / IMG_SIZE_FALLBACK) * G.sima->zoom * xuser_asp;
-			h = (((float)hi) / IMG_SIZE_FALLBACK) * G.sima->zoom * yuser_asp;
-
-			cpack(0xFFFFFF);
-			glTranslate2fv(t->tsnap.snapPoint);
-
-			//glRectf(0, 0, 1, 1);
-
-			setlinestyle(0);
-			cpack(0x0);
-			fdrawline(-0.020 / w, 0, -0.1 / w, 0);
-			fdrawline(0.1 / w, 0, 0.020 / w, 0);
-			fdrawline(0, -0.020 / h, 0, -0.1 / h);
-			fdrawline(0, 0.1 / h, 0, 0.020 / h);
-
-			glTranslatef(-t->tsnap.snapPoint[0], -t->tsnap.snapPoint[1], 0.0f);
-			setlinestyle(0);
-#endif
->>>>>>> b99d064e
 		}
 	}
 	else if (t->spacetype == SPACE_NODE) {
@@ -279,13 +220,10 @@
 			size = 2.5f * UI_GetThemeValuef(TH_VERTEX_SIZE);
 
 			glEnable(GL_BLEND);
-<<<<<<< HEAD
-			
+
 			unsigned int pos = GWN_vertformat_attr_add(immVertexFormat(), "pos", GWN_COMP_F32, 2, GWN_FETCH_FLOAT);
 
 			immBindBuiltinProgram(GPU_SHADER_2D_UNIFORM_COLOR);
-=======
->>>>>>> b99d064e
 
 			for (p = t->tsnap.points.first; p; p = p->next) {
 				if (p == t->tsnap.selectedPoint) {
@@ -294,31 +232,18 @@
 				else {
 					immUniformColor4ubv(col);
 				}
-<<<<<<< HEAD
-				
+
 				ED_node_draw_snap(&ar->v2d, p->co, size, 0, pos);
-=======
-
-				ED_node_draw_snap(&ar->v2d, p->co, size, 0);
->>>>>>> b99d064e
 			}
 
 			if (t->tsnap.status & POINT_INIT) {
-<<<<<<< HEAD
 				immUniformColor4ubv(activeCol);
-				
+
 				ED_node_draw_snap(&ar->v2d, t->tsnap.snapPoint, size, t->tsnap.snapNodeBorder, pos);
 			}
 
 			immUnbindProgram();
 
-=======
-				glColor4ubv(activeCol);
-
-				ED_node_draw_snap(&ar->v2d, t->tsnap.snapPoint, size, t->tsnap.snapNodeBorder);
-			}
-
->>>>>>> b99d064e
 			glDisable(GL_BLEND);
 		}
 	}
@@ -349,7 +274,6 @@
 	if ((t->tsnap.project) && activeSnap(t) && (t->flag & T_NO_PROJECT) == 0) {
 		float tvec[3];
 		int i;
-<<<<<<< HEAD
 
 		FOREACH_TRANS_DATA_CONTAINER(t, tc) {
 			TransData *td = tc->data;
@@ -360,46 +284,6 @@
 
 				if (td->flag & TD_NOACTION)
 					break;
-=======
-
-		if (t->flag & (T_EDIT | T_POSE)) {
-			Object *ob = t->obedit ? t->obedit : t->poseobj;
-			invert_m4_m4(imat, ob->obmat);
-		}
-
-		for (i = 0; i < t->total; i++, td++) {
-			float iloc[3], loc[3], no[3];
-			float mval_fl[2];
-			float dist_px = TRANSFORM_DIST_MAX_PX;
-
-			if (td->flag & TD_NOACTION)
-				break;
-
-			if (td->flag & TD_SKIP)
-				continue;
-
-			if ((t->flag & T_PROP_EDIT) && (td->factor == 0.0f))
-				continue;
-
-			copy_v3_v3(iloc, td->loc);
-			if (t->flag & (T_EDIT | T_POSE)) {
-				Object *ob = t->obedit ? t->obedit : t->poseobj;
-				mul_m4_v3(ob->obmat, iloc);
-			}
-			else if (t->flag & T_OBJECT) {
-				BKE_object_eval_transform_all(G.main->eval_ctx, t->scene, td->ob);
-				copy_v3_v3(iloc, td->ob->obmat[3]);
-			}
-
-			if (ED_view3d_project_float_global(t->ar, iloc, mval_fl, V3D_PROJ_TEST_NOP) == V3D_PROJ_RET_OK) {
-				if (snapObjectsTransform(
-				        t, mval_fl, &dist_px,
-				        loc, no))
-				{
-//					if (t->flag & (T_EDIT|T_POSE)) {
-//						mul_m4_v3(imat, loc);
-//					}
->>>>>>> b99d064e
 
 				if (td->flag & TD_SKIP)
 					continue;
@@ -452,11 +336,6 @@
 
 				//XXX constraintTransLim(t, td);
 			}
-<<<<<<< HEAD
-=======
-
-			//XXX constraintTransLim(t, td);
->>>>>>> b99d064e
 		}
 	}
 }
@@ -482,8 +361,7 @@
 	/* early exit on unusable grid size */
 	if (grid_size == 0.0f)
 		return;
-<<<<<<< HEAD
-	
+
 	FOREACH_TRANS_DATA_CONTAINER(t, tc) {
 		TransData *td;
 
@@ -518,45 +396,6 @@
 			mul_m3_v3(td->smtx, tvec);
 			add_v3_v3(td->loc, tvec);
 		}
-=======
-
-	if (t->flag & (T_EDIT | T_POSE)) {
-		Object *ob = t->obedit ? t->obedit : t->poseobj;
-		obmat = ob->obmat;
-		use_obmat = true;
-	}
-
-	for (i = 0, td = t->data; i < t->total; i++, td++) {
-		float iloc[3], loc[3], tvec[3];
-
-		if (td->flag & TD_NOACTION)
-			break;
-
-		if (td->flag & TD_SKIP)
-			continue;
-
-		if ((t->flag & T_PROP_EDIT) && (td->factor == 0.0f))
-			continue;
-
-		copy_v3_v3(iloc, td->loc);
-		if (use_obmat) {
-			mul_m4_v3(obmat, iloc);
-		}
-		else if (t->flag & T_OBJECT) {
-			BKE_object_eval_transform_all(G.main->eval_ctx, t->scene, td->ob);
-			copy_v3_v3(iloc, td->ob->obmat[3]);
-		}
-
-		mul_v3_v3fl(loc, iloc, 1.0f / grid_size);
-		loc[0] = roundf(loc[0]);
-		loc[1] = roundf(loc[1]);
-		loc[2] = roundf(loc[2]);
-		mul_v3_fl(loc, grid_size);
-
-		sub_v3_v3v3(tvec, loc, iloc);
-		mul_m3_v3(td->smtx, tvec);
-		add_v3_v3(td->loc, tvec);
->>>>>>> b99d064e
 	}
 }
 
@@ -1028,13 +867,8 @@
 	// Angle around a constraint axis (error prone, will need debug)
 	if (t->con.applyRot != NULL && (t->con.mode & CON_APPLY)) {
 		float axis[3], tmp[3];
-<<<<<<< HEAD
-		
+
 		t->con.applyRot(t, NULL, NULL, axis, NULL);
-=======
-
-		t->con.applyRot(t, NULL, axis, NULL);
->>>>>>> b99d064e
 
 		project_v3_v3v3(tmp, end, axis);
 		sub_v3_v3v3(end, end, tmp);
@@ -1242,7 +1076,6 @@
 		t->tsnap.snapTarget[1] = 0;
 		t->tsnap.snapTarget[2] = 0;
 
-<<<<<<< HEAD
 		FOREACH_TRANS_DATA_CONTAINER (t, tc) {
 			TransData *td = tc->data;
 			int i;
@@ -1261,20 +1094,7 @@
 		}
 
 		mul_v3_fl(t->tsnap.snapTarget, 1.0 / i_accum);
-		
-=======
-		for (td = t->data, i = 0; i < t->total && td->flag & TD_SELECTED; i++, td++) {
-			add_v3_v3(t->tsnap.snapTarget, td->center);
-		}
-
-		mul_v3_fl(t->tsnap.snapTarget, 1.0 / i);
-
-		if (t->flag & (T_EDIT | T_POSE)) {
-			Object *ob = t->obedit ? t->obedit : t->poseobj;
-			mul_m4_v3(ob->obmat, t->tsnap.snapTarget);
-		}
-
->>>>>>> b99d064e
+
 		TargetSnapOffset(t, NULL);
 
 		t->tsnap.status |= TARGET_INIT;
@@ -1286,9 +1106,8 @@
 	// Only valid if a snap point has been selected
 	if (t->tsnap.status & POINT_INIT) {
 		float dist_closest = 0.0f;
-<<<<<<< HEAD
 		TransData *closest = NULL;
-		
+
 		/* Object mode */
 		if (t->flag & T_OBJECT) {
 			int i;
@@ -1325,26 +1144,6 @@
 						float dist;
 
 						copy_v3_v3(loc, td->center);
-=======
-		TransData *closest = NULL, *td = NULL;
-
-		/* Object mode */
-		if (t->flag & T_OBJECT) {
-			int i;
-			for (td = t->data, i = 0; i < t->total && td->flag & TD_SELECTED; i++, td++) {
-				struct BoundBox *bb = BKE_object_boundbox_get(td->ob);
-
-				/* use boundbox if possible */
-				if (bb) {
-					int j;
-
-					for (j = 0; j < 8; j++) {
-						float loc[3];
-						float dist;
-
-						copy_v3_v3(loc, bb->vec[j]);
-						mul_m4_v3(td->ext->obmat, loc);
->>>>>>> b99d064e
 
 						dist = t->tsnap.distance(t, loc, t->tsnap.snapPoint);
 
@@ -1368,13 +1167,10 @@
 
 					copy_v3_v3(loc, td->center);
 
-<<<<<<< HEAD
 					if (tc->use_local_mat) {
 						mul_m4_v3(tc->mat, loc);
 					}
 
-=======
->>>>>>> b99d064e
 					dist = t->tsnap.distance(t, loc, t->tsnap.snapPoint);
 
 					if ((dist != TRANSFORM_DIST_INVALID) &&
@@ -1387,35 +1183,7 @@
 				}
 			}
 		}
-<<<<<<< HEAD
-		
-=======
-		else {
-			int i;
-			for (td = t->data, i = 0; i < t->total && td->flag & TD_SELECTED; i++, td++) {
-				float loc[3];
-				float dist;
-
-				copy_v3_v3(loc, td->center);
-
-				if (t->flag & (T_EDIT | T_POSE)) {
-					Object *ob = t->obedit ? t->obedit : t->poseobj;
-					mul_m4_v3(ob->obmat, loc);
-				}
-
-				dist = t->tsnap.distance(t, loc, t->tsnap.snapPoint);
-
-				if ((dist != TRANSFORM_DIST_INVALID) &&
-				    (closest == NULL || fabsf(dist) < fabsf(dist_closest)))
-				{
-					copy_v3_v3(t->tsnap.snapTarget, loc);
-					closest = td;
-					dist_closest = dist;
-				}
-			}
-		}
-
->>>>>>> b99d064e
+
 		TargetSnapOffset(t, closest);
 
 		t->tsnap.status |= TARGET_INIT;
