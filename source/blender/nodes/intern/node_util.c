--- conflicted
+++ resolved
@@ -179,7 +179,6 @@
   }
 }
 
-<<<<<<< HEAD
 void node_spectrum_math_update(bNodeTree *UNUSED(ntree), bNode *node)
 {
   bNodeSocket *sock1 = BLI_findlink(&node->inputs, 0);
@@ -209,14 +208,11 @@
   }
 }
 
-/**** Labels ****/
-=======
 /** \} */
 
 /* -------------------------------------------------------------------- */
 /** \name Labels
  * \{ */
->>>>>>> 626a7920
 
 void node_blend_label(bNodeTree *UNUSED(ntree), bNode *node, char *label, int maxlen)
 {
