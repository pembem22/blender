/*
 * ***** BEGIN GPL LICENSE BLOCK *****
 *
 * This program is free software; you can redistribute it and/or
 * modify it under the terms of the GNU General Public License
 * as published by the Free Software Foundation; either version 2
 * of the License, or (at your option) any later version.
 *
 * This program is distributed in the hope that it will be useful,
 * but WITHOUT ANY WARRANTY; without even the implied warranty of
 * MERCHANTABILITY or FITNESS FOR A PARTICULAR PURPOSE.  See the
 * GNU General Public License for more details.
 *
 * You should have received a copy of the GNU General Public License
 * along with this program; if not, write to the Free Software Foundation,
 * Inc., 51 Franklin Street, Fifth Floor, Boston, MA 02110-1301, USA.
 *
 * The Original Code is Copyright (C) 2005 Blender Foundation.
 * All rights reserved.
 *
 * The Original Code is: all of this file.
 *
 * Contributor(s): Robin Allen
 *
 * ***** END GPL LICENSE BLOCK *****
 */

/** \file blender/nodes/texture/nodes/node_texture_texture.c
 *  \ingroup texnodes
 */


#include "node_texture_util.h"
#include "NOD_texture.h"

#include "RE_shader_ext.h"

static bNodeSocketTemplate inputs[] = {
	{ SOCK_RGBA, 1, N_("Color1"), 1.0f, 1.0f, 1.0f, 1.0f },
	{ SOCK_RGBA, 1, N_("Color2"), 0.0f, 0.0f, 0.0f, 1.0f },
	{ -1, 0, "" }
};

static bNodeSocketTemplate outputs[] = {
	{ SOCK_RGBA, 0, N_("Color") },
	{ -1, 0, "" }
};

static void colorfn(float *out, TexParams *p, bNode *node, bNodeStack **in, short thread)
{
	Tex *nodetex = (Tex *)node->id;
	static float red[] = {1, 0, 0, 1};
	static float white[] = {1, 1, 1, 1};
	float co[3], dxt[3], dyt[3];

	copy_v3_v3(co, p->co);
	if (p->osatex) {
		copy_v3_v3(dxt, p->dxt);
		copy_v3_v3(dyt, p->dyt);
	}
	else {
		zero_v3(dxt);
		zero_v3(dyt);
	}

	if (node->custom2 || node->need_exec == 0) {
		/* this node refers to its own texture tree! */
		copy_v4_v4(out, (fabsf(co[0] - co[1]) < 0.01f) ? white : red);
	}
	else if (nodetex) {
		TexResult texres;
		int textype;
		float nor[] = {0, 0, 0};
		float col1[4], col2[4];

		tex_input_rgba(col1, in[0], p, thread);
		tex_input_rgba(col2, in[1], p, thread);

		texres.nor = nor;
		textype = multitex_nodes(nodetex, co, dxt, dyt, p->osatex,
<<<<<<< HEAD
		                         &texres, thread, 0, p->mtex, NULL);
		
=======
		                         &texres, thread, 0, p->shi, p->mtex, NULL);

>>>>>>> a25c11fd
		if (textype & TEX_RGB) {
			copy_v4_v4(out, &texres.tr);
		}
		else {
			copy_v4_v4(out, col1);
			ramp_blend(MA_RAMP_BLEND, out, texres.tin, col2);
		}
	}
}

static void exec(void *data, int UNUSED(thread), bNode *node, bNodeExecData *execdata, bNodeStack **in, bNodeStack **out)
{
	tex_output(node, execdata, in, out[0], &colorfn, data);
}

void register_node_type_tex_texture(void)
{
	static bNodeType ntype;

	tex_node_type_base(&ntype, TEX_NODE_TEXTURE, "Texture", NODE_CLASS_INPUT, NODE_PREVIEW);
	node_type_socket_templates(&ntype, inputs, outputs);
	node_type_exec(&ntype, NULL, NULL, exec);

	nodeRegisterType(&ntype);
}<|MERGE_RESOLUTION|>--- conflicted
+++ resolved
@@ -78,13 +78,8 @@
 
 		texres.nor = nor;
 		textype = multitex_nodes(nodetex, co, dxt, dyt, p->osatex,
-<<<<<<< HEAD
 		                         &texres, thread, 0, p->mtex, NULL);
-		
-=======
-		                         &texres, thread, 0, p->shi, p->mtex, NULL);
 
->>>>>>> a25c11fd
 		if (textype & TEX_RGB) {
 			copy_v4_v4(out, &texres.tr);
 		}
