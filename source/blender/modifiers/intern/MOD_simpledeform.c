--- conflicted
+++ resolved
@@ -413,8 +413,7 @@
 	                        eModifierTypeFlag_SupportsEditmode |
 	                        eModifierTypeFlag_EnableInEditmode,
 
-<<<<<<< HEAD
-	/* copyData */          copyData,
+	/* copyData */          modifier_copyData_generic,
 
 	/* deformVerts_DM */    NULL,
 	/* deformMatrices_DM */ NULL,
@@ -423,9 +422,6 @@
 	/* applyModifier_DM */  NULL,
 	/* applyModifierEM_DM */NULL,
 
-=======
-	/* copyData */          modifier_copyData_generic,
->>>>>>> 3740f759
 	/* deformVerts */       deformVerts,
 	/* deformMatrices */    NULL,
 	/* deformVertsEM */     deformVertsEM,
