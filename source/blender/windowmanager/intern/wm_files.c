/*
 * ***** BEGIN GPL LICENSE BLOCK *****
 *
 * This program is free software; you can redistribute it and/or
 * modify it under the terms of the GNU General Public License
 * as published by the Free Software Foundation; either version 2
 * of the License, or (at your option) any later version. 
 *
 * This program is distributed in the hope that it will be useful,
 * but WITHOUT ANY WARRANTY; without even the implied warranty of
 * MERCHANTABILITY or FITNESS FOR A PARTICULAR PURPOSE.  See the
 * GNU General Public License for more details.
 *
 * You should have received a copy of the GNU General Public License
 * along with this program; if not, write to the Free Software Foundation,
 * Inc., 51 Franklin Street, Fifth Floor, Boston, MA 02110-1301, USA.
 *
 * The Original Code is Copyright (C) 2001-2002 by NaN Holding BV.
 * All rights reserved.
 *
 * Contributor(s): Blender Foundation 2007
 *
 * ***** END GPL LICENSE BLOCK *****
 */

/** \file blender/windowmanager/intern/wm_files.c
 *  \ingroup wm
 *
 * User level access for blend file read/write, file-history and userprefs (including relevant operators).
 */


/* placed up here because of crappy
 * winsock stuff.
 */
#include <stddef.h>
#include <string.h>
#include <errno.h>

#include "zlib.h" /* wm_read_exotic() */

#ifdef WIN32
#  include <windows.h> /* need to include windows.h so _WIN32_IE is defined  */
#  ifndef _WIN32_IE
#    define _WIN32_IE 0x0400 /* minimal requirements for SHGetSpecialFolderPath on MINGW MSVC has this defined already */
#  endif
#  include <shlobj.h>  /* for SHGetSpecialFolderPath, has to be done before BLI_winstuff
                        * because 'near' is disabled through BLI_windstuff */
#  include "BLI_winstuff.h"
#endif

#include "MEM_guardedalloc.h"
#include "MEM_CacheLimiterC-Api.h"

#include "BLI_blenlib.h"
#include "BLI_linklist.h"
#include "BLI_utildefines.h"
#include "BLI_threads.h"
#include "BLI_callbacks.h"
#include "BLI_system.h"
#include BLI_SYSTEM_PID_H

#include "BLT_translation.h"

#include "BLF_api.h"

#include "DNA_mesh_types.h" /* only for USE_BMESH_SAVE_AS_COMPAT */
#include "DNA_object_types.h"
#include "DNA_space_types.h"
#include "DNA_userdef_types.h"
#include "DNA_scene_types.h"
#include "DNA_screen_types.h"
#include "DNA_windowmanager_types.h"
#include "DNA_workspace_types.h"

#include "BKE_appdir.h"
#include "BKE_autoexec.h"
#include "BKE_blender.h"
#include "BKE_blendfile.h"
#include "BKE_blender_undo.h"
#include "BKE_context.h"
#include "BKE_global.h"
#include "BKE_library.h"
#include "BKE_main.h"
#include "BKE_packedFile.h"
#include "BKE_report.h"
#include "BKE_sound.h"
#include "BKE_scene.h"
#include "BKE_screen.h"
#include "BKE_undo_system.h"
#include "BKE_workspace.h"

#include "BLO_readfile.h"
#include "BLO_writefile.h"
#include "BLO_undofile.h"  /* to save from an undo memfile */

#include "RNA_access.h"
#include "RNA_define.h"

#include "IMB_imbuf.h"
#include "IMB_imbuf_types.h"
#include "IMB_thumbs.h"

#include "ED_datafiles.h"
#include "ED_fileselect.h"
#include "ED_screen.h"
#include "ED_view3d.h"
#include "ED_util.h"
#include "ED_undo.h"

#include "GHOST_C-api.h"
#include "GHOST_Path-api.h"

#include "UI_interface.h"
#include "UI_resources.h"
#include "UI_view2d.h"

#include "GPU_draw.h"

/* only to report a missing engine */
#include "RE_engine.h"

#ifdef WITH_PYTHON
#include "BPY_extern.h"
#endif

#include "DEG_depsgraph.h"

#include "WM_api.h"
#include "WM_types.h"
#include "WM_message.h"
#include "wm.h"
#include "wm_files.h"
#include "wm_window.h"
#include "wm_event_system.h"

static RecentFile *wm_file_history_find(const char *filepath);
static void wm_history_file_free(RecentFile *recent);
static void wm_history_file_update(void);
static void wm_history_file_write(void);


/* To be able to read files without windows closing, opening, moving
 * we try to prepare for worst case:
 * - active window gets active screen from file
 * - restoring the screens from non-active windows
 * Best case is all screens match, in that case they get assigned to proper window
 */
static void wm_window_match_init(bContext *C, ListBase *wmlist)
{
	wmWindowManager *wm;
	wmWindow *win, *active_win;
	
	*wmlist = G.main->wm;
	BLI_listbase_clear(&G.main->wm);
	
	active_win = CTX_wm_window(C);

	/* first wrap up running stuff */
	/* code copied from wm_init_exit.c */
	for (wm = wmlist->first; wm; wm = wm->id.next) {
		
		WM_jobs_kill_all(wm);
		
		for (win = wm->windows.first; win; win = win->next) {
		
			CTX_wm_window_set(C, win);  /* needed by operator close callbacks */
			WM_event_remove_handlers(C, &win->handlers);
			WM_event_remove_handlers(C, &win->modalhandlers);
			ED_screen_exit(C, win, WM_window_get_active_screen(win));
		}
	}
	
	/* reset active window */
	CTX_wm_window_set(C, active_win);

	/* XXX Hack! We have to clear context menu here, because removing all modalhandlers above frees the active menu
	 *     (at least, in the 'startup splash' case), causing use-after-free error in later handling of the button
	 *     callbacks in UI code (see ui_apply_but_funcs_after()).
	 *     Tried solving this by always NULL-ing context's menu when setting wm/win/etc., but it broke popups refreshing
	 *     (see T47632), so for now just handling this specific case here. */
	CTX_wm_menu_set(C, NULL);

	ED_editors_exit(C);
}

static void wm_window_substitute_old(wmWindowManager *wm, wmWindow *oldwin, wmWindow *win)
{
	win->ghostwin = oldwin->ghostwin;
	win->gwnctx = oldwin->gwnctx;
	win->active = oldwin->active;
	if (win->active)
		wm->winactive = win;

	if (!G.background) /* file loading in background mode still calls this */
		GHOST_SetWindowUserData(win->ghostwin, win);    /* pointer back */

	oldwin->ghostwin = NULL;
	oldwin->gwnctx = NULL;

	win->eventstate = oldwin->eventstate;
	oldwin->eventstate = NULL;

	/* ensure proper screen rescaling */
	win->sizex = oldwin->sizex;
	win->sizey = oldwin->sizey;
	win->posx = oldwin->posx;
	win->posy = oldwin->posy;
}

static void wm_window_match_keep_current_wm(
        const bContext *C, ListBase *current_wm_list,
        const bool load_ui,
        ListBase *r_new_wm_list)
{
	wmWindowManager *wm = current_wm_list->first;
	bScreen *screen = NULL;

	/* match oldwm to new dbase, only old files */
	wm->initialized &= ~WM_WINDOW_IS_INITIALIZED;

	/* when loading without UI, no matching needed */
	if (load_ui && (screen = CTX_wm_screen(C))) {
		for (wmWindow *win = wm->windows.first; win; win = win->next) {
			WorkSpace *workspace;

			BKE_workspace_layout_find_global(G.main, screen, &workspace);
			BKE_workspace_active_set(win->workspace_hook, workspace);
			win->scene = CTX_data_scene(C);

			/* all windows get active screen from file */
			if (screen->winid == 0) {
				WM_window_set_active_screen(win, workspace, screen);
			}
			else {
				WorkSpaceLayout *layout_old = WM_window_get_active_layout(win);
				WorkSpaceLayout *layout_new = ED_workspace_layout_duplicate(workspace, layout_old, win);

				WM_window_set_active_layout(win, workspace, layout_new);
			}

			bScreen *win_screen = WM_window_get_active_screen(win);
			win_screen->winid = win->winid;
		}
	}

	*r_new_wm_list = *current_wm_list;
}

static void wm_window_match_replace_by_file_wm(
        bContext *C, ListBase *current_wm_list, ListBase *readfile_wm_list,
        ListBase *r_new_wm_list)
{
	wmWindowManager *oldwm = current_wm_list->first;
	wmWindowManager *wm = readfile_wm_list->first; /* will become our new WM */
	bool has_match = false;

	/* this code could move to setup_appdata */

	/* preserve key configurations in new wm, to preserve their keymaps */
	wm->keyconfigs = oldwm->keyconfigs;
	wm->addonconf = oldwm->addonconf;
	wm->defaultconf = oldwm->defaultconf;
	wm->userconf = oldwm->userconf;

	BLI_listbase_clear(&oldwm->keyconfigs);
	oldwm->addonconf = NULL;
	oldwm->defaultconf = NULL;
	oldwm->userconf = NULL;

	/* ensure making new keymaps and set space types */
	wm->initialized = 0;
	wm->winactive = NULL;

	/* only first wm in list has ghostwins */
	for (wmWindow *win = wm->windows.first; win; win = win->next) {
		for (wmWindow *oldwin = oldwm->windows.first; oldwin; oldwin = oldwin->next) {
			if (oldwin->winid == win->winid) {
				has_match = true;

				wm_window_substitute_old(wm, oldwin, win);
			}
		}
	}
	/* make sure at least one window is kept open so we don't lose the context, check T42303 */
	if (!has_match) {
		wm_window_substitute_old(wm, oldwm->windows.first, wm->windows.first);
	}

	wm_close_and_free_all(C, current_wm_list);

	*r_new_wm_list = *readfile_wm_list;
}

/**
 * Match old WM with new, 4 cases:
 * 1) No current WM, no WM in file: Make new default.
 * 2) No current WM, but WM in file: Keep current WM, do nothing else.
 * 3) Current WM, but not in file: Keep current WM, update windows with screens from file.
 * 4) Current WM, and WM in file: Try to keep current GHOST windows, use WM from file.
 *
 * \param r_new_wm_list: Return argument for the wm list to be used from now on.
 */
static void wm_window_match_do(
        bContext *C,
        ListBase *current_wm_list, ListBase *readfile_wm_list,
        ListBase *r_new_wm_list)
{
	if (BLI_listbase_is_empty(current_wm_list)) {
		/* case 1 */
		if (BLI_listbase_is_empty(readfile_wm_list)) {
			Main *bmain = CTX_data_main(C);
			/* Neither current, no newly read file have a WM -> add the default one. */
			wm_add_default(bmain, C);
			*r_new_wm_list = bmain->wm;
		}
		/* case 2 */
		else {
			*r_new_wm_list = *readfile_wm_list;
		}
	}
	else {
		/* case 3 */
		if (BLI_listbase_is_empty(readfile_wm_list)) {
			/* We've read file without wm, keep current one entirely alive.
			 * Happens when reading pre 2.5 files (no WM back then) */
			wm_window_match_keep_current_wm(C, current_wm_list, (G.fileflags & G_FILE_NO_UI) == 0, r_new_wm_list);
		}
		/* case 4 */
		else {
			wm_window_match_replace_by_file_wm(C, current_wm_list, readfile_wm_list, r_new_wm_list);
		}
	}
}

/* in case UserDef was read, we re-initialize all, and do versioning */
static void wm_init_userdef(Main *bmain, const bool read_userdef_from_memory)
{
	/* versioning is here */
	UI_init_userdef();
	
	MEM_CacheLimiter_set_maximum(((size_t)U.memcachelimit) * 1024 * 1024);
	BKE_sound_init(bmain);

	/* needed so loading a file from the command line respects user-pref [#26156] */
	SET_FLAG_FROM_TEST(G.fileflags, U.flag & USER_FILENOUI, G_FILE_NO_UI);

	/* set the python auto-execute setting from user prefs */
	/* enabled by default, unless explicitly enabled in the command line which overrides */
	if ((G.f & G_SCRIPT_OVERRIDE_PREF) == 0) {
		SET_FLAG_FROM_TEST(G.f, (U.flag & USER_SCRIPT_AUTOEXEC_DISABLE) == 0, G_SCRIPT_AUTOEXEC);
	}

	/* avoid re-saving for every small change to our prefs, allow overrides */
	if (read_userdef_from_memory) {
		BLO_update_defaults_userpref_blend();
	}

	/* update tempdir from user preferences */
	BKE_tempdir_init(U.tempdir);

	BLF_antialias_set((U.text_render & USER_TEXT_DISABLE_AA) == 0);
}



/* return codes */
#define BKE_READ_EXOTIC_FAIL_PATH       -3 /* file format is not supported */
#define BKE_READ_EXOTIC_FAIL_FORMAT     -2 /* file format is not supported */
#define BKE_READ_EXOTIC_FAIL_OPEN       -1 /* Can't open the file */
#define BKE_READ_EXOTIC_OK_BLEND         0 /* .blend file */
#if 0
#define BKE_READ_EXOTIC_OK_OTHER         1 /* other supported formats */
#endif


/* intended to check for non-blender formats but for now it only reads blends */
static int wm_read_exotic(const char *name)
{
	int len;
	gzFile gzfile;
	char header[7];
	int retval;

	/* make sure we're not trying to read a directory.... */

	len = strlen(name);
	if (len > 0 && ELEM(name[len - 1], '/', '\\')) {
		retval = BKE_READ_EXOTIC_FAIL_PATH;
	}
	else {
		gzfile = BLI_gzopen(name, "rb");
		if (gzfile == NULL) {
			retval = BKE_READ_EXOTIC_FAIL_OPEN;
		}
		else {
			len = gzread(gzfile, header, sizeof(header));
			gzclose(gzfile);
			if (len == sizeof(header) && STREQLEN(header, "BLENDER", 7)) {
				retval = BKE_READ_EXOTIC_OK_BLEND;
			}
			else {
#if 0           /* historic stuff - no longer used */
				WM_cursor_wait(true);

				if (is_foo_format(name)) {
					read_foo(name);
					retval = BKE_READ_EXOTIC_OK_OTHER;
				}
				else
#endif
				{
					retval = BKE_READ_EXOTIC_FAIL_FORMAT;
				}
#if 0
				WM_cursor_wait(false);
#endif
			}
		}
	}

	return retval;
}

void WM_file_autoexec_init(const char *filepath)
{
	if (G.f & G_SCRIPT_OVERRIDE_PREF) {
		return;
	}

	if (G.f & G_SCRIPT_AUTOEXEC) {
		char path[FILE_MAX];
		BLI_split_dir_part(filepath, path, sizeof(path));
		if (BKE_autoexec_match(path)) {
			G.f &= ~G_SCRIPT_AUTOEXEC;
		}
	}
}

void wm_file_read_report(bContext *C)
{
	ReportList *reports = NULL;
	Scene *sce;

	for (sce = G.main->scene.first; sce; sce = sce->id.next) {
		if (sce->r.engine[0] &&
		    BLI_findstring(&R_engines, sce->r.engine, offsetof(RenderEngineType, idname)) == NULL)
		{
			if (reports == NULL) {
				reports = CTX_wm_reports(C);
			}

			BKE_reportf(reports, RPT_ERROR,
			            "Engine '%s' not available for scene '%s' (an add-on may need to be installed or enabled)",
			            sce->r.engine, sce->id.name + 2);
		}
	}

	if (reports) {
		if (!G.background) {
			WM_report_banner_show();
		}
	}
}

/**
 * Logic shared between #WM_file_read & #wm_homefile_read,
 * updates to make after reading a file.
 */
static void wm_file_read_post(bContext *C, const bool is_startup_file, const bool use_userdef)
{
	bool addons_loaded = false;
	wmWindowManager *wm = CTX_wm_manager(C);

	if (!G.background) {
		/* remove windows which failed to be added via WM_check */
		wm_window_ghostwindows_remove_invalid(C, wm);
	}

	CTX_wm_window_set(C, wm->windows.first);

	ED_editors_init(C);
	DEG_on_visible_update(CTX_data_main(C), true);

#ifdef WITH_PYTHON
	if (is_startup_file) {
		/* possible python hasn't been initialized */
		if (CTX_py_init_get(C)) {
			if (use_userdef) {
				/* Only run when we have a template path found. */
				if (BKE_appdir_app_template_any()) {
					BPY_execute_string(C, "__import__('bl_app_template_utils').reset()");
				}
				/* sync addons, these may have changed from the defaults */
				BPY_execute_string(C, "__import__('addon_utils').reset_all()");
			}
			BPY_python_reset(C);
			addons_loaded = true;
		}
	}
	else {
		/* run any texts that were loaded in and flagged as modules */
		BPY_python_reset(C);
		addons_loaded = true;
	}
#else
	UNUSED_VARS(use_userdef);
#endif  /* WITH_PYTHON */

	WM_operatortype_last_properties_clear_all();

	/* important to do before NULL'ing the context */
	BLI_callback_exec(CTX_data_main(C), NULL, BLI_CB_EVT_VERSION_UPDATE);
	BLI_callback_exec(CTX_data_main(C), NULL, BLI_CB_EVT_LOAD_POST);

#if 1
	WM_event_add_notifier(C, NC_WM | ND_FILEREAD, NULL);
#else
	WM_msg_publish_static(CTX_wm_message_bus(C), WM_MSG_STATICTYPE_FILE_READ);
#endif

	/* report any errors.
	 * currently disabled if addons aren't yet loaded */
	if (addons_loaded) {
		wm_file_read_report(C);
	}
<<<<<<< HEAD

	if (!G.background) {
		/* in background mode this makes it hard to load
		 * a blend file and do anything since the screen
		 * won't be set to a valid value again */
		CTX_wm_window_set(C, NULL); /* exits queues */

		/* Ensure tools are registered. */
		WM_toolsystem_init(C);
	}

=======
	
>>>>>>> 4461be1b
	if (!G.background) {
		if (wm->undo_stack == NULL) {
			wm->undo_stack = BKE_undosys_stack_create();
		}
		else {
			BKE_undosys_stack_clear(wm->undo_stack);
		}
		BKE_undosys_stack_init_from_main(wm->undo_stack, CTX_data_main(C));
		BKE_undosys_stack_init_from_context(wm->undo_stack, C);
	}

	if (!G.background) {
		/* in background mode this makes it hard to load
		 * a blend file and do anything since the screen
		 * won't be set to a valid value again */
		CTX_wm_window_set(C, NULL); /* exits queues */
	}
}

bool WM_file_read(bContext *C, const char *filepath, ReportList *reports)
{
	/* assume automated tasks with background, don't write recent file list */
	const bool do_history = (G.background == false) && (CTX_wm_manager(C)->op_undo_depth == 0);
	bool success = false;
	int retval;

	/* so we can get the error message */
	errno = 0;

	WM_cursor_wait(1);

	BLI_callback_exec(CTX_data_main(C), NULL, BLI_CB_EVT_LOAD_PRE);

	UI_view2d_zoom_cache_reset();

	/* first try to append data from exotic file formats... */
	/* it throws error box when file doesn't exist and returns -1 */
	/* note; it should set some error message somewhere... (ton) */
	retval = wm_read_exotic(filepath);
	
	/* we didn't succeed, now try to read Blender file */
	if (retval == BKE_READ_EXOTIC_OK_BLEND) {
		int G_f = G.f;
		ListBase wmbase;

		/* put aside screens to match with persistent windows later */
		/* also exit screens and editors */
		wm_window_match_init(C, &wmbase);
		
		/* confusing this global... */
		G.relbase_valid = 1;
		retval = BKE_blendfile_read(C, filepath, reports, 0);
		/* when loading startup.blend's, we can be left with a blank path */
		if (G.main->name[0]) {
			G.save_over = 1;
		}
		else {
			G.save_over = 0;
			G.relbase_valid = 0;
		}

		/* this flag is initialized by the operator but overwritten on read.
		 * need to re-enable it here else drivers + registered scripts wont work. */
		if (G.f != G_f) {
			const int flags_keep = (G_SCRIPT_AUTOEXEC | G_SCRIPT_OVERRIDE_PREF);
			G.f = (G.f & ~flags_keep) | (G_f & flags_keep);
		}

		/* match the read WM with current WM */
		wm_window_match_do(C, &wmbase, &G.main->wm, &G.main->wm);
		WM_check(C); /* opens window(s), checks keymaps */

		if (retval == BKE_BLENDFILE_READ_OK_USERPREFS) {
			/* in case a userdef is read from regular .blend */
			wm_init_userdef(G.main, false);
		}
		
		if (retval != BKE_BLENDFILE_READ_FAIL) {
			if (do_history) {
				wm_history_file_update();
			}
		}

		wm_file_read_post(C, false, false);

		success = true;
	}
#if 0
	else if (retval == BKE_READ_EXOTIC_OK_OTHER)
		BKE_undo_write(C, "Import file");
#endif
	else if (retval == BKE_READ_EXOTIC_FAIL_OPEN) {
		BKE_reportf(reports, RPT_ERROR, "Cannot read file '%s': %s", filepath,
		            errno ? strerror(errno) : TIP_("unable to open the file"));
	}
	else if (retval == BKE_READ_EXOTIC_FAIL_FORMAT) {
		BKE_reportf(reports, RPT_ERROR, "File format is not supported in file '%s'", filepath);
	}
	else if (retval == BKE_READ_EXOTIC_FAIL_PATH) {
		BKE_reportf(reports, RPT_ERROR, "File path '%s' invalid", filepath);
	}
	else {
		BKE_reportf(reports, RPT_ERROR, "Unknown error loading '%s'", filepath);
		BLI_assert(!"invalid 'retval'");
	}


	if (success == false) {
		/* remove from recent files list */
		if (do_history) {
			RecentFile *recent = wm_file_history_find(filepath);
			if (recent) {
				wm_history_file_free(recent);
				wm_history_file_write();
			}
		}
	}

	WM_cursor_wait(0);

	return success;

}


/**
 * Called on startup, (context entirely filled with NULLs)
 * or called for 'New File' both startup.blend and userpref.blend are checked.
 *
 * \param use_factory_settings: Ignore on-disk startup file, use bundled ``datatoc_startup_blend`` instead.
 * Used for "Restore Factory Settings".
 * \param use_userdef: Load factory settings as well as startup file.
 * Disabled for "File New" we don't want to reload preferences.
 * \param filepath_startup_override: Optional path pointing to an alternative blend file (may be NULL).
 * \param app_template_override: Template to use instead of the template defined in user-preferences.
 * When not-null, this is written into the user preferences.
 */
int wm_homefile_read(
        bContext *C, ReportList *reports,
        bool use_factory_settings, bool use_empty_data, bool use_userdef,
        const char *filepath_startup_override, const char *app_template_override)
{
	ListBase wmbase;
	bool success = false;

	char filepath_startup[FILE_MAX];
	char filepath_userdef[FILE_MAX];

	/* When 'app_template' is set: '{BLENDER_USER_CONFIG}/{app_template}' */
	char app_template_system[FILE_MAX];
	/* When 'app_template' is set: '{BLENDER_SYSTEM_SCRIPTS}/startup/bl_app_templates_system/{app_template}' */
	char app_template_config[FILE_MAX];

	/* Indicates whether user preferences were really load from memory.
	 *
	 * This is used for versioning code, and for this we can not rely on use_factory_settings
	 * passed via argument. This is because there might be configuration folder
	 * exists but it might not have userpref.blend and in this case we fallback to
	 * reading home file from memory.
	 *
	 * And in this case versioning code is to be run.
	 */
	bool read_userdef_from_memory = false;
	eBLOReadSkip skip_flags = use_userdef ? 0 : BLO_READ_SKIP_USERDEF;

	/* options exclude eachother */
	BLI_assert((use_factory_settings && filepath_startup_override) == 0);

	if ((G.f & G_SCRIPT_OVERRIDE_PREF) == 0) {
		SET_FLAG_FROM_TEST(G.f, (U.flag & USER_SCRIPT_AUTOEXEC_DISABLE) == 0, G_SCRIPT_AUTOEXEC);
	}

	BLI_callback_exec(CTX_data_main(C), NULL, BLI_CB_EVT_LOAD_PRE);

	UI_view2d_zoom_cache_reset();

	G.relbase_valid = 0;

	/* put aside screens to match with persistent windows later */
	wm_window_match_init(C, &wmbase);

	filepath_startup[0] = '\0';
	filepath_userdef[0] = '\0';
	app_template_system[0] = '\0';
	app_template_config[0] = '\0';

	const char * const cfgdir = BKE_appdir_folder_id(BLENDER_USER_CONFIG, NULL);
	if (!use_factory_settings) {
		if (cfgdir) {
			BLI_path_join(filepath_startup, sizeof(filepath_startup), cfgdir, BLENDER_STARTUP_FILE, NULL);
			if (use_userdef) {
				BLI_path_join(filepath_userdef, sizeof(filepath_startup), cfgdir, BLENDER_USERPREF_FILE, NULL);
			}
		}
		else {
			use_factory_settings = true;
		}

		if (filepath_startup_override) {
			BLI_strncpy(filepath_startup, filepath_startup_override, FILE_MAX);
		}
	}

	/* load preferences before startup.blend */
	if (use_userdef) {
		if (!use_factory_settings && BLI_exists(filepath_userdef)) {
			UserDef *userdef = BKE_blendfile_userdef_read(filepath_userdef, NULL);
			if (userdef != NULL) {
				BKE_blender_userdef_data_set_and_free(userdef);
				userdef = NULL;

				skip_flags |= BLO_READ_SKIP_USERDEF;
				printf("Read prefs: %s\n", filepath_userdef);
			}
		}
	}

	const char *app_template = NULL;

	if (filepath_startup_override != NULL) {
		/* pass */
	}
	else if (app_template_override) {
		/* This may be clearing the current template by setting to an empty string. */
		app_template = app_template_override;
	}
	else if (!use_factory_settings && U.app_template[0]) {
		app_template = U.app_template;
	}

	if ((app_template != NULL) && (app_template[0] != '\0')) {
		BKE_appdir_app_template_id_search(app_template, app_template_system, sizeof(app_template_system));

		/* Insert template name into startup file. */

		/* note that the path is being set even when 'use_factory_settings == true'
		 * this is done so we can load a templates factory-settings */
		if (!use_factory_settings) {
			BLI_path_join(app_template_config, sizeof(app_template_config), cfgdir, app_template, NULL);
			BLI_path_join(filepath_startup, sizeof(filepath_startup), app_template_config, BLENDER_STARTUP_FILE, NULL);
			if (BLI_access(filepath_startup, R_OK) != 0) {
				filepath_startup[0] = '\0';
			}
		}
		else {
			filepath_startup[0] = '\0';
		}

		if (filepath_startup[0] == '\0') {
			BLI_path_join(filepath_startup, sizeof(filepath_startup), app_template_system, BLENDER_STARTUP_FILE, NULL);
		}
	}

	if (!use_factory_settings || (filepath_startup[0] != '\0')) {
		if (BLI_access(filepath_startup, R_OK) == 0) {
			success = (BKE_blendfile_read(C, filepath_startup, NULL, skip_flags) != BKE_BLENDFILE_READ_FAIL);
		}
		if (BLI_listbase_is_empty(&U.themes)) {
			if (G.debug & G_DEBUG)
				printf("\nNote: No (valid) '%s' found, fall back to built-in default.\n\n", filepath_startup);
			success = false;
		}
	}

	if (success == false && filepath_startup_override && reports) {
		/* We can not return from here because wm is already reset */
		BKE_reportf(reports, RPT_ERROR, "Could not read '%s'", filepath_startup_override);
	}

	if (success == false) {
		success = BKE_blendfile_read_from_memory(
		        C, datatoc_startup_blend, datatoc_startup_blend_size,
		        NULL, skip_flags, true);
		if (success) {
			if (use_userdef) {
				if ((skip_flags & BLO_READ_SKIP_USERDEF) == 0) {
					read_userdef_from_memory = true;
				}
			}
		}
		if (BLI_listbase_is_empty(&wmbase)) {
			wm_clear_default_size(C);
		}
	}

	if (use_empty_data) {
		BKE_blendfile_read_make_empty(C);
	}

	/* Load template preferences,
	 * unlike regular preferences we only use some of the settings,
	 * see: BKE_blender_userdef_set_app_template */
	if (app_template_system[0] != '\0') {
		char temp_path[FILE_MAX];
		temp_path[0] = '\0';
		if (!use_factory_settings) {
			BLI_path_join(temp_path, sizeof(temp_path), app_template_config, BLENDER_USERPREF_FILE, NULL);
			if (BLI_access(temp_path, R_OK) != 0) {
				temp_path[0] = '\0';
			}
		}

		if (temp_path[0] == '\0') {
			BLI_path_join(temp_path, sizeof(temp_path), app_template_system, BLENDER_USERPREF_FILE, NULL);
		}

		if (use_userdef) {
			UserDef *userdef_template = NULL;
			/* just avoids missing file warning */
			if (BLI_exists(temp_path)) {
				userdef_template = BKE_blendfile_userdef_read(temp_path, NULL);
			}
			if (userdef_template == NULL) {
				/* we need to have preferences load to overwrite preferences from previous template */
				userdef_template = BKE_blendfile_userdef_read_from_memory(
				        datatoc_startup_blend, datatoc_startup_blend_size, NULL);
				read_userdef_from_memory = true;
			}
			if (userdef_template) {
				BKE_blender_userdef_app_template_data_set_and_free(userdef_template);
				userdef_template = NULL;
			}
		}
	}

	if (app_template_override) {
		BLI_strncpy(U.app_template, app_template_override, sizeof(U.app_template));
	}

	/* prevent buggy files that had G_FILE_RELATIVE_REMAP written out by mistake. Screws up autosaves otherwise
	 * can remove this eventually, only in a 2.53 and older, now its not written */
	G.fileflags &= ~G_FILE_RELATIVE_REMAP;

	if (use_userdef) {	
		/* check userdef before open window, keymaps etc */
		wm_init_userdef(CTX_data_main(C), read_userdef_from_memory);
	}
	
	/* match the read WM with current WM */
	wm_window_match_do(C, &wmbase, &G.main->wm, &G.main->wm);
	WM_check(C); /* opens window(s), checks keymaps */

	G.main->name[0] = '\0';

	/* start with save preference untitled.blend */
	G.save_over = 0;

	wm_file_read_post(C, true, use_userdef);

	return true;
}

/** \name WM History File API
 * \{ */

void wm_history_file_read(void)
{
	char name[FILE_MAX];
	LinkNode *l, *lines;
	struct RecentFile *recent;
	const char *line;
	int num;
	const char * const cfgdir = BKE_appdir_folder_id(BLENDER_USER_CONFIG, NULL);

	if (!cfgdir) return;

	BLI_make_file_string("/", name, cfgdir, BLENDER_HISTORY_FILE);

	lines = BLI_file_read_as_lines(name);

	BLI_listbase_clear(&G.recent_files);

	/* read list of recent opened files from recent-files.txt to memory */
	for (l = lines, num = 0; l && (num < U.recent_files); l = l->next) {
		line = l->link;
		/* don't check if files exist, causes slow startup for remote/external drives */
		if (line[0]) {
			recent = (RecentFile *)MEM_mallocN(sizeof(RecentFile), "RecentFile");
			BLI_addtail(&(G.recent_files), recent);
			recent->filepath = BLI_strdup(line);
			num++;
		}
	}
	
	BLI_file_free_lines(lines);
}

static RecentFile *wm_history_file_new(const char *filepath)
{
	RecentFile *recent = MEM_mallocN(sizeof(RecentFile), "RecentFile");
	recent->filepath = BLI_strdup(filepath);
	return recent;
}

static void wm_history_file_free(RecentFile *recent)
{
	BLI_assert(BLI_findindex(&G.recent_files, recent) != -1);
	MEM_freeN(recent->filepath);
	BLI_freelinkN(&G.recent_files, recent);
}

static RecentFile *wm_file_history_find(const char *filepath)
{
	return BLI_findstring_ptr(&G.recent_files, filepath, offsetof(RecentFile, filepath));
}

/**
 * Write #BLENDER_HISTORY_FILE as-is, without checking the environment
 * (thats handled by #wm_history_file_update).
 */
static void wm_history_file_write(void)
{
	const char *user_config_dir;
	char name[FILE_MAX];
	FILE *fp;

	/* will be NULL in background mode */
	user_config_dir = BKE_appdir_folder_id_create(BLENDER_USER_CONFIG, NULL);
	if (!user_config_dir)
		return;

	BLI_make_file_string("/", name, user_config_dir, BLENDER_HISTORY_FILE);

	fp = BLI_fopen(name, "w");
	if (fp) {
		struct RecentFile *recent;
		for (recent = G.recent_files.first; recent; recent = recent->next) {
			fprintf(fp, "%s\n", recent->filepath);
		}
		fclose(fp);
	}
}

/**
 * Run after saving a file to refresh the #BLENDER_HISTORY_FILE list.
 */
static void wm_history_file_update(void)
{
	RecentFile *recent;

	/* no write history for recovered startup files */
	if (G.main->name[0] == 0)
		return;

	recent = G.recent_files.first;
	/* refresh recent-files.txt of recent opened files, when current file was changed */
	if (!(recent) || (BLI_path_cmp(recent->filepath, G.main->name) != 0)) {

		recent = wm_file_history_find(G.main->name);
		if (recent) {
			BLI_remlink(&G.recent_files, recent);
		}
		else {
			RecentFile *recent_next;
			for (recent = BLI_findlink(&G.recent_files, U.recent_files - 1); recent; recent = recent_next) {
				recent_next = recent->next;
				wm_history_file_free(recent);
			}
			recent = wm_history_file_new(G.main->name);
		}

		/* add current file to the beginning of list */
		BLI_addhead(&(G.recent_files), recent);

		/* write current file to recent-files.txt */
		wm_history_file_write();

		/* also update most recent files on System */
		GHOST_addToSystemRecentFiles(G.main->name);
	}
}

/** \} */


/* screen can be NULL */
static ImBuf *blend_file_thumb(const bContext *C, Scene *scene, bScreen *screen, BlendThumbnail **thumb_pt)
{
	/* will be scaled down, but gives some nice oversampling */
	ImBuf *ibuf;
	BlendThumbnail *thumb;
	char err_out[256] = "unknown";

	/* screen if no camera found */
	ScrArea *sa = NULL;
	ARegion *ar = NULL;
	View3D *v3d = NULL;

	/* In case we are given a valid thumbnail data, just generate image from it. */
	if (*thumb_pt) {
		thumb = *thumb_pt;
		return BKE_main_thumbnail_to_imbuf(NULL, thumb);
	}

	/* scene can be NULL if running a script at startup and calling the save operator */
	if (G.background || scene == NULL)
		return NULL;

	if ((scene->camera == NULL) && (screen != NULL)) {
		sa = BKE_screen_find_big_area(screen, SPACE_VIEW3D, 0);
		ar = BKE_area_find_region_type(sa, RGN_TYPE_WINDOW);
		if (ar) {
			v3d = sa->spacedata.first;
		}
	}

	if (scene->camera == NULL && v3d == NULL) {
		return NULL;
	}

	/* gets scaled to BLEN_THUMB_SIZE */
	Depsgraph *depsgraph = CTX_data_depsgraph(C);

	if (scene->camera) {
		ibuf = ED_view3d_draw_offscreen_imbuf_simple(
		        depsgraph, scene, OB_SOLID, scene->camera,
		        BLEN_THUMB_SIZE * 2, BLEN_THUMB_SIZE * 2,
		        IB_rect, V3D_OFSDRAW_NONE, R_ALPHAPREMUL, 0, NULL,
		        NULL, err_out);
	}
	else {
		ibuf = ED_view3d_draw_offscreen_imbuf(
		        depsgraph, scene, OB_SOLID, v3d, ar,
		        BLEN_THUMB_SIZE * 2, BLEN_THUMB_SIZE * 2,
		        IB_rect, V3D_OFSDRAW_NONE, R_ALPHAPREMUL, 0, NULL,
		        NULL, err_out);
	}

	if (ibuf) {
		float aspect = (scene->r.xsch * scene->r.xasp) / (scene->r.ysch * scene->r.yasp);

		/* dirty oversampling */
		IMB_scaleImBuf(ibuf, BLEN_THUMB_SIZE, BLEN_THUMB_SIZE);

		/* add pretty overlay */
		IMB_thumb_overlay_blend(ibuf->rect, ibuf->x, ibuf->y, aspect);
		
		thumb = BKE_main_thumbnail_from_imbuf(NULL, ibuf);
	}
	else {
		/* '*thumb_pt' needs to stay NULL to prevent a bad thumbnail from being handled */
		fprintf(stderr, "blend_file_thumb failed to create thumbnail: %s\n", err_out);
		thumb = NULL;
	}
	
	/* must be freed by caller */
	*thumb_pt = thumb;
	
	return ibuf;
}

/* easy access from gdb */
bool write_crash_blend(void)
{
	char path[FILE_MAX];
	int fileflags = G.fileflags & ~(G_FILE_HISTORY); /* don't do file history on crash file */

	BLI_strncpy(path, G.main->name, sizeof(path));
	BLI_replace_extension(path, sizeof(path), "_crash.blend");
	if (BLO_write_file(G.main, path, fileflags, NULL, NULL)) {
		printf("written: %s\n", path);
		return 1;
	}
	else {
		printf("failed: %s\n", path);
		return 0;
	}
}

/**
 * \see #wm_homefile_write_exec wraps #BLO_write_file in a similar way.
 */
static int wm_file_write(bContext *C, const char *filepath, int fileflags, ReportList *reports)
{
	Library *li;
	int len;
	int ret = -1;
	BlendThumbnail *thumb, *main_thumb;
	ImBuf *ibuf_thumb = NULL;

	len = strlen(filepath);
	
	if (len == 0) {
		BKE_report(reports, RPT_ERROR, "Path is empty, cannot save");
		return ret;
	}

	if (len >= FILE_MAX) {
		BKE_report(reports, RPT_ERROR, "Path too long, cannot save");
		return ret;
	}
	
	/* Check if file write permission is ok */
	if (BLI_exists(filepath) && !BLI_file_is_writable(filepath)) {
		BKE_reportf(reports, RPT_ERROR, "Cannot save blend file, path '%s' is not writable", filepath);
		return ret;
	}

	/* note: used to replace the file extension (to ensure '.blend'),
	 * no need to now because the operator ensures,
	 * its handy for scripts to save to a predefined name without blender editing it */
	
	/* send the OnSave event */
	for (li = G.main->library.first; li; li = li->id.next) {
		if (BLI_path_cmp(li->filepath, filepath) == 0) {
			BKE_reportf(reports, RPT_ERROR, "Cannot overwrite used library '%.240s'", filepath);
			return ret;
		}
	}

	/* Call pre-save callbacks befores writing preview, that way you can generate custom file thumbnail... */
	BLI_callback_exec(G.main, NULL, BLI_CB_EVT_SAVE_PRE);

	/* blend file thumbnail */
	/* save before exit_editmode, otherwise derivedmeshes for shared data corrupt #27765) */
	/* Main now can store a .blend thumbnail, usefull for background mode or thumbnail customization. */
	main_thumb = thumb = CTX_data_main(C)->blen_thumb;
	if ((U.flag & USER_SAVE_PREVIEWS) && BLI_thread_is_main()) {
		ibuf_thumb = blend_file_thumb(C, CTX_data_scene(C), CTX_wm_screen(C), &thumb);
	}

	/* operator now handles overwrite checks */

	if (G.fileflags & G_AUTOPACK) {
		packAll(G.main, reports, false);
	}

	/* don't forget not to return without! */
	WM_cursor_wait(1);
	
	ED_editors_flush_edits(C, false);

	fileflags |= G_FILE_HISTORY; /* write file history */

	/* first time saving */
	/* XXX temp solution to solve bug, real fix coming (ton) */
	if ((G.main->name[0] == '\0') && !(fileflags & G_FILE_SAVE_COPY)) {
		BLI_strncpy(G.main->name, filepath, sizeof(G.main->name));
	}

	/* XXX temp solution to solve bug, real fix coming (ton) */
	G.main->recovered = 0;
	
	if (BLO_write_file(CTX_data_main(C), filepath, fileflags, reports, thumb)) {
		const bool do_history = (G.background == false) && (CTX_wm_manager(C)->op_undo_depth == 0);

		if (!(fileflags & G_FILE_SAVE_COPY)) {
			G.relbase_valid = 1;
			BLI_strncpy(G.main->name, filepath, sizeof(G.main->name));  /* is guaranteed current file */
	
			G.save_over = 1; /* disable untitled.blend convention */
		}

		SET_FLAG_FROM_TEST(G.fileflags, fileflags & G_FILE_COMPRESS, G_FILE_COMPRESS);

		/* prevent background mode scripts from clobbering history */
		if (do_history) {
			wm_history_file_update();
		}

		BLI_callback_exec(G.main, NULL, BLI_CB_EVT_SAVE_POST);

		/* run this function after because the file cant be written before the blend is */
		if (ibuf_thumb) {
			IMB_thumb_delete(filepath, THB_FAIL); /* without this a failed thumb overrides */
			ibuf_thumb = IMB_thumb_create(filepath, THB_LARGE, THB_SOURCE_BLEND, ibuf_thumb);
		}

		ret = 0;  /* Success. */
	}

	if (ibuf_thumb) {
		IMB_freeImBuf(ibuf_thumb);
	}
	if (thumb && thumb != main_thumb) {
		MEM_freeN(thumb);
	}

	WM_cursor_wait(0);

	return ret;
}

/************************ autosave ****************************/

void wm_autosave_location(char *filepath)
{
	const int pid = abs(getpid());
	char path[1024];
#ifdef WIN32
	const char *savedir;
#endif

	if (G.main && G.relbase_valid) {
		const char *basename = BLI_path_basename(G.main->name);
		int len = strlen(basename) - 6;
		BLI_snprintf(path, sizeof(path), "%.*s.blend", len, basename);
	}
	else {
		BLI_snprintf(path, sizeof(path), "%d.blend", pid);
	}

#ifdef WIN32
	/* XXX Need to investigate how to handle default location of '/tmp/'
	 * This is a relative directory on Windows, and it may be
	 * found. Example:
	 * Blender installed on D:\ drive, D:\ drive has D:\tmp\
	 * Now, BLI_exists() will find '/tmp/' exists, but
	 * BLI_make_file_string will create string that has it most likely on C:\
	 * through get_default_root().
	 * If there is no C:\tmp autosave fails. */
	if (!BLI_exists(BKE_tempdir_base())) {
		savedir = BKE_appdir_folder_id_create(BLENDER_USER_AUTOSAVE, NULL);
		BLI_make_file_string("/", filepath, savedir, path);
		return;
	}
#endif

	BLI_make_file_string("/", filepath, BKE_tempdir_base(), path);
}

void WM_autosave_init(wmWindowManager *wm)
{
	wm_autosave_timer_ended(wm);

	if (U.flag & USER_AUTOSAVE)
		wm->autosavetimer = WM_event_add_timer(wm, NULL, TIMERAUTOSAVE, U.savetime * 60.0);
}

void wm_autosave_timer(const bContext *C, wmWindowManager *wm, wmTimer *UNUSED(wt))
{
	wmWindow *win;
	wmEventHandler *handler;
	char filepath[FILE_MAX];
	
	WM_event_remove_timer(wm, NULL, wm->autosavetimer);

	/* if a modal operator is running, don't autosave, but try again in 10 seconds */
	for (win = wm->windows.first; win; win = win->next) {
		for (handler = win->modalhandlers.first; handler; handler = handler->next) {
			if (handler->op) {
				wm->autosavetimer = WM_event_add_timer(wm, NULL, TIMERAUTOSAVE, 10.0);
				if (G.debug) {
					printf("Skipping auto-save, modal operator running, retrying in ten seconds...\n");
				}
				return;
			}
		}
	}

	wm_autosave_location(filepath);

	if (U.uiflag & USER_GLOBALUNDO) {
		/* fast save of last undobuffer, now with UI */
		struct MemFile *memfile = ED_undosys_stack_memfile_get_active(wm->undo_stack);
		if (memfile) {
			BLO_memfile_write_file(memfile, filepath);
		}
	}
	else {
		/*  save as regular blend file */
		int fileflags = G.fileflags & ~(G_FILE_COMPRESS | G_FILE_HISTORY);

		ED_editors_flush_edits(C, false);

		/* Error reporting into console */
		BLO_write_file(CTX_data_main(C), filepath, fileflags, NULL, NULL);
	}
	/* do timer after file write, just in case file write takes a long time */
	wm->autosavetimer = WM_event_add_timer(wm, NULL, TIMERAUTOSAVE, U.savetime * 60.0);
}

void wm_autosave_timer_ended(wmWindowManager *wm)
{
	if (wm->autosavetimer) {
		WM_event_remove_timer(wm, NULL, wm->autosavetimer);
		wm->autosavetimer = NULL;
	}
}

void wm_autosave_delete(void)
{
	char filename[FILE_MAX];
	
	wm_autosave_location(filename);

	if (BLI_exists(filename)) {
		char str[FILE_MAX];
		BLI_make_file_string("/", str, BKE_tempdir_base(), BLENDER_QUIT_FILE);

		/* if global undo; remove tempsave, otherwise rename */
		if (U.uiflag & USER_GLOBALUNDO) BLI_delete(filename, false, false);
		else BLI_rename(filename, str);
	}
}

void wm_autosave_read(bContext *C, ReportList *reports)
{
	char filename[FILE_MAX];

	wm_autosave_location(filename);
	WM_file_read(C, filename, reports);
}


/** \name Initialize WM_OT_open_xxx properties
 *
 * Check if load_ui was set by the caller.
 * Fall back to user preference when file flags not specified.
 *
 * \{ */

void wm_open_init_load_ui(wmOperator *op, bool use_prefs)
{
	PropertyRNA *prop = RNA_struct_find_property(op->ptr, "load_ui");
	if (!RNA_property_is_set(op->ptr, prop)) {
		bool value = use_prefs ?
		             ((U.flag & USER_FILENOUI) == 0) :
		             ((G.fileflags & G_FILE_NO_UI) == 0);

		RNA_property_boolean_set(op->ptr, prop, value);
	}
}

void wm_open_init_use_scripts(wmOperator *op, bool use_prefs)
{
	PropertyRNA *prop = RNA_struct_find_property(op->ptr, "use_scripts");
	if (!RNA_property_is_set(op->ptr, prop)) {
		/* use G_SCRIPT_AUTOEXEC rather than the userpref because this means if
		 * the flag has been disabled from the command line, then opening
		 * from the menu wont enable this setting. */
		bool value = use_prefs ?
		             ((U.flag & USER_SCRIPT_AUTOEXEC_DISABLE) == 0) :
		             ((G.f & G_SCRIPT_AUTOEXEC) != 0);

		RNA_property_boolean_set(op->ptr, prop, value);
	}
}

/** \} */

void WM_file_tag_modified(void)
{
	wmWindowManager *wm = G.main->wm.first;
	if (wm->file_saved) {
		wm->file_saved = 0;
		/* notifier that data changed, for save-over warning or header */
		WM_main_add_notifier(NC_WM | ND_DATACHANGED, NULL);
	}
}

/** \name Preferences/startup save & load.
 *
 * \{ */

/**
 * \see #wm_file_write wraps #BLO_write_file in a similar way.
 */
static int wm_homefile_write_exec(bContext *C, wmOperator *op)
{
	wmWindowManager *wm = CTX_wm_manager(C);
	wmWindow *win = CTX_wm_window(C);
	char filepath[FILE_MAX];
	int fileflags;

	const char *app_template = U.app_template[0] ? U.app_template : NULL;
	const char * const cfgdir = BKE_appdir_folder_id_create(BLENDER_USER_CONFIG, app_template);
	if (cfgdir == NULL) {
		BKE_report(op->reports, RPT_ERROR, "Unable to create user config path");
		return OPERATOR_CANCELLED;
	}

	BLI_callback_exec(G.main, NULL, BLI_CB_EVT_SAVE_PRE);

	/* check current window and close it if temp */
	if (win && WM_window_is_temp_screen(win))
		wm_window_close(C, wm, win);

	/* update keymaps in user preferences */
	WM_keyconfig_update(wm);

	BLI_path_join(filepath, sizeof(filepath), cfgdir, BLENDER_STARTUP_FILE, NULL);

	printf("trying to save homefile at %s ", filepath);

	ED_editors_flush_edits(C, false);

	/*  force save as regular blend file */
	fileflags = G.fileflags & ~(G_FILE_COMPRESS | G_FILE_HISTORY);

	if (BLO_write_file(CTX_data_main(C), filepath, fileflags | G_FILE_USERPREFS, op->reports, NULL) == 0) {
		printf("fail\n");
		return OPERATOR_CANCELLED;
	}

	printf("ok\n");

	G.save_over = 0;

	BLI_callback_exec(G.main, NULL, BLI_CB_EVT_SAVE_POST);

	return OPERATOR_FINISHED;
}

void WM_OT_save_homefile(wmOperatorType *ot)
{
	ot->name = "Save Startup File";
	ot->idname = "WM_OT_save_homefile";
	ot->description = "Make the current file the default .blend file, includes preferences";

	ot->invoke = WM_operator_confirm;
	ot->exec = wm_homefile_write_exec;
}

static int wm_userpref_autoexec_add_exec(bContext *UNUSED(C), wmOperator *UNUSED(op))
{
	bPathCompare *path_cmp = MEM_callocN(sizeof(bPathCompare), "bPathCompare");
	BLI_addtail(&U.autoexec_paths, path_cmp);
	return OPERATOR_FINISHED;
}

void WM_OT_userpref_autoexec_path_add(wmOperatorType *ot)
{
	ot->name = "Add Autoexec Path";
	ot->idname = "WM_OT_userpref_autoexec_path_add";
	ot->description = "Add path to exclude from autoexecution";

	ot->exec = wm_userpref_autoexec_add_exec;

	ot->flag = OPTYPE_INTERNAL;
}

static int wm_userpref_autoexec_remove_exec(bContext *UNUSED(C), wmOperator *op)
{
	const int index = RNA_int_get(op->ptr, "index");
	bPathCompare *path_cmp = BLI_findlink(&U.autoexec_paths, index);
	if (path_cmp) {
		BLI_freelinkN(&U.autoexec_paths, path_cmp);
	}
	return OPERATOR_FINISHED;
}

void WM_OT_userpref_autoexec_path_remove(wmOperatorType *ot)
{
	ot->name = "Remove Autoexec Path";
	ot->idname = "WM_OT_userpref_autoexec_path_remove";
	ot->description = "Remove path to exclude from autoexecution";

	ot->exec = wm_userpref_autoexec_remove_exec;

	ot->flag = OPTYPE_INTERNAL;

	RNA_def_int(ot->srna, "index", 0, 0, INT_MAX, "Index", "", 0, 1000);
}

/* Only save the prefs block. operator entry */
static int wm_userpref_write_exec(bContext *C, wmOperator *op)
{
	wmWindowManager *wm = CTX_wm_manager(C);
	char filepath[FILE_MAX];
	const char *cfgdir;
	bool ok = true;

	/* update keymaps in user preferences */
	WM_keyconfig_update(wm);

	if ((cfgdir = BKE_appdir_folder_id_create(BLENDER_USER_CONFIG, NULL))) {
		bool ok_write;
		BLI_path_join(filepath, sizeof(filepath), cfgdir, BLENDER_USERPREF_FILE, NULL);
		printf("trying to save userpref at %s ", filepath);

		if (U.app_template[0]) {
			ok_write = BKE_blendfile_userdef_write_app_template(filepath, op->reports);
		}
		else {
			ok_write = BKE_blendfile_userdef_write(filepath, op->reports);
		}

		if (ok_write) {
			printf("ok\n");
		}
		else {
			printf("fail\n");
			ok = false;
		}
	}
	else {
		BKE_report(op->reports, RPT_ERROR, "Unable to create userpref path");
	}

	if (U.app_template[0]) {
		if ((cfgdir = BKE_appdir_folder_id_create(BLENDER_USER_CONFIG, U.app_template))) {
			/* Also save app-template prefs */
			BLI_path_join(filepath, sizeof(filepath), cfgdir, BLENDER_USERPREF_FILE, NULL);
			printf("trying to save app-template userpref at %s ", filepath);
			if (BKE_blendfile_userdef_write(filepath, op->reports) != 0) {
				printf("ok\n");
			}
			else {
				printf("fail\n");
				ok = false;
			}
		}
		else {
			BKE_report(op->reports, RPT_ERROR, "Unable to create app-template userpref path");
			ok = false;
		}
	}

	return ok ? OPERATOR_FINISHED : OPERATOR_CANCELLED;
}

void WM_OT_save_userpref(wmOperatorType *ot)
{
	ot->name = "Save User Settings";
	ot->idname = "WM_OT_save_userpref";
	ot->description = "Save user preferences separately, overrides startup file preferences";

	ot->invoke = WM_operator_confirm;
	ot->exec = wm_userpref_write_exec;
}

static int wm_workspace_configuration_file_write_exec(bContext *C, wmOperator *op)
{
	Main *bmain = CTX_data_main(C);
	char filepath[FILE_MAX];

	const char *app_template = U.app_template[0] ? U.app_template : NULL;
	const char * const cfgdir = BKE_appdir_folder_id_create(BLENDER_USER_CONFIG, app_template);
	if (cfgdir == NULL) {
		BKE_report(op->reports, RPT_ERROR, "Unable to create workspace configuration file path");
		return OPERATOR_CANCELLED;
	}

	BLI_path_join(filepath, sizeof(filepath), cfgdir, BLENDER_WORKSPACES_FILE, NULL);
	printf("trying to save workspace configuration file at %s ", filepath);

	if (BKE_blendfile_workspace_config_write(bmain, filepath, op->reports) != 0) {
		printf("ok\n");
		return OPERATOR_FINISHED;
	}
	else {
		printf("fail\n");
	}

	return OPERATOR_CANCELLED;
}

void WM_OT_save_workspace_file(wmOperatorType *ot)
{
	ot->name = "Save Workspace Configuration";
	ot->idname = "WM_OT_save_workspace_file";
	ot->description = "Save workspaces of the current file as part of the user configuration";

	ot->invoke = WM_operator_confirm;
	ot->exec = wm_workspace_configuration_file_write_exec;
}

static int wm_history_file_read_exec(bContext *UNUSED(C), wmOperator *UNUSED(op))
{
	ED_file_read_bookmarks();
	wm_history_file_read();
	return OPERATOR_FINISHED;
}

void WM_OT_read_history(wmOperatorType *ot)
{
	ot->name = "Reload History File";
	ot->idname = "WM_OT_read_history";
	ot->description = "Reloads history and bookmarks";

	ot->invoke = WM_operator_confirm;
	ot->exec = wm_history_file_read_exec;

	/* this operator is only used for loading settings from a previous blender install */
	ot->flag = OPTYPE_INTERNAL;
}

static int wm_homefile_read_exec(bContext *C, wmOperator *op)
{
	const bool use_factory_settings = (STREQ(op->type->idname, "WM_OT_read_factory_settings"));
	bool use_userdef = false;
	char filepath_buf[FILE_MAX];
	const char *filepath = NULL;

	if (!use_factory_settings) {
		PropertyRNA *prop = RNA_struct_find_property(op->ptr, "filepath");

		/* This can be used when loading of a start-up file should only change
		 * the scene content but keep the blender UI as it is. */
		wm_open_init_load_ui(op, true);
		SET_FLAG_FROM_TEST(G.fileflags, !RNA_boolean_get(op->ptr, "load_ui"), G_FILE_NO_UI);

		if (RNA_property_is_set(op->ptr, prop)) {
			RNA_property_string_get(op->ptr, prop, filepath_buf);
			filepath = filepath_buf;
			if (BLI_access(filepath, R_OK)) {
				BKE_reportf(op->reports, RPT_ERROR, "Can't read alternative start-up file: '%s'", filepath);
				return OPERATOR_CANCELLED;
			}
		}
	}
	else {
		/* always load UI for factory settings (prefs will re-init) */
		G.fileflags &= ~G_FILE_NO_UI;
		/* Always load preferences with factory settings. */
		use_userdef = true;
	}

	char app_template_buf[sizeof(U.app_template)];
	const char *app_template;
	PropertyRNA *prop_app_template = RNA_struct_find_property(op->ptr, "app_template");
	const bool use_splash = !use_factory_settings && RNA_boolean_get(op->ptr, "use_splash");
	const bool use_empty_data = RNA_boolean_get(op->ptr, "use_empty");

	if (prop_app_template && RNA_property_is_set(op->ptr, prop_app_template)) {
		RNA_property_string_get(op->ptr, prop_app_template, app_template_buf);
		app_template = app_template_buf;

		/* Always load preferences when switching templates. */
		use_userdef = true;
	}
	else {
		app_template = NULL;
	}

	if (wm_homefile_read(C, op->reports, use_factory_settings, use_empty_data, use_userdef, filepath, app_template)) {
		if (use_splash) {
			WM_init_splash(C);
		}
		return OPERATOR_FINISHED;
	}
	else {
		return OPERATOR_CANCELLED;
	}
}

void WM_OT_read_homefile(wmOperatorType *ot)
{
	PropertyRNA *prop;
	ot->name = "Reload Start-Up File";
	ot->idname = "WM_OT_read_homefile";
	ot->description = "Open the default file (doesn't save the current file)";

	ot->invoke = WM_operator_confirm;
	ot->exec = wm_homefile_read_exec;

	prop = RNA_def_string_file_path(ot->srna, "filepath", NULL,
	                                FILE_MAX, "File Path",
	                                "Path to an alternative start-up file");
	RNA_def_property_flag(prop, PROP_HIDDEN);

	/* So scripts can use an alternative start-up file without the UI */
	prop = RNA_def_boolean(ot->srna, "load_ui", true, "Load UI",
	                       "Load user interface setup from the .blend file");
	RNA_def_property_flag(prop, PROP_HIDDEN | PROP_SKIP_SAVE);

	prop = RNA_def_boolean(ot->srna, "use_empty", false, "Empty", "");
	RNA_def_property_flag(prop, PROP_HIDDEN | PROP_SKIP_SAVE);

	/* So the splash can be kept open after loading a file (for templates). */
	prop = RNA_def_boolean(ot->srna, "use_splash", false, "Splash", "");
	RNA_def_property_flag(prop, PROP_HIDDEN | PROP_SKIP_SAVE);

	prop = RNA_def_string(ot->srna, "app_template", "Template", sizeof(U.app_template), "", "");
	RNA_def_property_flag(prop, PROP_HIDDEN | PROP_SKIP_SAVE);

	/* omit poll to run in background mode */
}

void WM_OT_read_factory_settings(wmOperatorType *ot)
{
	PropertyRNA *prop;

	ot->name = "Load Factory Settings";
	ot->idname = "WM_OT_read_factory_settings";
	ot->description = "Load default file and user preferences";

	ot->invoke = WM_operator_confirm;
	ot->exec = wm_homefile_read_exec;

	prop = RNA_def_string(ot->srna, "app_template", "Template", sizeof(U.app_template), "", "");
	RNA_def_property_flag(prop, PROP_HIDDEN | PROP_SKIP_SAVE);

	prop = RNA_def_boolean(ot->srna, "use_empty", false, "Empty", "");
	RNA_def_property_flag(prop, PROP_HIDDEN | PROP_SKIP_SAVE);

	/* omit poll to run in background mode */
}

/** \} */

/** \name Open main .blend file.
 *
 * \{ */

/**
 * Wrap #WM_file_read, shared by file reading operators.
 */
static bool wm_file_read_opwrap(bContext *C, const char *filepath, ReportList *reports,
                                const bool autoexec_init)
{
	bool success;

	/* XXX wm in context is not set correctly after WM_file_read -> crash */
	/* do it before for now, but is this correct with multiple windows? */
	WM_event_add_notifier(C, NC_WINDOW, NULL);

	if (autoexec_init) {
		WM_file_autoexec_init(filepath);
	}

	success = WM_file_read(C, filepath, reports);

	return success;
}

/* currently fits in a pointer */
struct FileRuntime {
	bool is_untrusted;
};

static int wm_open_mainfile_invoke(bContext *C, wmOperator *op, const wmEvent *UNUSED(event))
{
	const char *openname = G.main->name;

	if (CTX_wm_window(C) == NULL) {
		/* in rare cases this could happen, when trying to invoke in background
		 * mode on load for example. Don't use poll for this because exec()
		 * can still run without a window */
		BKE_report(op->reports, RPT_ERROR, "Context window not set");
		return OPERATOR_CANCELLED;
	}

	/* if possible, get the name of the most recently used .blend file */
	if (G.recent_files.first) {
		struct RecentFile *recent = G.recent_files.first;
		openname = recent->filepath;
	}

	RNA_string_set(op->ptr, "filepath", openname);
	wm_open_init_load_ui(op, true);
	wm_open_init_use_scripts(op, true);
	op->customdata = NULL;

	WM_event_add_fileselect(C, op);

	return OPERATOR_RUNNING_MODAL;
}

static int wm_open_mainfile_exec(bContext *C, wmOperator *op)
{
	char filepath[FILE_MAX];
	bool success;

	RNA_string_get(op->ptr, "filepath", filepath);

	/* re-use last loaded setting so we can reload a file without changing */
	wm_open_init_load_ui(op, false);
	wm_open_init_use_scripts(op, false);

	if (RNA_boolean_get(op->ptr, "load_ui"))
		G.fileflags &= ~G_FILE_NO_UI;
	else
		G.fileflags |= G_FILE_NO_UI;

	if (RNA_boolean_get(op->ptr, "use_scripts"))
		G.f |= G_SCRIPT_AUTOEXEC;
	else
		G.f &= ~G_SCRIPT_AUTOEXEC;

	success = wm_file_read_opwrap(C, filepath, op->reports, !(G.f & G_SCRIPT_AUTOEXEC));

	/* for file open also popup for warnings, not only errors */
	BKE_report_print_level_set(op->reports, RPT_WARNING);

	if (success) {
		return OPERATOR_FINISHED;
	}
	else {
		return OPERATOR_CANCELLED;
	}
}

static bool wm_open_mainfile_check(bContext *UNUSED(C), wmOperator *op)
{
	struct FileRuntime *file_info = (struct FileRuntime *)&op->customdata;
	PropertyRNA *prop = RNA_struct_find_property(op->ptr, "use_scripts");
	bool is_untrusted = false;
	char path[FILE_MAX];
	char *lslash;

	RNA_string_get(op->ptr, "filepath", path);

	/* get the dir */
	lslash = (char *)BLI_last_slash(path);
	if (lslash) *(lslash + 1) = '\0';

	if ((U.flag & USER_SCRIPT_AUTOEXEC_DISABLE) == 0) {
		if (BKE_autoexec_match(path) == true) {
			RNA_property_boolean_set(op->ptr, prop, false);
			is_untrusted = true;
		}
	}

	if (file_info) {
		file_info->is_untrusted = is_untrusted;
	}

	return is_untrusted;
}

static void wm_open_mainfile_ui(bContext *UNUSED(C), wmOperator *op)
{
	struct FileRuntime *file_info = (struct FileRuntime *)&op->customdata;
	uiLayout *layout = op->layout;
	uiLayout *col = op->layout;
	const char *autoexec_text;

	uiItemR(layout, op->ptr, "load_ui", 0, NULL, ICON_NONE);

	col = uiLayoutColumn(layout, false);
	if (file_info->is_untrusted) {
		autoexec_text = IFACE_("Trusted Source [Untrusted Path]");
		uiLayoutSetActive(col, false);
		uiLayoutSetEnabled(col, false);
	}
	else {
		autoexec_text = IFACE_("Trusted Source");
	}

	uiItemR(col, op->ptr, "use_scripts", 0, autoexec_text, ICON_NONE);
}

void WM_OT_open_mainfile(wmOperatorType *ot)
{
	ot->name = "Open Blender File";
	ot->idname = "WM_OT_open_mainfile";
	ot->description = "Open a Blender file";

	ot->invoke = wm_open_mainfile_invoke;
	ot->exec = wm_open_mainfile_exec;
	ot->check = wm_open_mainfile_check;
	ot->ui = wm_open_mainfile_ui;
	/* omit window poll so this can work in background mode */

	WM_operator_properties_filesel(
	        ot, FILE_TYPE_FOLDER | FILE_TYPE_BLENDER, FILE_BLENDER, FILE_OPENFILE,
	        WM_FILESEL_FILEPATH, FILE_DEFAULTDISPLAY, FILE_SORT_ALPHA);

	RNA_def_boolean(ot->srna, "load_ui", true, "Load UI", "Load user interface setup in the .blend file");
	RNA_def_boolean(ot->srna, "use_scripts", true, "Trusted Source",
	                "Allow .blend file to execute scripts automatically, default available from system preferences");
}

/** \} */

/** \name Reload (revert) main .blend file.
 *
 * \{ */

static int wm_revert_mainfile_exec(bContext *C, wmOperator *op)
{
	bool success;
	char filepath[FILE_MAX];

	wm_open_init_use_scripts(op, false);

	if (RNA_boolean_get(op->ptr, "use_scripts"))
		G.f |= G_SCRIPT_AUTOEXEC;
	else
		G.f &= ~G_SCRIPT_AUTOEXEC;

	BLI_strncpy(filepath, G.main->name, sizeof(filepath));
	success = wm_file_read_opwrap(C, filepath, op->reports, !(G.f & G_SCRIPT_AUTOEXEC));

	if (success) {
		return OPERATOR_FINISHED;
	}
	else {
		return OPERATOR_CANCELLED;
	}
}

static int wm_revert_mainfile_poll(bContext *UNUSED(C))
{
	return G.relbase_valid;
}

void WM_OT_revert_mainfile(wmOperatorType *ot)
{
	ot->name = "Revert";
	ot->idname = "WM_OT_revert_mainfile";
	ot->description = "Reload the saved file";
	ot->invoke = WM_operator_confirm;

	RNA_def_boolean(ot->srna, "use_scripts", true, "Trusted Source",
	                "Allow .blend file to execute scripts automatically, default available from system preferences");

	ot->exec = wm_revert_mainfile_exec;
	ot->poll = wm_revert_mainfile_poll;
}

/** \} */

/** \name Recover last session & auto-save.
 *
 * \{ */

void WM_recover_last_session(bContext *C, ReportList *reports)
{
	char filepath[FILE_MAX];

	BLI_make_file_string("/", filepath, BKE_tempdir_base(), BLENDER_QUIT_FILE);
	/* if reports==NULL, it's called directly without operator, we add a quick check here */
	if (reports || BLI_exists(filepath)) {
		G.fileflags |= G_FILE_RECOVER;

		wm_file_read_opwrap(C, filepath, reports, true);

		G.fileflags &= ~G_FILE_RECOVER;

		/* XXX bad global... fixme */
		if (G.main->name[0])
			G.file_loaded = 1;	/* prevents splash to show */
		else {
			G.relbase_valid = 0;
			G.save_over = 0;    /* start with save preference untitled.blend */
		}

	}
}

static int wm_recover_last_session_exec(bContext *C, wmOperator *op)
{
	WM_recover_last_session(C, op->reports);
	return OPERATOR_FINISHED;
}

void WM_OT_recover_last_session(wmOperatorType *ot)
{
	ot->name = "Recover Last Session";
	ot->idname = "WM_OT_recover_last_session";
	ot->description = "Open the last closed file (\"" BLENDER_QUIT_FILE "\")";
	ot->invoke = WM_operator_confirm;

	ot->exec = wm_recover_last_session_exec;
}

static int wm_recover_auto_save_exec(bContext *C, wmOperator *op)
{
	char filepath[FILE_MAX];
	bool success;

	RNA_string_get(op->ptr, "filepath", filepath);

	G.fileflags |= G_FILE_RECOVER;

	success = wm_file_read_opwrap(C, filepath, op->reports, true);

	G.fileflags &= ~G_FILE_RECOVER;

	if (success) {
		return OPERATOR_FINISHED;
	}
	else {
		return OPERATOR_CANCELLED;
	}
}

static int wm_recover_auto_save_invoke(bContext *C, wmOperator *op, const wmEvent *UNUSED(event))
{
	char filename[FILE_MAX];

	wm_autosave_location(filename);
	RNA_string_set(op->ptr, "filepath", filename);
	WM_event_add_fileselect(C, op);

	return OPERATOR_RUNNING_MODAL;
}

void WM_OT_recover_auto_save(wmOperatorType *ot)
{
	ot->name = "Recover Auto Save";
	ot->idname = "WM_OT_recover_auto_save";
	ot->description = "Open an automatically saved file to recover it";

	ot->exec = wm_recover_auto_save_exec;
	ot->invoke = wm_recover_auto_save_invoke;

	WM_operator_properties_filesel(
	        ot, FILE_TYPE_BLENDER, FILE_BLENDER, FILE_OPENFILE,
	        WM_FILESEL_FILEPATH, FILE_LONGDISPLAY, FILE_SORT_TIME);
}

/** \} */

/** \name Save main .blend file.
 *
 * \{ */

static void wm_filepath_default(char *filepath)
{
	if (G.save_over == false) {
		BLI_ensure_filename(filepath, FILE_MAX, "untitled.blend");
	}
}

static void save_set_compress(wmOperator *op)
{
	PropertyRNA *prop;

	prop = RNA_struct_find_property(op->ptr, "compress");
	if (!RNA_property_is_set(op->ptr, prop)) {
		if (G.save_over) {  /* keep flag for existing file */
			RNA_property_boolean_set(op->ptr, prop, (G.fileflags & G_FILE_COMPRESS) != 0);
		}
		else {  /* use userdef for new file */
			RNA_property_boolean_set(op->ptr, prop, (U.flag & USER_FILECOMPRESS) != 0);
		}
	}
}

static void save_set_filepath(wmOperator *op)
{
	PropertyRNA *prop;
	char name[FILE_MAX];

	prop = RNA_struct_find_property(op->ptr, "filepath");
	if (!RNA_property_is_set(op->ptr, prop)) {
		/* if not saved before, get the name of the most recently used .blend file */
		if (G.main->name[0] == 0 && G.recent_files.first) {
			struct RecentFile *recent = G.recent_files.first;
			BLI_strncpy(name, recent->filepath, FILE_MAX);
		}
		else {
			BLI_strncpy(name, G.main->name, FILE_MAX);
		}

		wm_filepath_default(name);
		RNA_property_string_set(op->ptr, prop, name);
	}
}

static int wm_save_as_mainfile_invoke(bContext *C, wmOperator *op, const wmEvent *UNUSED(event))
{

	save_set_compress(op);
	save_set_filepath(op);

	WM_event_add_fileselect(C, op);

	return OPERATOR_RUNNING_MODAL;
}

/* function used for WM_OT_save_mainfile too */
static int wm_save_as_mainfile_exec(bContext *C, wmOperator *op)
{
	char path[FILE_MAX];
	int fileflags;

	save_set_compress(op);

	if (RNA_struct_property_is_set(op->ptr, "filepath")) {
		RNA_string_get(op->ptr, "filepath", path);
	}
	else {
		BLI_strncpy(path, G.main->name, FILE_MAX);
		wm_filepath_default(path);
	}

	fileflags = G.fileflags & ~G_FILE_USERPREFS;

	/* set compression flag */
	SET_FLAG_FROM_TEST(
	        fileflags, RNA_boolean_get(op->ptr, "compress"),
	        G_FILE_COMPRESS);
	SET_FLAG_FROM_TEST(
	        fileflags, RNA_boolean_get(op->ptr, "relative_remap"),
	        G_FILE_RELATIVE_REMAP);
	SET_FLAG_FROM_TEST(
	        fileflags,
	        (RNA_struct_property_is_set(op->ptr, "copy") &&
	         RNA_boolean_get(op->ptr, "copy")),
	        G_FILE_SAVE_COPY);

#ifdef USE_BMESH_SAVE_AS_COMPAT
	SET_FLAG_FROM_TEST(
	        fileflags,
	        (RNA_struct_find_property(op->ptr, "use_mesh_compat") &&
	         RNA_boolean_get(op->ptr, "use_mesh_compat")),
	        G_FILE_MESH_COMPAT);
#else
#  error "don't remove by accident"
#endif

	if (wm_file_write(C, path, fileflags, op->reports) != 0)
		return OPERATOR_CANCELLED;

	WM_event_add_notifier(C, NC_WM | ND_FILESAVE, NULL);

#if 0 /* XXX: Remove? This is not currently defined as a valid property */
	if (RNA_boolean_get(op->ptr, "exit")) {
		wm_exit_schedule_delayed(C);
	}
#endif

	return OPERATOR_FINISHED;
}

/* function used for WM_OT_save_mainfile too */
static bool blend_save_check(bContext *UNUSED(C), wmOperator *op)
{
	char filepath[FILE_MAX];
	RNA_string_get(op->ptr, "filepath", filepath);
	if (!BLO_has_bfile_extension(filepath)) {
		/* some users would prefer BLI_replace_extension(),
		 * we keep getting nitpicking bug reports about this - campbell */
		BLI_ensure_extension(filepath, FILE_MAX, ".blend");
		RNA_string_set(op->ptr, "filepath", filepath);
		return true;
	}
	return false;
}

void WM_OT_save_as_mainfile(wmOperatorType *ot)
{
	PropertyRNA *prop;

	ot->name = "Save As Blender File";
	ot->idname = "WM_OT_save_as_mainfile";
	ot->description = "Save the current file in the desired location";

	ot->invoke = wm_save_as_mainfile_invoke;
	ot->exec = wm_save_as_mainfile_exec;
	ot->check = blend_save_check;
	/* omit window poll so this can work in background mode */

	WM_operator_properties_filesel(
	        ot, FILE_TYPE_FOLDER | FILE_TYPE_BLENDER, FILE_BLENDER, FILE_SAVE,
	        WM_FILESEL_FILEPATH, FILE_DEFAULTDISPLAY, FILE_SORT_ALPHA);
	RNA_def_boolean(ot->srna, "compress", false, "Compress", "Write compressed .blend file");
	RNA_def_boolean(ot->srna, "relative_remap", true, "Remap Relative",
	                "Remap relative paths when saving in a different directory");
	prop = RNA_def_boolean(ot->srna, "copy", false, "Save Copy",
	                "Save a copy of the actual working state but does not make saved file active");
	RNA_def_property_flag(prop, PROP_SKIP_SAVE);
#ifdef USE_BMESH_SAVE_AS_COMPAT
	RNA_def_boolean(ot->srna, "use_mesh_compat", false, "Legacy Mesh Format",
	                "Save using legacy mesh format (no ngons) - WARNING: only saves tris and quads, other ngons will "
	                "be lost (no implicit triangulation)");
#endif
}

static int wm_save_mainfile_invoke(bContext *C, wmOperator *op, const wmEvent *UNUSED(event))
{
	int ret;

	/* cancel if no active window */
	if (CTX_wm_window(C) == NULL)
		return OPERATOR_CANCELLED;

	save_set_compress(op);
	save_set_filepath(op);

	/* if we're saving for the first time and prefer relative paths - any existing paths will be absolute,
	 * enable the option to remap paths to avoid confusion [#37240] */
	if ((G.relbase_valid == false) && (U.flag & USER_RELPATHS)) {
		PropertyRNA *prop = RNA_struct_find_property(op->ptr, "relative_remap");
		if (!RNA_property_is_set(op->ptr, prop)) {
			RNA_property_boolean_set(op->ptr, prop, true);
		}
	}

	if (G.save_over) {
		char path[FILE_MAX];

		RNA_string_get(op->ptr, "filepath", path);
		if (RNA_boolean_get(op->ptr, "check_existing") && BLI_exists(path)) {
			ret = WM_operator_confirm_message_ex(C, op, IFACE_("Save Over?"), ICON_QUESTION, path);
		}
		else {
			ret = wm_save_as_mainfile_exec(C, op);
			/* Without this there is no feedback the file was saved. */
			BKE_reportf(op->reports, RPT_INFO, "Saved \"%s\"", BLI_path_basename(path));
		}
	}
	else {
		WM_event_add_fileselect(C, op);
		ret = OPERATOR_RUNNING_MODAL;
	}

	return ret;
}

void WM_OT_save_mainfile(wmOperatorType *ot)
{
	ot->name = "Save Blender File";
	ot->idname = "WM_OT_save_mainfile";
	ot->description = "Save the current Blender file";

	ot->invoke = wm_save_mainfile_invoke;
	ot->exec = wm_save_as_mainfile_exec;
	ot->check = blend_save_check;
	/* omit window poll so this can work in background mode */

	PropertyRNA *prop;
	WM_operator_properties_filesel(
	        ot, FILE_TYPE_FOLDER | FILE_TYPE_BLENDER, FILE_BLENDER, FILE_SAVE,
	        WM_FILESEL_FILEPATH, FILE_DEFAULTDISPLAY, FILE_SORT_ALPHA);
	RNA_def_boolean(ot->srna, "compress", false, "Compress", "Write compressed .blend file");
	RNA_def_boolean(ot->srna, "relative_remap", false, "Remap Relative",
	                "Remap relative paths when saving in a different directory");

	prop = RNA_def_boolean(ot->srna, "exit", false, "Exit", "Exit Blender after saving");
	RNA_def_property_flag(prop, PROP_HIDDEN | PROP_SKIP_SAVE);
}

/** \} */<|MERGE_RESOLUTION|>--- conflicted
+++ resolved
@@ -524,7 +524,17 @@
 	if (addons_loaded) {
 		wm_file_read_report(C);
 	}
-<<<<<<< HEAD
+
+	if (!G.background) {
+		if (wm->undo_stack == NULL) {
+			wm->undo_stack = BKE_undosys_stack_create();
+		}
+		else {
+			BKE_undosys_stack_clear(wm->undo_stack);
+		}
+		BKE_undosys_stack_init_from_main(wm->undo_stack, CTX_data_main(C));
+		BKE_undosys_stack_init_from_context(wm->undo_stack, C);
+	}
 
 	if (!G.background) {
 		/* in background mode this makes it hard to load
@@ -534,27 +544,6 @@
 
 		/* Ensure tools are registered. */
 		WM_toolsystem_init(C);
-	}
-
-=======
-	
->>>>>>> 4461be1b
-	if (!G.background) {
-		if (wm->undo_stack == NULL) {
-			wm->undo_stack = BKE_undosys_stack_create();
-		}
-		else {
-			BKE_undosys_stack_clear(wm->undo_stack);
-		}
-		BKE_undosys_stack_init_from_main(wm->undo_stack, CTX_data_main(C));
-		BKE_undosys_stack_init_from_context(wm->undo_stack, C);
-	}
-
-	if (!G.background) {
-		/* in background mode this makes it hard to load
-		 * a blend file and do anything since the screen
-		 * won't be set to a valid value again */
-		CTX_wm_window_set(C, NULL); /* exits queues */
 	}
 }
 
