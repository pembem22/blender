--- conflicted
+++ resolved
@@ -92,11 +92,8 @@
 	}
 }
 
-<<<<<<< HEAD
-=======
 /* ********************* drawing, swap ****************** */
 
->>>>>>> 7a76bc9a
 static void wm_area_mark_invalid_backbuf(ScrArea *sa)
 {
 	if(sa->spacetype == SPACE_VIEW3D)
