--- conflicted
+++ resolved
@@ -350,34 +350,6 @@
 
 /* fake struct definitions, needed otherwise collections end up owning the C
  * structs like 'Object' when defined first */
-<<<<<<< HEAD
-#define MainActions		Main
-#define MainArmatures		Main
-#define MainBrushes		Main
-#define MainCameras		Main
-#define MainCurves		Main
-#define MainFonts		Main
-#define MainGreasePencils	Main
-#define MainGroups		Main
-#define MainImages		Main
-#define MainLamps		Main
-#define MainLattices		Main
-#define MainLibraries		Main
-#define MainLineStyles		Main
-#define MainMaterials		Main
-#define MainMeshes		Main
-#define MainMetaBalls		Main
-#define MainNodeTrees		Main
-#define MainObjects		Main
-#define MainParticles		Main
-#define MainScenes		Main
-#define MainScreens		Main
-#define MainSounds		Main
-#define MainTexts		Main
-#define MainTextures		Main
-#define MainWindowManagers	Main
-#define MainWorlds		Main
-=======
 #define BlendDataActions		Main
 #define BlendDataArmatures		Main
 #define BlendDataBrushes		Main
@@ -390,6 +362,7 @@
 #define BlendDataLamps		Main
 #define BlendDataLattices		Main
 #define BlendDataLibraries		Main
+#define BlendDataLineStyles		Main
 #define BlendDataMaterials		Main
 #define BlendDataMeshes		Main
 #define BlendDataMetaBalls		Main
@@ -403,7 +376,6 @@
 #define BlendDataTextures		Main
 #define BlendDataWindowManagers	Main
 #define BlendDataWorlds		Main
->>>>>>> 43d362fc
 
 #ifdef __cplusplus
 }
