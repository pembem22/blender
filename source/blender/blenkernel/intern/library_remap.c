/*
 * ***** BEGIN GPL LICENSE BLOCK *****
 *
 * This program is free software; you can redistribute it and/or
 * modify it under the terms of the GNU General Public License
 * as published by the Free Software Foundation; either version 2
 * of the License, or (at your option) any later version.
 *
 * This program is distributed in the hope that it will be useful,
 * but WITHOUT ANY WARRANTY; without even the implied warranty of
 * MERCHANTABILITY or FITNESS FOR A PARTICULAR PURPOSE.  See the
 * GNU General Public License for more details.
 *
 * You should have received a copy of the GNU General Public License
 * along with this program; if not, write to the Free Software Foundation,
 * Inc., 51 Franklin Street, Fifth Floor, Boston, MA 02110-1301, USA.
 *
 * ***** END GPL LICENSE BLOCK *****
 */

/** \file blender/blenkernel/intern/library_remap.c
 *  \ingroup bke
 *
 * Contains management of ID's and libraries remap, unlink and free logic.
 */

#include <stdio.h>
#include <ctype.h>
#include <string.h>
#include <stdlib.h>
#include <stddef.h>
#include <assert.h>

#include "MEM_guardedalloc.h"

/* all types are needed here, in order to do memory operations */
#include "DNA_anim_types.h"
#include "DNA_armature_types.h"
#include "DNA_brush_types.h"
#include "DNA_camera_types.h"
#include "DNA_cachefile_types.h"
#include "DNA_group_types.h"
#include "DNA_gpencil_types.h"
#include "DNA_ipo_types.h"
#include "DNA_key_types.h"
#include "DNA_lamp_types.h"
#include "DNA_lattice_types.h"
#include "DNA_linestyle_types.h"
#include "DNA_material_types.h"
#include "DNA_mesh_types.h"
#include "DNA_meta_types.h"
#include "DNA_movieclip_types.h"
#include "DNA_mask_types.h"
#include "DNA_node_types.h"
#include "DNA_object_types.h"
#include "DNA_lightprobe_types.h"
#include "DNA_scene_types.h"
#include "DNA_screen_types.h"
#include "DNA_speaker_types.h"
#include "DNA_sound_types.h"
#include "DNA_text_types.h"
#include "DNA_vfont_types.h"
#include "DNA_windowmanager_types.h"
#include "DNA_workspace_types.h"
#include "DNA_world_types.h"

#include "BLI_blenlib.h"
#include "BLI_utildefines.h"

#include "BKE_action.h"
#include "BKE_animsys.h"
#include "BKE_armature.h"
#include "BKE_brush.h"
#include "BKE_camera.h"
#include "BKE_cachefile.h"
#include "BKE_collection.h"
#include "BKE_curve.h"
#include "BKE_fcurve.h"
#include "BKE_font.h"
#include "BKE_group.h"
#include "BKE_gpencil.h"
#include "BKE_idprop.h"
#include "BKE_image.h"
#include "BKE_ipo.h"
#include "BKE_key.h"
#include "BKE_lamp.h"
#include "BKE_lattice.h"
#include "BKE_library.h"
#include "BKE_library_query.h"
#include "BKE_library_remap.h"
#include "BKE_linestyle.h"
#include "BKE_mesh.h"
#include "BKE_material.h"
#include "BKE_main.h"
#include "BKE_mask.h"
#include "BKE_mball.h"
#include "BKE_modifier.h"
#include "BKE_movieclip.h"
#include "BKE_multires.h"
#include "BKE_node.h"
#include "BKE_object.h"
#include "BKE_paint.h"
#include "BKE_particle.h"
#include "BKE_lightprobe.h"
#include "BKE_sca.h"
#include "BKE_speaker.h"
#include "BKE_sound.h"
#include "BKE_screen.h"
#include "BKE_scene.h"
#include "BKE_text.h"
#include "BKE_texture.h"
#include "BKE_workspace.h"
#include "BKE_world.h"

#include "DEG_depsgraph.h"
#include "DEG_depsgraph_build.h"

#ifdef WITH_PYTHON
#include "BPY_extern.h"
#endif

static BKE_library_free_window_manager_cb free_windowmanager_cb = NULL;

void BKE_library_callback_free_window_manager_set(BKE_library_free_window_manager_cb func)
{
	free_windowmanager_cb = func;
}

static BKE_library_free_notifier_reference_cb free_notifier_reference_cb = NULL;

void BKE_library_callback_free_notifier_reference_set(BKE_library_free_notifier_reference_cb func)
{
	free_notifier_reference_cb = func;
}

static BKE_library_remap_editor_id_reference_cb remap_editor_id_reference_cb = NULL;

void BKE_library_callback_remap_editor_id_reference_set(BKE_library_remap_editor_id_reference_cb func)
{
	remap_editor_id_reference_cb = func;
}

typedef struct IDRemap {
	Main *bmain;  /* Only used to trigger depsgraph updates in the right bmain. */
	ID *old_id;
	ID *new_id;
	ID *id;  /* The ID in which we are replacing old_id by new_id usages. */
	short flag;

	/* 'Output' data. */
	short status;
	int skipped_direct;  /* Number of direct usecases that could not be remapped (e.g.: obdata when in edit mode). */
	int skipped_indirect;  /* Number of indirect usecases that could not be remapped. */
	int skipped_refcounted;  /* Number of skipped usecases that refcount the datablock. */
} IDRemap;

/* IDRemap->flag enums defined in BKE_library.h */

/* IDRemap->status */
enum {
	/* *** Set by callback. *** */
	ID_REMAP_IS_LINKED_DIRECT       = 1 << 0,  /* new_id is directly linked in current .blend. */
	ID_REMAP_IS_USER_ONE_SKIPPED    = 1 << 1,  /* There was some skipped 'user_one' usages of old_id. */
};

static int foreach_libblock_remap_callback(void *user_data, ID *id_self, ID **id_p, int cb_flag)
{
	if (cb_flag & IDWALK_CB_PRIVATE) {
		return IDWALK_RET_NOP;
	}

	IDRemap *id_remap_data = user_data;
	ID *old_id = id_remap_data->old_id;
	ID *new_id = id_remap_data->new_id;
	ID *id = id_remap_data->id;

	if (!old_id) {  /* Used to cleanup all IDs used by a specific one. */
		BLI_assert(!new_id);
		old_id = *id_p;
	}

	if (*id_p && (*id_p == old_id)) {
		const bool is_indirect = (cb_flag & IDWALK_CB_INDIRECT_USAGE) != 0;
		const bool skip_indirect = (id_remap_data->flag & ID_REMAP_SKIP_INDIRECT_USAGE) != 0;
		/* Note: proxy usage implies LIB_TAG_EXTERN, so on this aspect it is direct,
		 *       on the other hand since they get reset to lib data on file open/reload it is indirect too...
		 *       Edit Mode is also a 'skip direct' case. */
		const bool is_obj = (GS(id->name) == ID_OB);
		const bool is_obj_proxy = (is_obj && (((Object *)id)->proxy || ((Object *)id)->proxy_group));
		const bool is_obj_editmode = (is_obj && BKE_object_is_in_editmode((Object *)id));
		const bool is_never_null = ((cb_flag & IDWALK_CB_NEVER_NULL) && (new_id == NULL) &&
		                            (id_remap_data->flag & ID_REMAP_FORCE_NEVER_NULL_USAGE) == 0);
		const bool skip_never_null = (id_remap_data->flag & ID_REMAP_SKIP_NEVER_NULL_USAGE) != 0;

#ifdef DEBUG_PRINT
		printf("In %s: Remapping %s (%p) to %s (%p) (skip_indirect: %d)\n",
		       id->name, old_id->name, old_id, new_id ? new_id->name : "<NONE>", new_id, skip_indirect);
#endif

		if ((id_remap_data->flag & ID_REMAP_FLAG_NEVER_NULL_USAGE) && (cb_flag & IDWALK_CB_NEVER_NULL)) {
			id->tag |= LIB_TAG_DOIT;
		}

		/* Special hack in case it's Object->data and we are in edit mode (skipped_direct too). */
		if ((is_never_null && skip_never_null) ||
		    (is_obj_editmode && (((Object *)id)->data == *id_p)) ||
		    (skip_indirect && is_indirect))
		{
			if (is_indirect) {
				id_remap_data->skipped_indirect++;
			}
			else if (is_never_null || is_obj_editmode) {
				id_remap_data->skipped_direct++;
			}
			else {
				BLI_assert(0);
			}
			if (cb_flag & IDWALK_CB_USER) {
				id_remap_data->skipped_refcounted++;
			}
			else if (cb_flag & IDWALK_CB_USER_ONE) {
				/* No need to count number of times this happens, just a flag is enough. */
				id_remap_data->status |= ID_REMAP_IS_USER_ONE_SKIPPED;
			}
		}
		else {
			if (!is_never_null) {
				*id_p = new_id;
				DEG_id_tag_update_ex(id_remap_data->bmain, id_self, OB_RECALC_OB | OB_RECALC_DATA | OB_RECALC_TIME);
			}
			if (cb_flag & IDWALK_CB_USER) {
				id_us_min(old_id);
				/* We do not want to handle LIB_TAG_INDIRECT/LIB_TAG_EXTERN here. */
				if (new_id)
					new_id->us++;
			}
			else if (cb_flag & IDWALK_CB_USER_ONE) {
				id_us_ensure_real(new_id);
				/* We cannot affect old_id->us directly, LIB_TAG_EXTRAUSER(_SET) are assumed to be set as needed,
				 * that extra user is processed in final handling... */
			}
			if (!is_indirect || is_obj_proxy) {
				id_remap_data->status |= ID_REMAP_IS_LINKED_DIRECT;
			}
		}
	}

	return IDWALK_RET_NOP;
}

/* Some reamapping unfortunately require extra and/or specific handling, tackle those here. */
static void libblock_remap_data_preprocess_scene_base_unlink(
        IDRemap *r_id_remap_data, Scene *sce, BaseLegacy *base, const bool skip_indirect, const bool is_indirect)
{
	if (skip_indirect && is_indirect) {
		r_id_remap_data->skipped_indirect++;
		r_id_remap_data->skipped_refcounted++;
	}
	else {
		id_us_min((ID *)base->object);
		BKE_scene_base_unlink(sce, base);
		MEM_freeN(base);
		if (!is_indirect) {
			r_id_remap_data->status |= ID_REMAP_IS_LINKED_DIRECT;
		}
	}
}

/* Some remapping unfortunately require extra and/or specific handling, tackle those here. */
static void libblock_remap_data_preprocess_scene_object_unlink(
        IDRemap *r_id_remap_data, Scene *sce, Object *ob, const bool skip_indirect, const bool is_indirect)
{
	if (skip_indirect && is_indirect) {
		r_id_remap_data->skipped_indirect++;
		r_id_remap_data->skipped_refcounted++;
	}
	else {
		BKE_collections_object_remove(r_id_remap_data->bmain, sce, ob, false);
		if (!is_indirect) {
			r_id_remap_data->status |= ID_REMAP_IS_LINKED_DIRECT;
		}
	}
}

static void libblock_remap_data_preprocess(IDRemap *r_id_remap_data)
{
	switch (GS(r_id_remap_data->id->name)) {
		case ID_SCE:
		{
			Scene *sce = (Scene *)r_id_remap_data->id;

			if (!r_id_remap_data->new_id) {
				const bool is_indirect = (sce->id.lib != NULL);
				const bool skip_indirect = (r_id_remap_data->flag & ID_REMAP_SKIP_INDIRECT_USAGE) != 0;

				/* In case we are unlinking... */
				if (!r_id_remap_data->old_id) {
					/* ... everything from scene. */
					FOREACH_SCENE_OBJECT(sce, ob_iter)
					{
						libblock_remap_data_preprocess_scene_object_unlink(
						            r_id_remap_data, sce, ob_iter, skip_indirect, is_indirect);
					}
					FOREACH_SCENE_OBJECT_END


					BaseLegacy *base, *base_next;
					for (base = sce->base.first; base; base = base_next) {
						base_next = base->next;
						libblock_remap_data_preprocess_scene_base_unlink(
						            r_id_remap_data, sce, base, skip_indirect, is_indirect);
					}
				}
				else if (GS(r_id_remap_data->old_id->name) == ID_OB) {
					/* ... a specific object from scene. */
					Object *old_ob = (Object *)r_id_remap_data->old_id;

					libblock_remap_data_preprocess_scene_object_unlink(
					            r_id_remap_data, sce, old_ob, skip_indirect, is_indirect);

					BaseLegacy *base = BKE_scene_base_find(sce, old_ob);
					if (base) {
						libblock_remap_data_preprocess_scene_base_unlink(
						            r_id_remap_data, sce, base, skip_indirect, is_indirect);
					}
				}
			}
			break;
		}
		case ID_OB:
		{
			ID *old_id = r_id_remap_data->old_id;
			if (!old_id || GS(old_id->name) == ID_AR) {
				Object *ob = (Object *)r_id_remap_data->id;
				/* Object's pose holds reference to armature bones... sic */
				/* Note that in theory, we should have to bother about linked/non-linked/never-null/etc. flags/states.
				 * Fortunately, this is just a tag, so we can accept to 'over-tag' a bit for pose recalc, and avoid
				 * another complex and risky condition nightmare like the one we have in
				 * foreach_libblock_remap_callback()... */
				if (ob->pose && (!old_id || ob->data == old_id)) {
					BLI_assert(ob->type == OB_ARMATURE);
					ob->pose->flag |= POSE_RECALC;
					/* We need to clear pose bone pointers immediately, things like undo writefile may be called
					 * before pose is actually recomputed, can lead to segfault... */
					BKE_pose_clear_pointers(ob->pose);
				}
			}
			break;
		}
		default:
			break;
	}
}

static void libblock_remap_data_postprocess_object_fromgroup_update(Main *bmain, Object *old_ob, Object *new_ob)
{
	if (old_ob->flag & OB_FROMGROUP) {
		/* Note that for Scene's BaseObject->flag, either we:
		 *     - unlinked old_ob (i.e. new_ob is NULL), in which case scenes' bases have been removed already.
		 *     - remapped old_ob by new_ob, in which case scenes' bases are still valid as is.
		 * So in any case, no need to update them here. */
		if (BKE_group_object_find(NULL, old_ob) == NULL) {
			old_ob->flag &= ~OB_FROMGROUP;
		}
		if (new_ob == NULL) {  /* We need to remove NULL-ified groupobjects... */
			for (Group *group = bmain->group.first; group; group = group->id.next) {
				BKE_group_object_unlink(group, NULL);
			}
		}
		else {
			new_ob->flag |= OB_FROMGROUP;
		}
	}
}

static void libblock_remap_data_postprocess_group_scene_unlink(Main *UNUSED(bmain), Scene *sce, ID *old_id)
{
	/* Note that here we assume no object has no base (i.e. all objects are assumed instanced
	 * in one scene...). */
	for (BaseLegacy *base = sce->base.first; base; base = base->next) {
		Object *ob = base->object;
		if (ob->flag & OB_FROMGROUP) {
			Group *grp = BKE_group_object_find(NULL, ob);

			/* Unlinked group (old_id) is still in bmain... */
			if (grp && (&grp->id == old_id || grp->id.us == 0)) {
				grp = BKE_group_object_find(grp, ob);
			}
			if (!grp) {
				ob->flag &= ~OB_FROMGROUP;
			}
		}
	}
}

static void libblock_remap_data_postprocess_obdata_relink(Main *UNUSED(bmain), Object *ob, ID *new_id)
{
	if (ob->data == new_id) {
		switch (GS(new_id->name)) {
			case ID_ME:
				multires_force_update(ob);
				break;
			case ID_CU:
				BKE_curve_type_test(ob);
				break;
			default:
				break;
		}
		test_object_modifiers(ob);
		test_object_materials(ob, new_id);
	}
}

static void libblock_remap_data_postprocess_nodetree_update(Main *bmain, ID *new_id)
{
	/* Verify all nodetree user nodes. */
	ntreeVerifyNodes(bmain, new_id);

	/* Update node trees as necessary. */
	FOREACH_NODETREE(bmain, ntree, id) {
		/* make an update call for the tree */
		ntreeUpdateTree(bmain, ntree);
	} FOREACH_NODETREE_END
}

/**
 * Execute the 'data' part of the remapping (that is, all ID pointers from other ID datablocks).
 *
 * Behavior differs depending on whether given \a id is NULL or not:
 * - \a id NULL: \a old_id must be non-NULL, \a new_id may be NULL (unlinking \a old_id) or not
 *   (remapping \a old_id to \a new_id). The whole \a bmain database is checked, and all pointers to \a old_id
 *   are remapped to \a new_id.
 * - \a id is non-NULL:
 *   + If \a old_id is NULL, \a new_id must also be NULL, and all ID pointers from \a id are cleared (i.e. \a id
 *     does not references any other datablock anymore).
 *   + If \a old_id is non-NULL, behavior is as with a NULL \a id, but only within given \a id.
 *
 * \param bmain: the Main data storage to operate on (must never be NULL).
 * \param id: the datablock to operate on (can be NULL, in which case we operate over all IDs from given bmain).
 * \param old_id: the datablock to dereference (may be NULL if \a id is non-NULL).
 * \param new_id: the new datablock to replace \a old_id references with (may be NULL).
 * \param r_id_remap_data: if non-NULL, the IDRemap struct to use (uselful to retrieve info about remapping process).
 */
ATTR_NONNULL(1) static void libblock_remap_data(
        Main *bmain, ID *id, ID *old_id, ID *new_id, const short remap_flags, IDRemap *r_id_remap_data)
{
	IDRemap id_remap_data;
	ListBase *lb_array[MAX_LIBARRAY];
	int i;

	if (r_id_remap_data == NULL) {
		r_id_remap_data = &id_remap_data;
	}
	r_id_remap_data->bmain = bmain;
	r_id_remap_data->old_id = old_id;
	r_id_remap_data->new_id = new_id;
	r_id_remap_data->id = NULL;
	r_id_remap_data->flag = remap_flags;
	r_id_remap_data->status = 0;
	r_id_remap_data->skipped_direct = 0;
	r_id_remap_data->skipped_indirect = 0;
	r_id_remap_data->skipped_refcounted = 0;

	if (id) {
#ifdef DEBUG_PRINT
		printf("\tchecking id %s (%p, %p)\n", id->name, id, id->lib);
#endif
		r_id_remap_data->id = id;
		libblock_remap_data_preprocess(r_id_remap_data);
		BKE_library_foreach_ID_link(NULL, id, foreach_libblock_remap_callback, (void *)r_id_remap_data, IDWALK_NOP);
	}
	else {
		i = set_listbasepointers(bmain, lb_array);

		/* Note that this is a very 'bruteforce' approach, maybe we could use some depsgraph to only process
		 * objects actually using given old_id... sounds rather unlikely currently, though, so this will do for now. */

		while (i--) {
			for (ID *id_curr = lb_array[i]->first; id_curr; id_curr = id_curr->next) {
				if (BKE_library_id_can_use_idtype(id_curr, GS(old_id->name))) {
					/* Note that we cannot skip indirect usages of old_id here (if requested), we still need to check it for
					 * the user count handling...
					 * XXX No more true (except for debug usage of those skipping counters). */
					r_id_remap_data->id = id_curr;
					libblock_remap_data_preprocess(r_id_remap_data);
					BKE_library_foreach_ID_link(
					            NULL, id_curr, foreach_libblock_remap_callback, (void *)r_id_remap_data, IDWALK_NOP);
				}
			}
		}
	}

	if (old_id && GS(old_id->name) == ID_OB) {
		BKE_sca_logic_links_remap(bmain, (Object *)old_id, (Object *)new_id);
	}

	/* XXX We may not want to always 'transfer' fakeuser from old to new id... Think for now it's desired behavior
	 *     though, we can always add an option (flag) to control this later if needed. */
	if (old_id && (old_id->flag & LIB_FAKEUSER)) {
		id_fake_user_clear(old_id);
		id_fake_user_set(new_id);
	}

	id_us_clear_real(old_id);

	if (new_id && (new_id->tag & LIB_TAG_INDIRECT) && (r_id_remap_data->status & ID_REMAP_IS_LINKED_DIRECT)) {
		new_id->tag &= ~LIB_TAG_INDIRECT;
		new_id->tag |= LIB_TAG_EXTERN;
	}

#ifdef DEBUG_PRINT
	printf("%s: %d occurences skipped (%d direct and %d indirect ones)\n", __func__,
	       r_id_remap_data->skipped_direct + r_id_remap_data->skipped_indirect,
	       r_id_remap_data->skipped_direct, r_id_remap_data->skipped_indirect);
#endif
}

/**
 * Replace all references in given Main to \a old_id by \a new_id
 * (if \a new_id is NULL, it unlinks \a old_id).
 */
void BKE_libblock_remap_locked(
        Main *bmain, void *old_idv, void *new_idv,
        const short remap_flags)
{
	IDRemap id_remap_data;
	ID *old_id = old_idv;
	ID *new_id = new_idv;
	int skipped_direct, skipped_refcounted;

	BLI_assert(old_id != NULL);
	BLI_assert((new_id == NULL) || GS(old_id->name) == GS(new_id->name));
	BLI_assert(old_id != new_id);

	libblock_remap_data(bmain, NULL, old_id, new_id, remap_flags, &id_remap_data);

	if (free_notifier_reference_cb) {
		free_notifier_reference_cb(old_id);
	}

	/* We assume editors do not hold references to their IDs... This is false in some cases
	 * (Image is especially tricky here), editors' code is to handle refcount (id->us) itself then. */
	if (remap_editor_id_reference_cb) {
		remap_editor_id_reference_cb(old_id, new_id);
	}

	skipped_direct = id_remap_data.skipped_direct;
	skipped_refcounted = id_remap_data.skipped_refcounted;

	/* If old_id was used by some ugly 'user_one' stuff (like Image or Clip editors...), and user count has actually
	 * been incremented for that, we have to decrease once more its user count... unless we had to skip
	 * some 'user_one' cases. */
	if ((old_id->tag & LIB_TAG_EXTRAUSER_SET) && !(id_remap_data.status & ID_REMAP_IS_USER_ONE_SKIPPED)) {
		id_us_clear_real(old_id);
	}

	if (old_id->us - skipped_refcounted < 0) {
		printf("Error in remapping process from '%s' (%p) to '%s' (%p): "
		       "wrong user count in old ID after process (summing up to %d)\n",
		       old_id->name, old_id, new_id ? new_id->name : "<NULL>", new_id, old_id->us - skipped_refcounted);
		BLI_assert(0);
	}

	if (skipped_direct == 0) {
		/* old_id is assumed to not be used directly anymore... */
		if (old_id->lib && (old_id->tag & LIB_TAG_EXTERN)) {
			old_id->tag &= ~LIB_TAG_EXTERN;
			old_id->tag |= LIB_TAG_INDIRECT;
		}
	}

	/* Some after-process updates.
	 * This is a bit ugly, but cannot see a way to avoid it. Maybe we should do a per-ID callback for this instead?
	 */
	switch (GS(old_id->name)) {
		case ID_OB:
			libblock_remap_data_postprocess_object_fromgroup_update(bmain, (Object *)old_id, (Object *)new_id);
			break;
		case ID_GR:
			if (!new_id) {  /* Only affects us in case group was unlinked. */
				for (Scene *sce = bmain->scene.first; sce; sce = sce->id.next) {
					libblock_remap_data_postprocess_group_scene_unlink(bmain, sce, old_id);
				}
			}
			break;
		case ID_ME:
		case ID_CU:
		case ID_MB:
			if (new_id) {  /* Only affects us in case obdata was relinked (changed). */
				for (Object *ob = bmain->object.first; ob; ob = ob->id.next) {
					libblock_remap_data_postprocess_obdata_relink(bmain, ob, new_id);
				}
			}
			break;
		default:
			break;
	}

	/* Node trees may virtually use any kind of data-block... */
	/* XXX Yuck!!!! nodetree update can do pretty much any thing when talking about py nodes,
	 *     including creating new data-blocks (see T50385), so we need to unlock main here. :(
	 *     Why can't we have re-entrent locks? */
	BKE_main_unlock(bmain);
	libblock_remap_data_postprocess_nodetree_update(bmain, new_id);
	BKE_main_lock(bmain);

	/* Full rebuild of DAG! */
	DEG_relations_tag_update(bmain);
}

void BKE_libblock_remap(Main *bmain, void *old_idv, void *new_idv, const short remap_flags)
{
	BKE_main_lock(bmain);

	BKE_libblock_remap_locked(bmain, old_idv, new_idv, remap_flags);

	BKE_main_unlock(bmain);
}

/**
 * Unlink given \a id from given \a bmain (does not touch to indirect, i.e. library, usages of the ID).
 *
 * \param do_flag_never_null: If true, all IDs using \a idv in a 'non-NULL' way are flagged by \a LIB_TAG_DOIT flag
 * (quite obviously, 'non-NULL' usages can never be unlinked by this function...).
 */
void BKE_libblock_unlink(Main *bmain, void *idv, const bool do_flag_never_null, const bool do_skip_indirect)
{
	const short remap_flags = (do_skip_indirect ? ID_REMAP_SKIP_INDIRECT_USAGE : 0) |
	                          (do_flag_never_null ? ID_REMAP_FLAG_NEVER_NULL_USAGE : 0);

	BKE_main_lock(bmain);

	BKE_libblock_remap_locked(bmain, idv, NULL, remap_flags);

	BKE_main_unlock(bmain);
}

/** Similar to libblock_remap, but only affects IDs used by given \a idv ID.
 *
 * \param old_idv: Unlike BKE_libblock_remap, can be NULL,
 * in which case all ID usages by given \a idv will be cleared.
 * \param us_min_never_null: If \a true and new_id is NULL,
 * 'NEVER_NULL' ID usages keep their old id, but this one still gets its user count decremented
 * (needed when given \a idv is going to be deleted right after being unlinked).
 */
/* Should be able to replace all _relink() funcs (constraints, rigidbody, etc.) ? */
/* XXX Arg! Naming... :(
 *     _relink? avoids confusion with _remap, but is confusing with _unlink
 *     _remap_used_ids?
 *     _remap_datablocks?
 *     BKE_id_remap maybe?
 *     ... sigh
 */
void BKE_libblock_relink_ex(
        Main *bmain, void *idv, void *old_idv, void *new_idv, const bool us_min_never_null)
{
	ID *id = idv;
	ID *old_id = old_idv;
	ID *new_id = new_idv;
	int remap_flags = us_min_never_null ? 0 : ID_REMAP_SKIP_NEVER_NULL_USAGE;

	/* No need to lock here, we are only affecting given ID, not bmain database. */

	BLI_assert(id);
	if (old_id) {
		BLI_assert((new_id == NULL) || GS(old_id->name) == GS(new_id->name));
		BLI_assert(old_id != new_id);
	}
	else {
		BLI_assert(new_id == NULL);
	}

	libblock_remap_data(bmain, id, old_id, new_id, remap_flags, NULL);

	/* Some after-process updates.
	 * This is a bit ugly, but cannot see a way to avoid it. Maybe we should do a per-ID callback for this instead?
	 */
	switch (GS(id->name)) {
		case ID_SCE:
		{
			Scene *sce = (Scene *)id;

			if (old_id) {
				switch (GS(old_id->name)) {
					case ID_OB:
					{
						libblock_remap_data_postprocess_object_fromgroup_update(
						            bmain, (Object *)old_id, (Object *)new_id);
						break;
					}
					case ID_GR:
						if (!new_id) {  /* Only affects us in case group was unlinked. */
							libblock_remap_data_postprocess_group_scene_unlink(bmain, sce, old_id);
						}
						break;
					default:
						break;
				}
			}
			else {
				/* No choice but to check whole objects/groups. */
				for (Object *ob = bmain->object.first; ob; ob = ob->id.next) {
					libblock_remap_data_postprocess_object_fromgroup_update(bmain, ob, NULL);
				}
				for (Group *grp = bmain->group.first; grp; grp = grp->id.next) {
					libblock_remap_data_postprocess_group_scene_unlink(bmain, sce, NULL);
				}
			}
			break;
		}
		case ID_OB:
			if (new_id) {  /* Only affects us in case obdata was relinked (changed). */
				libblock_remap_data_postprocess_obdata_relink(bmain, (Object *)id, new_id);
			}
			break;
		default:
			break;
	}
}

static int id_relink_to_newid_looper(void *UNUSED(user_data), ID *UNUSED(self_id), ID **id_pointer, const int cb_flag)
{
	if (cb_flag & IDWALK_CB_PRIVATE) {
		return IDWALK_RET_NOP;
	}

	ID *id = *id_pointer;
	if (id) {
		/* See: NEW_ID macro */
		if (id->newid) {
			BKE_library_update_ID_link_user(id->newid, id, cb_flag);
			*id_pointer = id->newid;
		}
		else if (id->tag & LIB_TAG_NEW) {
			id->tag &= ~LIB_TAG_NEW;
			BKE_libblock_relink_to_newid(id);
		}
	}
	return IDWALK_RET_NOP;
}

/** Similar to libblock_relink_ex, but is remapping IDs to their newid value if non-NULL, in given \a id.
 *
 * Very specific usage, not sure we'll keep it on the long run, currently only used in Object duplication code...
 */
void BKE_libblock_relink_to_newid(ID *id)
{
	if (ID_IS_LINKED_DATABLOCK(id))
		return;

	BKE_library_foreach_ID_link(NULL, id, id_relink_to_newid_looper, NULL, 0);
}

void BKE_libblock_free_data(Main *UNUSED(bmain), ID *id, const bool do_id_user)
{
	if (id->properties) {
		IDP_FreeProperty_ex(id->properties, do_id_user);
		MEM_freeN(id->properties);
	}
}

void BKE_libblock_free_datablock(ID *id)
{
<<<<<<< HEAD
	ID *id = idv;
	short type = GS(id->name);
	ListBase *lb = which_libbase(bmain, type);

	DEG_id_type_tag(bmain, type);

#ifdef WITH_PYTHON
	BPY_id_release(id);
#endif

	if (do_id_user) {
		BKE_libblock_relink_ex(bmain, id, NULL, NULL, true);
	}

=======
	const short type = GS(id->name);
>>>>>>> 1e6ad49d
	switch (type) {
		case ID_SCE:
			BKE_scene_free((Scene *)id);
			break;
		case ID_LI:
			BKE_library_free((Library *)id);
			break;
		case ID_OB:
			BKE_object_free((Object *)id);
			break;
		case ID_ME:
			BKE_mesh_free((Mesh *)id);
			break;
		case ID_CU:
			BKE_curve_free((Curve *)id);
			break;
		case ID_MB:
			BKE_mball_free((MetaBall *)id);
			break;
		case ID_MA:
			BKE_material_free((Material *)id);
			break;
		case ID_TE:
			BKE_texture_free((Tex *)id);
			break;
		case ID_IM:
			BKE_image_free((Image *)id);
			break;
		case ID_LT:
			BKE_lattice_free((Lattice *)id);
			break;
		case ID_LA:
			BKE_lamp_free((Lamp *)id);
			break;
		case ID_CA:
			BKE_camera_free((Camera *) id);
			break;
		case ID_IP:  /* Deprecated. */
			BKE_ipo_free((Ipo *)id);
			break;
		case ID_KE:
			BKE_key_free((Key *)id);
			break;
		case ID_WO:
			BKE_world_free((World *)id);
			break;
		case ID_SCR:
			BKE_screen_free((bScreen *)id);
			break;
		case ID_VF:
			BKE_vfont_free((VFont *)id);
			break;
		case ID_TXT:
			BKE_text_free((Text *)id);
			break;
		case ID_SPK:
			BKE_speaker_free((Speaker *)id);
			break;
		case ID_LP:
			BKE_lightprobe_free((LightProbe *)id);
			break;
		case ID_SO:
			BKE_sound_free((bSound *)id);
			break;
		case ID_GR:
			BKE_group_free((Group *)id);
			break;
		case ID_AR:
			BKE_armature_free((bArmature *)id);
			break;
		case ID_AC:
			BKE_action_free((bAction *)id);
			break;
		case ID_NT:
			ntreeFreeTree((bNodeTree *)id);
			break;
		case ID_BR:
			BKE_brush_free((Brush *)id);
			break;
		case ID_PA:
			BKE_particlesettings_free((ParticleSettings *)id);
			break;
		case ID_WM:
			if (free_windowmanager_cb)
				free_windowmanager_cb(NULL, (wmWindowManager *)id);
			break;
		case ID_GD:
			BKE_gpencil_free((bGPdata *)id, true);
			break;
		case ID_MC:
			BKE_movieclip_free((MovieClip *)id);
			break;
		case ID_MSK:
			BKE_mask_free((Mask *)id);
			break;
		case ID_LS:
			BKE_linestyle_free((FreestyleLineStyle *)id);
			break;
		case ID_PAL:
			BKE_palette_free((Palette *)id);
			break;
		case ID_PC:
			BKE_paint_curve_free((PaintCurve *)id);
			break;
		case ID_CF:
			BKE_cachefile_free((CacheFile *)id);
			break;
		case ID_WS:
			BKE_workspace_free((WorkSpace *)id);
			break;
	}
}

/**
 * used in headerbuttons.c image.c mesh.c screen.c sound.c and library.c
 *
 * \param do_id_user: if \a true, try to release other ID's 'references' hold by \a idv.
 *                    (only applies to main database)
 * \param do_ui_user: similar to do_id_user but makes sure UI does not hold references to
 *                    \a id.
 */
void BKE_libblock_free_ex(Main *bmain, void *idv, const bool do_id_user, const bool do_ui_user)
{
	ID *id = idv;
	short type = GS(id->name);
	ListBase *lb = which_libbase(bmain, type);

	DAG_id_type_tag(bmain, type);

#ifdef WITH_PYTHON
	BPY_id_release(id);
#endif

	if (do_id_user) {
		BKE_libblock_relink_ex(bmain, id, NULL, NULL, true);
	}

	BKE_libblock_free_datablock(id);

	/* avoid notifying on removed data */
	BKE_main_lock(bmain);

	if (do_ui_user) {
		if (free_notifier_reference_cb) {
			free_notifier_reference_cb(id);
		}

		if (remap_editor_id_reference_cb) {
			remap_editor_id_reference_cb(id, NULL);
		}
	}

	BLI_remlink(lb, id);

	BKE_libblock_free_data(bmain, id, do_id_user);
	BKE_main_unlock(bmain);

	MEM_freeN(id);
}

void BKE_libblock_free(Main *bmain, void *idv)
{
	BKE_libblock_free_ex(bmain, idv, true, true);
}

void BKE_libblock_free_us(Main *bmain, void *idv)      /* test users */
{
	ID *id = idv;
	
	id_us_min(id);

	/* XXX This is a temp (2.77) hack so that we keep same behavior as in 2.76 regarding groups when deleting an object.
	 *     Since only 'user_one' usage of objects is groups, and only 'real user' usage of objects is scenes,
	 *     removing that 'user_one' tag when there is no more real (scene) users of an object ensures it gets
	 *     fully unlinked.
	 *     But only for local objects, not linked ones!
	 *     Otherwise, there is no real way to get rid of an object anymore - better handling of this is TODO.
	 */
	if ((GS(id->name) == ID_OB) && (id->us == 1) && (id->lib == NULL)) {
		id_us_clear_real(id);
	}

	if (id->us == 0) {
		BKE_libblock_unlink(bmain, id, false, false);
		
		BKE_libblock_free(bmain, id);
	}
}

void BKE_libblock_delete(Main *bmain, void *idv)
{
	ListBase *lbarray[MAX_LIBARRAY];
	int base_count, i;

	base_count = set_listbasepointers(bmain, lbarray);
	BKE_main_id_tag_all(bmain, LIB_TAG_DOIT, false);

	/* First tag all datablocks directly from target lib.
	 * Note that we go forward here, since we want to check dependencies before users (e.g. meshes before objects).
	 * Avoids to have to loop twice. */
	for (i = 0; i < base_count; i++) {
		ListBase *lb = lbarray[i];
		ID *id;

		for (id = lb->first; id; id = id->next) {
			/* Note: in case we delete a library, we also delete all its datablocks! */
			if ((id == (ID *)idv) || (id->lib == (Library *)idv) || (id->tag & LIB_TAG_DOIT)) {
				id->tag |= LIB_TAG_DOIT;
				/* Will tag 'never NULL' users of this ID too.
				 * Note that we cannot use BKE_libblock_unlink() here, since it would ignore indirect (and proxy!)
				 * links, this can lead to nasty crashing here in second, actual deleting loop.
				 * Also, this will also flag users of deleted data that cannot be unlinked
				 * (object using deleted obdata, etc.), so that they also get deleted. */
				BKE_libblock_remap(bmain, id, NULL, ID_REMAP_FLAG_NEVER_NULL_USAGE | ID_REMAP_FORCE_NEVER_NULL_USAGE);
			}
		}
	}

	/* In usual reversed order, such that all usage of a given ID, even 'never NULL' ones, have been already cleared
	 * when we reach it (e.g. Objects being processed before meshes, they'll have already released their 'reference'
	 * over meshes when we come to freeing obdata). */
	for (i = base_count; i--; ) {
		ListBase *lb = lbarray[i];
		ID *id, *id_next;

		for (id = lb->first; id; id = id_next) {
			id_next = id->next;
			if (id->tag & LIB_TAG_DOIT) {
				if (id->us != 0) {
#ifdef DEBUG_PRINT
					printf("%s: deleting %s (%d)\n", __func__, id->name, id->us);
#endif
					BLI_assert(id->us == 0);
				}
				BKE_libblock_free(bmain, id);
			}
		}
	}
}<|MERGE_RESOLUTION|>--- conflicted
+++ resolved
@@ -761,24 +761,7 @@
 
 void BKE_libblock_free_datablock(ID *id)
 {
-<<<<<<< HEAD
-	ID *id = idv;
-	short type = GS(id->name);
-	ListBase *lb = which_libbase(bmain, type);
-
-	DEG_id_type_tag(bmain, type);
-
-#ifdef WITH_PYTHON
-	BPY_id_release(id);
-#endif
-
-	if (do_id_user) {
-		BKE_libblock_relink_ex(bmain, id, NULL, NULL, true);
-	}
-
-=======
 	const short type = GS(id->name);
->>>>>>> 1e6ad49d
 	switch (type) {
 		case ID_SCE:
 			BKE_scene_free((Scene *)id);
@@ -906,7 +889,7 @@
 	short type = GS(id->name);
 	ListBase *lb = which_libbase(bmain, type);
 
-	DAG_id_type_tag(bmain, type);
+	DEG_id_type_tag(bmain, type);
 
 #ifdef WITH_PYTHON
 	BPY_id_release(id);
