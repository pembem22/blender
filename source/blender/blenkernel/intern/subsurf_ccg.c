/*
 * ***** BEGIN GPL LICENSE BLOCK *****
 *
 * This program is free software; you can redistribute it and/or
 * modify it under the terms of the GNU General Public License
 * as published by the Free Software Foundation; either version 2
 * of the License, or (at your option) any later version.
 *
 * This program is distributed in the hope that it will be useful,
 * but WITHOUT ANY WARRANTY; without even the implied warranty of
 * MERCHANTABILITY or FITNESS FOR A PARTICULAR PURPOSE.  See the
 * GNU General Public License for more details.
 *
 * You should have received a copy of the GNU General Public License
 * along with this program; if not, write to the Free Software Foundation,
 * Inc., 51 Franklin Street, Fifth Floor, Boston, MA 02110-1301, USA.
 *
 * The Original Code is Copyright (C) 2005 Blender Foundation.
 * All rights reserved.
 *
 * The Original Code is: all of this file.
 *
 * Contributor(s): none yet.
 *
 * ***** END GPL LICENSE BLOCK *****
 */

/** \file blender/blenkernel/intern/subsurf_ccg.c
 *  \ingroup bke
 */


#include <stdlib.h>
#include <string.h>
#include <stdio.h>
#include <math.h>
#include <float.h>

#include "MEM_guardedalloc.h"

#include "DNA_mesh_types.h"
#include "DNA_meshdata_types.h"
#include "DNA_modifier_types.h"
#include "DNA_object_types.h"
#include "DNA_scene_types.h"

#include "BLI_utildefines.h"
#include "BLI_bitmap.h"
#include "BLI_blenlib.h"
#include "BLI_edgehash.h"
#include "BLI_math.h"
#include "BLI_memarena.h"
#include "BLI_pbvh.h"

#include "BKE_ccg.h"
#include "BKE_cdderivedmesh.h"
#include "BKE_global.h"
#include "BKE_mesh.h"
#include "BKE_modifier.h"
#include "BKE_multires.h"
#include "BKE_paint.h"
#include "BKE_scene.h"
#include "BKE_subsurf.h"
#include "BKE_tessmesh.h"

#include "PIL_time.h"
#include "BLI_array.h"

#include "GL/glew.h"

#include "GPU_draw.h"
#include "GPU_extensions.h"
#include "GPU_material.h"

#include "CCGSubSurf.h"

extern GLubyte stipple_quarttone[128]; /* glutil.c, bad level data */

static CCGDerivedMesh *getCCGDerivedMesh(CCGSubSurf *ss,
                                         int drawInteriorEdges,
                                         int useSubsurfUv,
                                         DerivedMesh *dm);
static int ccgDM_use_grid_pbvh(CCGDerivedMesh *ccgdm);

///

static void *arena_alloc(CCGAllocatorHDL a, int numBytes)
{
	return BLI_memarena_alloc(a, numBytes);
}

static void *arena_realloc(CCGAllocatorHDL a, void *ptr, int newSize, int oldSize)
{
	void *p2 = BLI_memarena_alloc(a, newSize);
	if (ptr) {
		memcpy(p2, ptr, oldSize);
	}
	return p2;
}

static void arena_free(CCGAllocatorHDL UNUSED(a), void *UNUSED(ptr))
{
	/* do nothing */
}

static void arena_release(CCGAllocatorHDL a)
{
	BLI_memarena_free(a);
}

typedef enum {
	CCG_USE_AGING = 1,
	CCG_USE_ARENA = 2,
	CCG_CALC_NORMALS = 4,
	/* add an extra four bytes for a mask layer */
	CCG_ALLOC_MASK = 8
} CCGFlags;

static CCGSubSurf *_getSubSurf(CCGSubSurf *prevSS, int subdivLevels,
                               int numLayers, CCGFlags flags)
{
	CCGMeshIFC ifc;
	CCGSubSurf *ccgSS;
	int useAging = !!(flags & CCG_USE_AGING);
	int useArena = flags & CCG_USE_ARENA;
	int normalOffset = 0;

	/* subdivLevels==0 is not allowed */
	subdivLevels = MAX2(subdivLevels, 1);

	if (prevSS) {
		int oldUseAging;

		ccgSubSurf_getUseAgeCounts(prevSS, &oldUseAging, NULL, NULL, NULL);

		if (oldUseAging != useAging) {
			ccgSubSurf_free(prevSS);
		}
		else {
			ccgSubSurf_setSubdivisionLevels(prevSS, subdivLevels);

			return prevSS;
		}
	}

	if (useAging) {
		ifc.vertUserSize = ifc.edgeUserSize = ifc.faceUserSize = 12;
	}
	else {
		ifc.vertUserSize = ifc.edgeUserSize = ifc.faceUserSize = 8;
	}
	ifc.numLayers = numLayers;
	ifc.vertDataSize = sizeof(float) * numLayers;
	normalOffset += sizeof(float) * numLayers;
	if (flags & CCG_CALC_NORMALS)
		ifc.vertDataSize += sizeof(float) * 3;
	if (flags & CCG_ALLOC_MASK)
		ifc.vertDataSize += sizeof(float);

	if (useArena) {
		CCGAllocatorIFC allocatorIFC;
		CCGAllocatorHDL allocator = BLI_memarena_new((1 << 16), "subsurf arena");

		allocatorIFC.alloc = arena_alloc;
		allocatorIFC.realloc = arena_realloc;
		allocatorIFC.free = arena_free;
		allocatorIFC.release = arena_release;

		ccgSS = ccgSubSurf_new(&ifc, subdivLevels, &allocatorIFC, allocator);
	}
	else {
		ccgSS = ccgSubSurf_new(&ifc, subdivLevels, NULL, NULL);
	}

	if (useAging) {
		ccgSubSurf_setUseAgeCounts(ccgSS, 1, 8, 8, 8);
	}

	if (flags & CCG_ALLOC_MASK) {
		normalOffset += sizeof(float);
		/* mask is allocated after regular layers */
		ccgSubSurf_setAllocMask(ccgSS, 1, sizeof(float) * numLayers);
	}
	
	if (flags & CCG_CALC_NORMALS)
		ccgSubSurf_setCalcVertexNormals(ccgSS, 1, normalOffset);
	else
		ccgSubSurf_setCalcVertexNormals(ccgSS, 0, 0);

	return ccgSS;
}

static int getEdgeIndex(CCGSubSurf *ss, CCGEdge *e, int x, int edgeSize)
{
	CCGVert *v0 = ccgSubSurf_getEdgeVert0(e);
	CCGVert *v1 = ccgSubSurf_getEdgeVert1(e);
	int v0idx = *((int *) ccgSubSurf_getVertUserData(ss, v0));
	int v1idx = *((int *) ccgSubSurf_getVertUserData(ss, v1));
	int edgeBase = *((int *) ccgSubSurf_getEdgeUserData(ss, e));

	if (x == 0) {
		return v0idx;
	}
	else if (x == edgeSize - 1) {
		return v1idx;
	}
	else {
		return edgeBase + x - 1;
	}
}

static int getFaceIndex(CCGSubSurf *ss, CCGFace *f, int S, int x, int y, int edgeSize, int gridSize)
{
	int faceBase = *((int *) ccgSubSurf_getFaceUserData(ss, f));
	int numVerts = ccgSubSurf_getFaceNumVerts(f);

	if (x == gridSize - 1 && y == gridSize - 1) {
		CCGVert *v = ccgSubSurf_getFaceVert(f, S);
		return *((int *) ccgSubSurf_getVertUserData(ss, v));
	}
	else if (x == gridSize - 1) {
		CCGVert *v = ccgSubSurf_getFaceVert(f, S);
		CCGEdge *e = ccgSubSurf_getFaceEdge(f, S);
		int edgeBase = *((int *) ccgSubSurf_getEdgeUserData(ss, e));
		if (v == ccgSubSurf_getEdgeVert0(e)) {
			return edgeBase + (gridSize - 1 - y) - 1;
		}
		else {
			return edgeBase + (edgeSize - 2 - 1) - ((gridSize - 1 - y) - 1);
		}
	}
	else if (y == gridSize - 1) {
		CCGVert *v = ccgSubSurf_getFaceVert(f, S);
		CCGEdge *e = ccgSubSurf_getFaceEdge(f, (S + numVerts - 1) % numVerts);
		int edgeBase = *((int *) ccgSubSurf_getEdgeUserData(ss, e));
		if (v == ccgSubSurf_getEdgeVert0(e)) {
			return edgeBase + (gridSize - 1 - x) - 1;
		}
		else {
			return edgeBase + (edgeSize - 2 - 1) - ((gridSize - 1 - x) - 1);
		}
	}
	else if (x == 0 && y == 0) {
		return faceBase;
	}
	else if (x == 0) {
		S = (S + numVerts - 1) % numVerts;
		return faceBase + 1 + (gridSize - 2) * S + (y - 1);
	}
	else if (y == 0) {
		return faceBase + 1 + (gridSize - 2) * S + (x - 1);
	}
	else {
		return faceBase + 1 + (gridSize - 2) * numVerts + S * (gridSize - 2) * (gridSize - 2) + (y - 1) * (gridSize - 2) + (x - 1);
	}
}

static void get_face_uv_map_vert(UvVertMap *vmap, struct MPoly *mpoly, struct MLoop *ml, int fi, CCGVertHDL *fverts)
{
	UvMapVert *v, *nv;
	int j, nverts = mpoly[fi].totloop;

	for (j = 0; j < nverts; j++) {
		for (nv = v = BKE_mesh_uv_vert_map_get_vert(vmap, ml[j].v); v; v = v->next) {
			if (v->separate)
				nv = v;
			if (v->f == fi)
				break;
		}

		fverts[j] = SET_INT_IN_POINTER(mpoly[nv->f].loopstart + nv->tfindex);
	}
}

static int ss_sync_from_uv(CCGSubSurf *ss, CCGSubSurf *origss, DerivedMesh *dm, MLoopUV *mloopuv)
{
	MPoly *mpoly = dm->getPolyArray(dm);
	MLoop *mloop = dm->getLoopArray(dm);
	MVert *mvert = dm->getVertArray(dm);
	int totvert = dm->getNumVerts(dm);
	int totface = dm->getNumPolys(dm);
	int i, j, seam;
	UvMapVert *v;
	UvVertMap *vmap;
	float limit[2];
	CCGVertHDL *fverts = NULL;
	BLI_array_declare(fverts);
	EdgeHash *ehash;
	float creaseFactor = (float)ccgSubSurf_getSubdivisionLevels(ss);
	float uv[3] = {0.0f, 0.0f, 0.0f}; /* only first 2 values are written into */

	limit[0] = limit[1] = STD_UV_CONNECT_LIMIT;
	vmap = BKE_mesh_uv_vert_map_make(mpoly, mloop, mloopuv, totface, totvert, 0, limit);
	if (!vmap)
		return 0;
	
	ccgSubSurf_initFullSync(ss);

	/* create vertices */
	for (i = 0; i < totvert; i++) {
		if (!BKE_mesh_uv_vert_map_get_vert(vmap, i))
			continue;

		for (v = BKE_mesh_uv_vert_map_get_vert(vmap, i)->next; v; v = v->next)
			if (v->separate)
				break;

		seam = (v != NULL) || ((mvert + i)->flag & ME_VERT_MERGED);

		for (v = BKE_mesh_uv_vert_map_get_vert(vmap, i); v; v = v->next) {
			if (v->separate) {
				CCGVert *ssv;
				int loopid = mpoly[v->f].loopstart + v->tfindex;
				CCGVertHDL vhdl = SET_INT_IN_POINTER(loopid);

				copy_v2_v2(uv, mloopuv[loopid].uv);

				ccgSubSurf_syncVert(ss, vhdl, uv, seam, &ssv);
			}
		}
	}

	/* create edges */
	ehash = BLI_edgehash_new();

	for (i = 0; i < totface; i++) {
		MPoly *mp = &((MPoly *) mpoly)[i];
		int nverts = mp->totloop;
		CCGFace *origf = ccgSubSurf_getFace(origss, SET_INT_IN_POINTER(i));
		/* unsigned int *fv = &mp->v1; */
		MLoop *ml = mloop + mp->loopstart;

		BLI_array_empty(fverts);
		BLI_array_grow_items(fverts, nverts);

		get_face_uv_map_vert(vmap, mpoly, ml, i, fverts);

		for (j = 0; j < nverts; j++) {
			int v0 = GET_INT_FROM_POINTER(fverts[j]);
			int v1 = GET_INT_FROM_POINTER(fverts[(j + 1) % nverts]);
			MVert *mv0 = mvert + (ml[j].v);
			MVert *mv1 = mvert + (ml[((j + 1) % nverts)].v);

			if (!BLI_edgehash_haskey(ehash, v0, v1)) {
				CCGEdge *e, *orige = ccgSubSurf_getFaceEdge(origf, j);
				CCGEdgeHDL ehdl = SET_INT_IN_POINTER(mp->loopstart + j);
				float crease;

				if ((mv0->flag & mv1->flag) & ME_VERT_MERGED)
					crease = creaseFactor;
				else
					crease = ccgSubSurf_getEdgeCrease(orige);

				ccgSubSurf_syncEdge(ss, ehdl, fverts[j], fverts[(j + 1) % nverts], crease, &e);
				BLI_edgehash_insert(ehash, v0, v1, NULL);
			}
		}
	}

	BLI_edgehash_free(ehash, NULL);

	/* create faces */
	for (i = 0; i < totface; i++) {
		MPoly *mp = &mpoly[i];
		MLoop *ml = &mloop[mp->loopstart];
		int nverts = mp->totloop;
		CCGFace *f;

		BLI_array_empty(fverts);
		BLI_array_grow_items(fverts, nverts);

		get_face_uv_map_vert(vmap, mpoly, ml, i, fverts);
		ccgSubSurf_syncFace(ss, SET_INT_IN_POINTER(i), nverts, fverts, &f);
	}

	BLI_array_free(fverts);

	BKE_mesh_uv_vert_map_free(vmap);
	ccgSubSurf_processSync(ss);

	return 1;
}

static void set_subsurf_uv(CCGSubSurf *ss, DerivedMesh *dm, DerivedMesh *result, int n)
{
	CCGSubSurf *uvss;
	CCGFace **faceMap;
	MTFace *tf;
	MLoopUV *mluv;
	CCGFaceIterator *fi;
	int index, gridSize, gridFaces, /*edgeSize,*/ totface, x, y, S;
	MLoopUV *dmloopuv = CustomData_get_layer_n(&dm->loopData, CD_MLOOPUV, n);
	/* need to update both CD_MTFACE & CD_MLOOPUV, hrmf, we could get away with
	 * just tface except applying the modifier then looses subsurf UV */
	MTFace *tface = CustomData_get_layer_n(&result->faceData, CD_MTFACE, n);
	MLoopUV *mloopuv = CustomData_get_layer_n(&result->loopData, CD_MLOOPUV, n);

	if (!dmloopuv || (!tface && !mloopuv))
		return;

	/* create a CCGSubSurf from uv's */
	uvss = _getSubSurf(NULL, ccgSubSurf_getSubdivisionLevels(ss), 2, CCG_USE_ARENA);

	if (!ss_sync_from_uv(uvss, ss, dm, dmloopuv)) {
		ccgSubSurf_free(uvss);
		return;
	}

	/* get some info from CCGSubSurf */
	totface = ccgSubSurf_getNumFaces(uvss);
	/* edgeSize = ccgSubSurf_getEdgeSize(uvss); */ /*UNUSED*/
	gridSize = ccgSubSurf_getGridSize(uvss);
	gridFaces = gridSize - 1;

	/* make a map from original faces to CCGFaces */
	faceMap = MEM_mallocN(totface * sizeof(*faceMap), "facemapuv");

	fi = ccgSubSurf_getFaceIterator(uvss);
	for (; !ccgFaceIterator_isStopped(fi); ccgFaceIterator_next(fi)) {
		CCGFace *f = ccgFaceIterator_getCurrent(fi);
		faceMap[GET_INT_FROM_POINTER(ccgSubSurf_getFaceFaceHandle(f))] = f;
	}
	ccgFaceIterator_free(fi);

	/* load coordinates from uvss into tface */
	tf = tface;
	mluv = mloopuv;

	for (index = 0; index < totface; index++) {
		CCGFace *f = faceMap[index];
		int numVerts = ccgSubSurf_getFaceNumVerts(f);

		for (S = 0; S < numVerts; S++) {
			float (*faceGridData)[2] = ccgSubSurf_getFaceGridDataArray(uvss, f, S);

			for (y = 0; y < gridFaces; y++) {
				for (x = 0; x < gridFaces; x++) {
					float *a = faceGridData[(y + 0) * gridSize + x + 0];
					float *b = faceGridData[(y + 0) * gridSize + x + 1];
					float *c = faceGridData[(y + 1) * gridSize + x + 1];
					float *d = faceGridData[(y + 1) * gridSize + x + 0];

					if (tf) {
						copy_v2_v2(tf->uv[0], a);
						copy_v2_v2(tf->uv[1], d);
						copy_v2_v2(tf->uv[2], c);
						copy_v2_v2(tf->uv[3], b);
						tf++;
					}

					if (mluv) {
						copy_v2_v2(mluv[0].uv, a);
						copy_v2_v2(mluv[1].uv, d);
						copy_v2_v2(mluv[2].uv, c);
						copy_v2_v2(mluv[3].uv, b);
						mluv += 4;
					}

				}
			}
		}
	}

	ccgSubSurf_free(uvss);
	MEM_freeN(faceMap);
}

/* face weighting */
typedef struct FaceVertWeightEntry {
	FaceVertWeight *weight;
	float *w;
	int valid;
} FaceVertWeightEntry;

typedef struct WeightTable {
	FaceVertWeightEntry *weight_table;
	int len;
} WeightTable;

static float *get_ss_weights(WeightTable *wtable, int gridCuts, int faceLen)
{
	int x, y, i, j;
	float *w, w1, w2, w4, fac, fac2, fx, fy;

	if (wtable->len <= faceLen) {
		void *tmp = MEM_callocN(sizeof(FaceVertWeightEntry) * (faceLen + 1), "weight table alloc 2");
		
		if (wtable->len) {
			memcpy(tmp, wtable->weight_table, sizeof(FaceVertWeightEntry) * wtable->len);
			MEM_freeN(wtable->weight_table);
		}
		
		wtable->weight_table = tmp;
		wtable->len = faceLen + 1;
	}

	if (!wtable->weight_table[faceLen].valid) {
		wtable->weight_table[faceLen].valid = 1;
		wtable->weight_table[faceLen].w = w = MEM_callocN(sizeof(float) * faceLen * faceLen * (gridCuts + 2) * (gridCuts + 2), "weight table alloc");
		fac = 1.0f / (float)faceLen;

		for (i = 0; i < faceLen; i++) {
			for (x = 0; x < gridCuts + 2; x++) {
				for (y = 0; y < gridCuts + 2; y++) {
					fx = 0.5f - (float)x / (float)(gridCuts + 1) / 2.0f;
					fy = 0.5f - (float)y / (float)(gridCuts + 1) / 2.0f;
				
					fac2 = faceLen - 4;
					w1 = (1.0f - fx) * (1.0f - fy) + (-fac2 * fx * fy * fac);
					w2 = (1.0f - fx + fac2 * fx * -fac) * (fy);
					w4 = (fx) * (1.0f - fy + -fac2 * fy * fac);

					fac2 = 1.0f - (w1 + w2 + w4);
					fac2 = fac2 / (float)(faceLen - 3);
					for (j = 0; j < faceLen; j++)
						w[j] = fac2;
					
					w[i] = w1;
					w[(i - 1 + faceLen) % faceLen] = w2;
					w[(i + 1) % faceLen] = w4;

					w += faceLen;
				}
			}
		}
	}

	return wtable->weight_table[faceLen].w;
}

static void free_ss_weights(WeightTable *wtable)
{
	int i;

	for (i = 0; i < wtable->len; i++) {
		if (wtable->weight_table[i].valid)
			MEM_freeN(wtable->weight_table[i].w);
	}
	
	if (wtable->weight_table)
		MEM_freeN(wtable->weight_table);
}

static void ss_sync_from_derivedmesh(CCGSubSurf *ss, DerivedMesh *dm,
                                     float (*vertexCos)[3], int useFlatSubdiv)
{
	float creaseFactor = (float) ccgSubSurf_getSubdivisionLevels(ss);
	CCGVertHDL *fVerts = NULL;
	BLI_array_declare(fVerts);
	MVert *mvert = dm->getVertArray(dm);
	MEdge *medge = dm->getEdgeArray(dm);
	/* MFace *mface = dm->getTessFaceArray(dm); */ /* UNUSED */
	MVert *mv;
	MEdge *me;
	MLoop *mloop = dm->getLoopArray(dm), *ml;
	MPoly *mpoly = dm->getPolyArray(dm), *mp;
	/*MFace *mf;*/ /*UNUSED*/
	int totvert = dm->getNumVerts(dm);
	int totedge = dm->getNumEdges(dm);
	/*int totface = dm->getNumTessFaces(dm);*/ /*UNUSED*/
	/*int totpoly = dm->getNumFaces(dm);*/ /*UNUSED*/
	int i, j;
	int *index;

	ccgSubSurf_initFullSync(ss);

	mv = mvert;
	index = (int *)dm->getVertDataArray(dm, CD_ORIGINDEX);
	for (i = 0; i < totvert; i++, mv++) {
		CCGVert *v;

		if (vertexCos) {
			ccgSubSurf_syncVert(ss, SET_INT_IN_POINTER(i), vertexCos[i], 0, &v);
		}
		else {
			ccgSubSurf_syncVert(ss, SET_INT_IN_POINTER(i), mv->co, 0, &v);
		}

		((int *)ccgSubSurf_getVertUserData(ss, v))[1] = (index) ? *index++ : i;
	}

	me = medge;
	index = (int *)dm->getEdgeDataArray(dm, CD_ORIGINDEX);
	for (i = 0; i < totedge; i++, me++) {
		CCGEdge *e;
		float crease;

		crease = useFlatSubdiv ? creaseFactor :
		         me->crease * creaseFactor / 255.0f;

		ccgSubSurf_syncEdge(ss, SET_INT_IN_POINTER(i), SET_INT_IN_POINTER(me->v1),
		                    SET_INT_IN_POINTER(me->v2), crease, &e);

		((int *)ccgSubSurf_getEdgeUserData(ss, e))[1] = (index) ? *index++ : i;
	}

	mp = mpoly;
	index = DM_get_poly_data_layer(dm, CD_ORIGINDEX);
	for (i = 0; i < dm->numPolyData; i++, mp++) {
		CCGFace *f;

		BLI_array_empty(fVerts);
		BLI_array_grow_items(fVerts, mp->totloop);

		ml = mloop + mp->loopstart;
		for (j = 0; j < mp->totloop; j++, ml++) {
			fVerts[j] = SET_INT_IN_POINTER(ml->v);
		}

		/* this is very bad, means mesh is internally inconsistent.
		 * it is not really possible to continue without modifying
		 * other parts of code significantly to handle missing faces.
		 * since this really shouldn't even be possible we just bail.*/
		if (ccgSubSurf_syncFace(ss, SET_INT_IN_POINTER(i), mp->totloop,
		                        fVerts, &f) == eCCGError_InvalidValue) {
			static int hasGivenError = 0;

			if (!hasGivenError) {
				//XXX error("Unrecoverable error in SubSurf calculation,"
				//      " mesh is inconsistent.");

				hasGivenError = 1;
			}

			return;
		}

		((int *)ccgSubSurf_getFaceUserData(ss, f))[1] = (index) ? *index++ : i;
	}

	ccgSubSurf_processSync(ss);

	BLI_array_free(fVerts);
}

/***/

static int ccgDM_getVertMapIndex(CCGSubSurf *ss, CCGVert *v)
{
	return ((int *) ccgSubSurf_getVertUserData(ss, v))[1];
}

static int ccgDM_getEdgeMapIndex(CCGSubSurf *ss, CCGEdge *e)
{
	return ((int *) ccgSubSurf_getEdgeUserData(ss, e))[1];
}

static int ccgDM_getFaceMapIndex(CCGSubSurf *ss, CCGFace *f)
{
	return ((int *) ccgSubSurf_getFaceUserData(ss, f))[1];
}

static void minmax_v3_v3v3(const float vec[3], float min[3], float max[3])
{
	if (min[0] > vec[0]) min[0] = vec[0];
	if (min[1] > vec[1]) min[1] = vec[1];
	if (min[2] > vec[2]) min[2] = vec[2];
	if (max[0] < vec[0]) max[0] = vec[0];
	if (max[1] < vec[1]) max[1] = vec[1];
	if (max[2] < vec[2]) max[2] = vec[2];
}

static void ccgDM_getMinMax(DerivedMesh *dm, float min_r[3], float max_r[3])
{
	CCGDerivedMesh *ccgdm = (CCGDerivedMesh *) dm;
	CCGSubSurf *ss = ccgdm->ss;
	CCGVertIterator *vi = ccgSubSurf_getVertIterator(ss);
	CCGEdgeIterator *ei = ccgSubSurf_getEdgeIterator(ss);
	CCGFaceIterator *fi = ccgSubSurf_getFaceIterator(ss);
	CCGKey key;
	int i, edgeSize = ccgSubSurf_getEdgeSize(ss);
	int gridSize = ccgSubSurf_getGridSize(ss);

	CCG_key_top_level(&key, ss);

	if (!ccgSubSurf_getNumVerts(ss))
		min_r[0] = min_r[1] = min_r[2] = max_r[0] = max_r[1] = max_r[2] = 0.0;

	for (; !ccgVertIterator_isStopped(vi); ccgVertIterator_next(vi)) {
		CCGVert *v = ccgVertIterator_getCurrent(vi);
		float *co = ccgSubSurf_getVertData(ss, v);

		minmax_v3_v3v3(co, min_r, max_r);
	}

	for (; !ccgEdgeIterator_isStopped(ei); ccgEdgeIterator_next(ei)) {
		CCGEdge *e = ccgEdgeIterator_getCurrent(ei);
		CCGElem *edgeData = ccgSubSurf_getEdgeDataArray(ss, e);

		for (i = 0; i < edgeSize; i++)
			minmax_v3_v3v3(CCG_elem_offset_co(&key, edgeData, i), min_r, max_r);
	}

	for (; !ccgFaceIterator_isStopped(fi); ccgFaceIterator_next(fi)) {
		CCGFace *f = ccgFaceIterator_getCurrent(fi);
		int S, x, y, numVerts = ccgSubSurf_getFaceNumVerts(f);

		for (S = 0; S < numVerts; S++) {
			CCGElem *faceGridData = ccgSubSurf_getFaceGridDataArray(ss, f, S);

			for (y = 0; y < gridSize; y++)
				for (x = 0; x < gridSize; x++)
					minmax_v3_v3v3(CCG_grid_elem_co(&key, faceGridData, x, y), min_r, max_r);
		}
	}

	ccgFaceIterator_free(fi);
	ccgEdgeIterator_free(ei);
	ccgVertIterator_free(vi);
}

static int ccgDM_getNumVerts(DerivedMesh *dm)
{
	CCGDerivedMesh *ccgdm = (CCGDerivedMesh *) dm;

	return ccgSubSurf_getNumFinalVerts(ccgdm->ss);
}

static int ccgDM_getNumEdges(DerivedMesh *dm)
{
	CCGDerivedMesh *ccgdm = (CCGDerivedMesh *) dm;

	return ccgSubSurf_getNumFinalEdges(ccgdm->ss);
}

static int ccgDM_getNumTessFaces(DerivedMesh *dm)
{
	CCGDerivedMesh *ccgdm = (CCGDerivedMesh *) dm;

	return ccgSubSurf_getNumFinalFaces(ccgdm->ss);
}

static int ccgDM_getNumLoops(DerivedMesh *dm)
{
	CCGDerivedMesh *ccgdm = (CCGDerivedMesh *) dm;

	/* All subsurf faces are quads */
	return 4 * ccgSubSurf_getNumFinalFaces(ccgdm->ss);
}

static void ccgDM_getFinalVert(DerivedMesh *dm, int vertNum, MVert *mv)
{
	CCGDerivedMesh *ccgdm = (CCGDerivedMesh *) dm;
	CCGSubSurf *ss = ccgdm->ss;
	CCGElem *vd;
	CCGKey key;
	int i;

	CCG_key_top_level(&key, ss);
	memset(mv, 0, sizeof(*mv));

	if ((vertNum < ccgdm->edgeMap[0].startVert) && (ccgSubSurf_getNumFaces(ss) > 0)) {
		/* this vert comes from face data */
		int lastface = ccgSubSurf_getNumFaces(ss) - 1;
		CCGFace *f;
		int x, y, grid, numVerts;
		int offset;
		int gridSize = ccgSubSurf_getGridSize(ss);
		int gridSideVerts;
		int gridInternalVerts;
		int gridSideEnd;
		int gridInternalEnd;

		i = 0;
		while (i < lastface && vertNum >= ccgdm->faceMap[i + 1].startVert) {
			i++;
		}

		f = ccgdm->faceMap[i].face;
		numVerts = ccgSubSurf_getFaceNumVerts(f);

		gridSideVerts = gridSize - 2;
		gridInternalVerts = gridSideVerts * gridSideVerts;

		gridSideEnd = 1 + numVerts * gridSideVerts;
		gridInternalEnd = gridSideEnd + numVerts * gridInternalVerts;

		offset = vertNum - ccgdm->faceMap[i].startVert;
		if (offset < 1) {
			vd = ccgSubSurf_getFaceCenterData(f);
			copy_v3_v3(mv->co, CCG_elem_co(&key, vd));
			normal_float_to_short_v3(mv->no, CCG_elem_no(&key, vd));
		}
		else if (offset < gridSideEnd) {
			offset -= 1;
			grid = offset / gridSideVerts;
			x = offset % gridSideVerts + 1;
			vd = ccgSubSurf_getFaceGridEdgeData(ss, f, grid, x);
			copy_v3_v3(mv->co, CCG_elem_co(&key, vd));
			normal_float_to_short_v3(mv->no, CCG_elem_no(&key, vd));
		}
		else if (offset < gridInternalEnd) {
			offset -= gridSideEnd;
			grid = offset / gridInternalVerts;
			offset %= gridInternalVerts;
			y = offset / gridSideVerts + 1;
			x = offset % gridSideVerts + 1;
			vd = ccgSubSurf_getFaceGridData(ss, f, grid, x, y);
			copy_v3_v3(mv->co, CCG_elem_co(&key, vd));
			normal_float_to_short_v3(mv->no, CCG_elem_no(&key, vd));
		}
	}
	else if ((vertNum < ccgdm->vertMap[0].startVert) && (ccgSubSurf_getNumEdges(ss) > 0)) {
		/* this vert comes from edge data */
		CCGEdge *e;
		int lastedge = ccgSubSurf_getNumEdges(ss) - 1;
		int x;

		i = 0;
		while (i < lastedge && vertNum >= ccgdm->edgeMap[i + 1].startVert) {
			i++;
		}

		e = ccgdm->edgeMap[i].edge;

		x = vertNum - ccgdm->edgeMap[i].startVert + 1;
		vd = ccgSubSurf_getEdgeData(ss, e, x);
		copy_v3_v3(mv->co, CCG_elem_co(&key, vd));
		normal_float_to_short_v3(mv->no, CCG_elem_no(&key, vd));
	}
	else {
		/* this vert comes from vert data */
		CCGVert *v;
		i = vertNum - ccgdm->vertMap[0].startVert;

		v = ccgdm->vertMap[i].vert;
		vd = ccgSubSurf_getVertData(ss, v);
		copy_v3_v3(mv->co, CCG_elem_co(&key, vd));
		normal_float_to_short_v3(mv->no, CCG_elem_no(&key, vd));
	}
}

static void ccgDM_getFinalVertCo(DerivedMesh *dm, int vertNum, float co_r[3])
{
	MVert mvert;

	ccgDM_getFinalVert(dm, vertNum, &mvert);
	copy_v3_v3(co_r, mvert.co);
}

static void ccgDM_getFinalVertNo(DerivedMesh *dm, int vertNum, float no_r[3])
{
	MVert mvert;

	ccgDM_getFinalVert(dm, vertNum, &mvert);
	normal_short_to_float_v3(no_r, mvert.no);
}

static void ccgDM_getFinalEdge(DerivedMesh *dm, int edgeNum, MEdge *med)
{
	CCGDerivedMesh *ccgdm = (CCGDerivedMesh *) dm;
	CCGSubSurf *ss = ccgdm->ss;
	int i;

	memset(med, 0, sizeof(*med));

	if (edgeNum < ccgdm->edgeMap[0].startEdge) {
		/* this edge comes from face data */
		int lastface = ccgSubSurf_getNumFaces(ss) - 1;
		CCGFace *f;
		int x, y, grid /*, numVerts*/;
		int offset;
		int gridSize = ccgSubSurf_getGridSize(ss);
		int edgeSize = ccgSubSurf_getEdgeSize(ss);
		int gridSideEdges;
		int gridInternalEdges;

		/* code added in bmesh but works correctly without, commenting - campbell */
#if 0
		int lasti, previ;
		i = lastface;
		lasti = 0;
		while (1) {
			previ = i;
			if (ccgdm->faceMap[i].startEdge >= edgeNum) {
				i -= fabsf(i - lasti) / 2.0f;
			}
			else if (ccgdm->faceMap[i].startEdge < edgeNum) {
				i += fabsf(i - lasti) / 2.0f;
			}
			else {
				break;
			}

			if (i < 0) {
				i = 0;
				break;
			}

			if (i > lastface) {
				i = lastface;
				break;

			}

			if (i == lasti)
				break;

			lasti = previ;
		}

		i = i > 0 ? i - 1 : i;
#endif

		i = 0;
		while (i < lastface && edgeNum >= ccgdm->faceMap[i + 1].startEdge) {
			i++;
		}

		f = ccgdm->faceMap[i].face;
		/* numVerts = ccgSubSurf_getFaceNumVerts(f); */ /*UNUSED*/

		gridSideEdges = gridSize - 1;
		gridInternalEdges = (gridSideEdges - 1) * gridSideEdges * 2; 

		offset = edgeNum - ccgdm->faceMap[i].startEdge;
		grid = offset / (gridSideEdges + gridInternalEdges);
		offset %= (gridSideEdges + gridInternalEdges);

		if (offset < gridSideEdges) {
			x = offset;
			med->v1 = getFaceIndex(ss, f, grid, x, 0, edgeSize, gridSize);
			med->v2 = getFaceIndex(ss, f, grid, x + 1, 0, edgeSize, gridSize);
		}
		else {
			offset -= gridSideEdges;
			x = (offset / 2) / gridSideEdges + 1;
			y = (offset / 2) % gridSideEdges;
			if (offset % 2 == 0) {
				med->v1 = getFaceIndex(ss, f, grid, x, y, edgeSize, gridSize);
				med->v2 = getFaceIndex(ss, f, grid, x, y + 1, edgeSize, gridSize);
			}
			else {
				med->v1 = getFaceIndex(ss, f, grid, y, x, edgeSize, gridSize);
				med->v2 = getFaceIndex(ss, f, grid, y + 1, x, edgeSize, gridSize);
			}
		}
	}
	else {
		/* this vert comes from edge data */
		CCGEdge *e;
		int edgeSize = ccgSubSurf_getEdgeSize(ss);
		int x;
		short *edgeFlag;
		unsigned int flags = 0;

		i = (edgeNum - ccgdm->edgeMap[0].startEdge) / (edgeSize - 1);

		e = ccgdm->edgeMap[i].edge;

		if (!ccgSubSurf_getEdgeNumFaces(e)) flags |= ME_LOOSEEDGE;

		x = edgeNum - ccgdm->edgeMap[i].startEdge;

		med->v1 = getEdgeIndex(ss, e, x, edgeSize);
		med->v2 = getEdgeIndex(ss, e, x + 1, edgeSize);

		edgeFlag = (ccgdm->edgeFlags) ? &ccgdm->edgeFlags[i] : NULL;
		if (edgeFlag)
			flags |= (*edgeFlag & (ME_SEAM | ME_SHARP | ME_FREESTYLE_EDGE)) | ME_EDGEDRAW | ME_EDGERENDER;
		else
			flags |= ME_EDGEDRAW | ME_EDGERENDER;

		med->flag = flags;
	}
}

static void ccgDM_getFinalFace(DerivedMesh *dm, int faceNum, MFace *mf)
{
	CCGDerivedMesh *ccgdm = (CCGDerivedMesh *) dm;
	CCGSubSurf *ss = ccgdm->ss;
	int gridSize = ccgSubSurf_getGridSize(ss);
	int edgeSize = ccgSubSurf_getEdgeSize(ss);
	int gridSideEdges = gridSize - 1;
	int gridFaces = gridSideEdges * gridSideEdges;
	int i;
	CCGFace *f;
	/*int numVerts;*/
	int offset;
	int grid;
	int x, y;
	/*int lastface = ccgSubSurf_getNumFaces(ss) - 1;*/ /*UNUSED*/
	DMFlagMat *faceFlags = ccgdm->faceFlags;

	memset(mf, 0, sizeof(*mf));
	if (faceNum >= ccgdm->dm.numTessFaceData)
		return;

	i = ccgdm->reverseFaceMap[faceNum];

	f = ccgdm->faceMap[i].face;
	/*numVerts = ccgSubSurf_getFaceNumVerts(f);*/ /*UNUSED*/

	offset = faceNum - ccgdm->faceMap[i].startFace;
	grid = offset / gridFaces;
	offset %= gridFaces;
	y = offset / gridSideEdges;
	x = offset % gridSideEdges;

	mf->v1 = getFaceIndex(ss, f, grid, x + 0, y + 0, edgeSize, gridSize);
	mf->v2 = getFaceIndex(ss, f, grid, x + 0, y + 1, edgeSize, gridSize);
	mf->v3 = getFaceIndex(ss, f, grid, x + 1, y + 1, edgeSize, gridSize);
	mf->v4 = getFaceIndex(ss, f, grid, x + 1, y + 0, edgeSize, gridSize);

	if (faceFlags) {
		mf->flag = faceFlags[i].flag;
		mf->mat_nr = faceFlags[i].mat_nr;
	}
	else mf->flag = ME_SMOOTH;
}

/* Translate GridHidden into the ME_HIDE flag for MVerts. Assumes
 * vertices are in the order output by ccgDM_copyFinalVertArray. */
void subsurf_copy_grid_hidden(DerivedMesh *dm, const MPoly *mpoly,
                              MVert *mvert, const MDisps *mdisps)
{
	CCGDerivedMesh *ccgdm = (CCGDerivedMesh *)dm;
	CCGSubSurf *ss = ccgdm->ss;
	int level = ccgSubSurf_getSubdivisionLevels(ss);
	int gridSize = ccgSubSurf_getGridSize(ss);
	int edgeSize = ccgSubSurf_getEdgeSize(ss);
	int totface = ccgSubSurf_getNumFaces(ss);
	int i, j, x, y;
	
	for (i = 0; i < totface; i++) {
		CCGFace *f = ccgdm->faceMap[i].face;

		for (j = 0; j < mpoly[i].totloop; j++) {
			const MDisps *md = &mdisps[mpoly[i].loopstart + j];
			int hidden_gridsize = ccg_gridsize(md->level);
			int factor = ccg_factor(level, md->level);
			
			if (!md->hidden)
				continue;
			
			for (y = 0; y < gridSize; y++) {
				for (x = 0; x < gridSize; x++) {
					int vndx, offset;
					
					vndx = getFaceIndex(ss, f, j, x, y, edgeSize, gridSize);
					offset = (y * factor) * hidden_gridsize + (x * factor);
					if (BLI_BITMAP_GET(md->hidden, offset))
						mvert[vndx].flag |= ME_HIDE;
				}
			}
		}
	}
}

/* Translate GridPaintMask into vertex paint masks. Assumes vertices
   are in the order output by ccgDM_copyFinalVertArray. */
void subsurf_copy_grid_paint_mask(DerivedMesh *dm, const MPoly *mpoly,
                                  float *paint_mask,
                                  const GridPaintMask *grid_paint_mask)
{
	CCGDerivedMesh *ccgdm = (CCGDerivedMesh *)dm;
	CCGSubSurf *ss = ccgdm->ss;
	int level = ccgSubSurf_getSubdivisionLevels(ss);
	int gridSize = ccgSubSurf_getGridSize(ss);
	int edgeSize = ccgSubSurf_getEdgeSize(ss);
	int totface = ccgSubSurf_getNumFaces(ss);
	int i, j, x, y, factor, gpm_gridsize;
	
	for (i = 0; i < totface; i++) {
		CCGFace *f = ccgdm->faceMap[i].face;
		const MPoly *p = &mpoly[i];
		
		for (j = 0; j < p->totloop; j++) {
			const GridPaintMask *gpm = &grid_paint_mask[p->loopstart + j];
			if (!gpm->data)
				continue;

			factor = ccg_factor(level, gpm->level);
			gpm_gridsize = ccg_gridsize(gpm->level);
			
			for (y = 0; y < gridSize; y++) {
				for (x = 0; x < gridSize; x++) {
					int vndx, offset;
					
					vndx = getFaceIndex(ss, f, j, x, y, edgeSize, gridSize);
					offset = y * factor * gpm_gridsize + x * factor;
					paint_mask[vndx] = gpm->data[offset];
				}
			}
		}
	}
}

static void ccgDM_copyFinalVertArray(DerivedMesh *dm, MVert *mvert)
{
	CCGDerivedMesh *ccgdm = (CCGDerivedMesh *) dm;
	CCGSubSurf *ss = ccgdm->ss;
	CCGElem *vd;
	CCGKey key;
	int index;
	int totvert, totedge, totface;
	int gridSize = ccgSubSurf_getGridSize(ss);
	int edgeSize = ccgSubSurf_getEdgeSize(ss);
	int i = 0;

	CCG_key_top_level(&key, ss);

	totface = ccgSubSurf_getNumFaces(ss);
	for (index = 0; index < totface; index++) {
		CCGFace *f = ccgdm->faceMap[index].face;
		int x, y, S, numVerts = ccgSubSurf_getFaceNumVerts(f);

		vd = ccgSubSurf_getFaceCenterData(f);
		copy_v3_v3(mvert[i].co, CCG_elem_co(&key, vd));
		normal_float_to_short_v3(mvert[i].no, CCG_elem_no(&key, vd));
		i++;
		
		for (S = 0; S < numVerts; S++) {
			for (x = 1; x < gridSize - 1; x++, i++) {
				vd = ccgSubSurf_getFaceGridEdgeData(ss, f, S, x);
				copy_v3_v3(mvert[i].co, CCG_elem_co(&key, vd));
				normal_float_to_short_v3(mvert[i].no, CCG_elem_no(&key, vd));
			}
		}

		for (S = 0; S < numVerts; S++) {
			for (y = 1; y < gridSize - 1; y++) {
				for (x = 1; x < gridSize - 1; x++, i++) {
					vd = ccgSubSurf_getFaceGridData(ss, f, S, x, y);
					copy_v3_v3(mvert[i].co, CCG_elem_co(&key, vd));
					normal_float_to_short_v3(mvert[i].no, CCG_elem_no(&key, vd));
				}
			}
		}
	}

	totedge = ccgSubSurf_getNumEdges(ss);
	for (index = 0; index < totedge; index++) {
		CCGEdge *e = ccgdm->edgeMap[index].edge;
		int x;

		for (x = 1; x < edgeSize - 1; x++, i++) {
			vd = ccgSubSurf_getEdgeData(ss, e, x);
			copy_v3_v3(mvert[i].co, CCG_elem_co(&key, vd));
			/* This gives errors with -debug-fpe
			 * the normals don't seem to be unit length.
			 * this is most likely caused by edges with no
			 * faces which are now zerod out, see comment in:
			 * ccgSubSurf__calcVertNormals(), - campbell */
			normal_float_to_short_v3(mvert[i].no, CCG_elem_no(&key, vd));
		}
	}

	totvert = ccgSubSurf_getNumVerts(ss);
	for (index = 0; index < totvert; index++) {
		CCGVert *v = ccgdm->vertMap[index].vert;

		vd = ccgSubSurf_getVertData(ss, v);
		copy_v3_v3(mvert[i].co, CCG_elem_co(&key, vd));
		normal_float_to_short_v3(mvert[i].no, CCG_elem_no(&key, vd));
		i++;
	}
}

static void ccgDM_copyFinalEdgeArray(DerivedMesh *dm, MEdge *medge)
{
	CCGDerivedMesh *ccgdm = (CCGDerivedMesh *) dm;
	CCGSubSurf *ss = ccgdm->ss;
	int index;
	int totedge, totface;
	int gridSize = ccgSubSurf_getGridSize(ss);
	int edgeSize = ccgSubSurf_getEdgeSize(ss);
	int i = 0;
	short *edgeFlags = ccgdm->edgeFlags;

	totface = ccgSubSurf_getNumFaces(ss);
	for (index = 0; index < totface; index++) {
		CCGFace *f = ccgdm->faceMap[index].face;
		int x, y, S, numVerts = ccgSubSurf_getFaceNumVerts(f);

		for (S = 0; S < numVerts; S++) {
			for (x = 0; x < gridSize - 1; x++) {
				MEdge *med = &medge[i];

				if (ccgdm->drawInteriorEdges)
					med->flag = ME_EDGEDRAW | ME_EDGERENDER;
				med->v1 = getFaceIndex(ss, f, S, x, 0, edgeSize, gridSize);
				med->v2 = getFaceIndex(ss, f, S, x + 1, 0, edgeSize, gridSize);
				i++;
			}

			for (x = 1; x < gridSize - 1; x++) {
				for (y = 0; y < gridSize - 1; y++) {
					MEdge *med;

					med = &medge[i];
					if (ccgdm->drawInteriorEdges)
						med->flag = ME_EDGEDRAW | ME_EDGERENDER;
					med->v1 = getFaceIndex(ss, f, S, x, y,
					                       edgeSize, gridSize);
					med->v2 = getFaceIndex(ss, f, S, x, y + 1,
					                       edgeSize, gridSize);
					i++;

					med = &medge[i];
					if (ccgdm->drawInteriorEdges)
						med->flag = ME_EDGEDRAW | ME_EDGERENDER;
					med->v1 = getFaceIndex(ss, f, S, y, x,
					                       edgeSize, gridSize);
					med->v2 = getFaceIndex(ss, f, S, y + 1, x,
					                       edgeSize, gridSize);
					i++;
				}
			}
		}
	}

	totedge = ccgSubSurf_getNumEdges(ss);
	for (index = 0; index < totedge; index++) {
		CCGEdge *e = ccgdm->edgeMap[index].edge;
		unsigned int flags = 0;
		int x;
		int edgeIdx = GET_INT_FROM_POINTER(ccgSubSurf_getEdgeEdgeHandle(e));

		if (!ccgSubSurf_getEdgeNumFaces(e)) flags |= ME_LOOSEEDGE;

		if (edgeFlags) {
			if (edgeIdx != -1) {
<<<<<<< HEAD
				flags |= (edgeFlags[index] & (ME_SEAM | ME_SHARP | ME_FREESTYLE_EDGE))
				         | ME_EDGEDRAW | ME_EDGERENDER;
=======
				flags |= ((edgeFlags[index] & (ME_SEAM | ME_SHARP)) | ME_EDGEDRAW | ME_EDGERENDER);
>>>>>>> 1c0c2f4d
			}
		}
		else {
			flags |= ME_EDGEDRAW | ME_EDGERENDER;
		}

		for (x = 0; x < edgeSize - 1; x++) {
			MEdge *med = &medge[i];
			med->v1 = getEdgeIndex(ss, e, x, edgeSize);
			med->v2 = getEdgeIndex(ss, e, x + 1, edgeSize);
			med->flag = flags;
			i++;
		}
	}
}

static void ccgDM_copyFinalFaceArray(DerivedMesh *dm, MFace *mface)
{
	CCGDerivedMesh *ccgdm = (CCGDerivedMesh *) dm;
	CCGSubSurf *ss = ccgdm->ss;
	int index;
	int totface;
	int gridSize = ccgSubSurf_getGridSize(ss);
	int edgeSize = ccgSubSurf_getEdgeSize(ss);
	int i = 0;
	DMFlagMat *faceFlags = ccgdm->faceFlags;

	totface = ccgSubSurf_getNumFaces(ss);
	for (index = 0; index < totface; index++) {
		CCGFace *f = ccgdm->faceMap[index].face;
		int x, y, S, numVerts = ccgSubSurf_getFaceNumVerts(f);
		/* keep types in sync with MFace, avoid many conversions */
		char flag = (faceFlags) ? faceFlags[index].flag : ME_SMOOTH;
		short mat_nr = (faceFlags) ? faceFlags[index].mat_nr : 0;

		for (S = 0; S < numVerts; S++) {
			for (y = 0; y < gridSize - 1; y++) {
				for (x = 0; x < gridSize - 1; x++) {
					MFace *mf = &mface[i];
					mf->v1 = getFaceIndex(ss, f, S, x + 0, y + 0,
					                      edgeSize, gridSize);
					mf->v2 = getFaceIndex(ss, f, S, x + 0, y + 1,
					                      edgeSize, gridSize);
					mf->v3 = getFaceIndex(ss, f, S, x + 1, y + 1,
					                      edgeSize, gridSize);
					mf->v4 = getFaceIndex(ss, f, S, x + 1, y + 0,
					                      edgeSize, gridSize);
					mf->mat_nr = mat_nr;
					mf->flag = flag;

					i++;
				}
			}
		}
	}
}

static void ccgDM_copyFinalLoopArray(DerivedMesh *dm, MLoop *mloop)
{
	CCGDerivedMesh *ccgdm = (CCGDerivedMesh *) dm;
	CCGSubSurf *ss = ccgdm->ss;
	int index;
	int totface;
	int gridSize = ccgSubSurf_getGridSize(ss);
	int edgeSize = ccgSubSurf_getEdgeSize(ss);
	int i = 0;
	MLoop *mv;
	/* DMFlagMat *faceFlags = ccgdm->faceFlags; */ /* UNUSED */

	if (!ccgdm->ehash) {
		MEdge *medge;

		ccgdm->ehash = BLI_edgehash_new();
		medge = ccgdm->dm.getEdgeArray((DerivedMesh *)ccgdm);

		for (i = 0; i < ccgdm->dm.numEdgeData; i++) {
			BLI_edgehash_insert(ccgdm->ehash, medge[i].v1, medge[i].v2, SET_INT_IN_POINTER(i));
		}
	}

	totface = ccgSubSurf_getNumFaces(ss);
	mv = mloop;
	for (index = 0; index < totface; index++) {
		CCGFace *f = ccgdm->faceMap[index].face;
		int x, y, S, numVerts = ccgSubSurf_getFaceNumVerts(f);
		/* int flag = (faceFlags)? faceFlags[index*2]: ME_SMOOTH; */ /* UNUSED */
		/* int mat_nr = (faceFlags)? faceFlags[index*2+1]: 0; */ /* UNUSED */

		for (S = 0; S < numVerts; S++) {
			for (y = 0; y < gridSize - 1; y++) {
				for (x = 0; x < gridSize - 1; x++) {
					int v1, v2, v3, v4;

					v1 = getFaceIndex(ss, f, S, x + 0, y + 0,
					                  edgeSize, gridSize);

					v2 = getFaceIndex(ss, f, S, x + 0, y + 1,
					                  edgeSize, gridSize);
					v3 = getFaceIndex(ss, f, S, x + 1, y + 1,
					                  edgeSize, gridSize);
					v4 = getFaceIndex(ss, f, S, x + 1, y + 0,
					                  edgeSize, gridSize);

					mv->v = v1;
					mv->e = GET_INT_FROM_POINTER(BLI_edgehash_lookup(ccgdm->ehash, v1, v2));
					mv++, i++;

					mv->v = v2;
					mv->e = GET_INT_FROM_POINTER(BLI_edgehash_lookup(ccgdm->ehash, v2, v3));
					mv++, i++;

					mv->v = v3;
					mv->e = GET_INT_FROM_POINTER(BLI_edgehash_lookup(ccgdm->ehash, v3, v4));
					mv++, i++;

					mv->v = v4;
					mv->e = GET_INT_FROM_POINTER(BLI_edgehash_lookup(ccgdm->ehash, v4, v1));
					mv++, i++;
				}
			}
		}
	}
}

static void ccgDM_copyFinalPolyArray(DerivedMesh *dm, MPoly *mpoly)
{
	CCGDerivedMesh *ccgdm = (CCGDerivedMesh *) dm;
	CCGSubSurf *ss = ccgdm->ss;
	int index;
	int totface;
	int gridSize = ccgSubSurf_getGridSize(ss);
	/* int edgeSize = ccgSubSurf_getEdgeSize(ss); */ /* UNUSED */
	int i = 0, k = 0;
	DMFlagMat *faceFlags = ccgdm->faceFlags;

	totface = ccgSubSurf_getNumFaces(ss);
	for (index = 0; index < totface; index++) {
		CCGFace *f = ccgdm->faceMap[index].face;
		int x, y, S, numVerts = ccgSubSurf_getFaceNumVerts(f);
		int flag = (faceFlags) ? faceFlags[index].flag : ME_SMOOTH;
		int mat_nr = (faceFlags) ? faceFlags[index].mat_nr : 0;

		for (S = 0; S < numVerts; S++) {
			for (y = 0; y < gridSize - 1; y++) {
				for (x = 0; x < gridSize - 1; x++) {
					MPoly *mp = &mpoly[i];

					mp->mat_nr = mat_nr;
					mp->flag = flag;
					mp->loopstart = k;
					mp->totloop = 4;

					k += 4;
					i++;
				}
			}
		}
	}
}

static void ccgdm_getVertCos(DerivedMesh *dm, float (*cos)[3])
{
	CCGDerivedMesh *ccgdm = (CCGDerivedMesh *) dm;
	CCGSubSurf *ss = ccgdm->ss;
	int edgeSize = ccgSubSurf_getEdgeSize(ss);
	int gridSize = ccgSubSurf_getGridSize(ss);
	int i;
	CCGVertIterator *vi;
	CCGEdgeIterator *ei;
	CCGFaceIterator *fi;
	CCGFace **faceMap2;
	CCGEdge **edgeMap2;
	CCGVert **vertMap2;
	int index, totvert, totedge, totface;
	
	totvert = ccgSubSurf_getNumVerts(ss);
	vertMap2 = MEM_mallocN(totvert * sizeof(*vertMap2), "vertmap");
	vi = ccgSubSurf_getVertIterator(ss);
	for (; !ccgVertIterator_isStopped(vi); ccgVertIterator_next(vi)) {
		CCGVert *v = ccgVertIterator_getCurrent(vi);

		vertMap2[GET_INT_FROM_POINTER(ccgSubSurf_getVertVertHandle(v))] = v;
	}
	ccgVertIterator_free(vi);

	totedge = ccgSubSurf_getNumEdges(ss);
	edgeMap2 = MEM_mallocN(totedge * sizeof(*edgeMap2), "edgemap");
	ei = ccgSubSurf_getEdgeIterator(ss);
	for (i = 0; !ccgEdgeIterator_isStopped(ei); i++, ccgEdgeIterator_next(ei)) {
		CCGEdge *e = ccgEdgeIterator_getCurrent(ei);

		edgeMap2[GET_INT_FROM_POINTER(ccgSubSurf_getEdgeEdgeHandle(e))] = e;
	}

	totface = ccgSubSurf_getNumFaces(ss);
	faceMap2 = MEM_mallocN(totface * sizeof(*faceMap2), "facemap");
	fi = ccgSubSurf_getFaceIterator(ss);
	for (; !ccgFaceIterator_isStopped(fi); ccgFaceIterator_next(fi)) {
		CCGFace *f = ccgFaceIterator_getCurrent(fi);

		faceMap2[GET_INT_FROM_POINTER(ccgSubSurf_getFaceFaceHandle(f))] = f;
	}
	ccgFaceIterator_free(fi);

	i = 0;
	for (index = 0; index < totface; index++) {
		CCGFace *f = faceMap2[index];
		int x, y, S, numVerts = ccgSubSurf_getFaceNumVerts(f);

		copy_v3_v3(cos[i++], ccgSubSurf_getFaceCenterData(f));
		
		for (S = 0; S < numVerts; S++) {
			for (x = 1; x < gridSize - 1; x++) {
				copy_v3_v3(cos[i++], ccgSubSurf_getFaceGridEdgeData(ss, f, S, x));
			}
		}

		for (S = 0; S < numVerts; S++) {
			for (y = 1; y < gridSize - 1; y++) {
				for (x = 1; x < gridSize - 1; x++) {
					copy_v3_v3(cos[i++], ccgSubSurf_getFaceGridData(ss, f, S, x, y));
				}
			}
		}
	}

	for (index = 0; index < totedge; index++) {
		CCGEdge *e = edgeMap2[index];
		int x;

		for (x = 1; x < edgeSize - 1; x++) {
			copy_v3_v3(cos[i++], ccgSubSurf_getEdgeData(ss, e, x));
		}
	}

	for (index = 0; index < totvert; index++) {
		CCGVert *v = vertMap2[index];
		copy_v3_v3(cos[i++], ccgSubSurf_getVertData(ss, v));
	}

	MEM_freeN(vertMap2);
	MEM_freeN(edgeMap2);
	MEM_freeN(faceMap2);
}

static void ccgDM_foreachMappedVert(
    DerivedMesh *dm,
    void (*func)(void *userData, int index, const float co[3], const float no_f[3], const short no_s[3]),
    void *userData)
{
	CCGDerivedMesh *ccgdm = (CCGDerivedMesh *) dm;
	CCGVertIterator *vi = ccgSubSurf_getVertIterator(ccgdm->ss);
	CCGKey key;
	CCG_key_top_level(&key, ccgdm->ss);

	for (; !ccgVertIterator_isStopped(vi); ccgVertIterator_next(vi)) {
		CCGVert *v = ccgVertIterator_getCurrent(vi);
		CCGElem *vd = ccgSubSurf_getVertData(ccgdm->ss, v);
		int index = ccgDM_getVertMapIndex(ccgdm->ss, v);

		if (index != -1)
			func(userData, index, CCG_elem_co(&key, vd), CCG_elem_no(&key, vd), NULL);
	}

	ccgVertIterator_free(vi);
}

static void ccgDM_foreachMappedEdge(
    DerivedMesh *dm,
    void (*func)(void *userData, int index, const float v0co[3], const float v1co[3]),
    void *userData)
{
	CCGDerivedMesh *ccgdm = (CCGDerivedMesh *) dm;
	CCGSubSurf *ss = ccgdm->ss;
	CCGEdgeIterator *ei = ccgSubSurf_getEdgeIterator(ss);
	CCGKey key;
	int i, edgeSize = ccgSubSurf_getEdgeSize(ss);

	CCG_key_top_level(&key, ss);

	for (; !ccgEdgeIterator_isStopped(ei); ccgEdgeIterator_next(ei)) {
		CCGEdge *e = ccgEdgeIterator_getCurrent(ei);
		CCGElem *edgeData = ccgSubSurf_getEdgeDataArray(ss, e);
		int index = ccgDM_getEdgeMapIndex(ss, e);

		if (index != -1) {
			for (i = 0; i < edgeSize - 1; i++)
				func(userData, index, CCG_elem_offset_co(&key, edgeData, i), CCG_elem_offset_co(&key, edgeData, i + 1));
		}
	}

	ccgEdgeIterator_free(ei);
}

static void ccgDM_drawVerts(DerivedMesh *dm)
{
	CCGDerivedMesh *ccgdm = (CCGDerivedMesh *) dm;
	CCGSubSurf *ss = ccgdm->ss;
	int edgeSize = ccgSubSurf_getEdgeSize(ss);
	int gridSize = ccgSubSurf_getGridSize(ss);
	CCGVertIterator *vi;
	CCGEdgeIterator *ei;
	CCGFaceIterator *fi;

	glBegin(GL_POINTS);
	vi = ccgSubSurf_getVertIterator(ss);
	for (; !ccgVertIterator_isStopped(vi); ccgVertIterator_next(vi)) {
		CCGVert *v = ccgVertIterator_getCurrent(vi);
		glVertex3fv(ccgSubSurf_getVertData(ss, v));
	}
	ccgVertIterator_free(vi);

	ei = ccgSubSurf_getEdgeIterator(ss);
	for (; !ccgEdgeIterator_isStopped(ei); ccgEdgeIterator_next(ei)) {
		CCGEdge *e = ccgEdgeIterator_getCurrent(ei);
		int x;

		for (x = 1; x < edgeSize - 1; x++)
			glVertex3fv(ccgSubSurf_getEdgeData(ss, e, x));
	}
	ccgEdgeIterator_free(ei);

	fi = ccgSubSurf_getFaceIterator(ss);
	for (; !ccgFaceIterator_isStopped(fi); ccgFaceIterator_next(fi)) {
		CCGFace *f = ccgFaceIterator_getCurrent(fi);
		int x, y, S, numVerts = ccgSubSurf_getFaceNumVerts(f);

		glVertex3fv(ccgSubSurf_getFaceCenterData(f));
		for (S = 0; S < numVerts; S++)
			for (x = 1; x < gridSize - 1; x++)
				glVertex3fv(ccgSubSurf_getFaceGridEdgeData(ss, f, S, x));
		for (S = 0; S < numVerts; S++)
			for (y = 1; y < gridSize - 1; y++)
				for (x = 1; x < gridSize - 1; x++)
					glVertex3fv(ccgSubSurf_getFaceGridData(ss, f, S, x, y));
	}
	ccgFaceIterator_free(fi);
	glEnd();
}

static void ccgdm_pbvh_update(CCGDerivedMesh *ccgdm)
{
	if (ccgdm->pbvh && ccgDM_use_grid_pbvh(ccgdm)) {
		CCGFace **faces;
		int totface;

		BLI_pbvh_get_grid_updates(ccgdm->pbvh, 1, (void ***)&faces, &totface);
		if (totface) {
			ccgSubSurf_updateFromFaces(ccgdm->ss, 0, faces, totface);
			ccgSubSurf_updateNormals(ccgdm->ss, faces, totface);
			MEM_freeN(faces);
		}
	}
}

static void ccgDM_drawEdges(DerivedMesh *dm, int drawLooseEdges, int drawAllEdges)
{
	CCGDerivedMesh *ccgdm = (CCGDerivedMesh *) dm;
	CCGSubSurf *ss = ccgdm->ss;
	CCGKey key;
	int i, j, edgeSize = ccgSubSurf_getEdgeSize(ss);
	int totedge = ccgSubSurf_getNumEdges(ss);
	int gridSize = ccgSubSurf_getGridSize(ss);
	int useAging;

	CCG_key_top_level(&key, ss);
	ccgdm_pbvh_update(ccgdm);

	ccgSubSurf_getUseAgeCounts(ss, &useAging, NULL, NULL, NULL);

	for (j = 0; j < totedge; j++) {
		CCGEdge *e = ccgdm->edgeMap[j].edge;
		CCGElem *edgeData = ccgSubSurf_getEdgeDataArray(ss, e);

		if (!drawLooseEdges && !ccgSubSurf_getEdgeNumFaces(e))
			continue;

		if (!drawAllEdges && ccgdm->edgeFlags && !(ccgdm->edgeFlags[j] & ME_EDGEDRAW))
			continue;

		if (useAging && !(G.f & G_BACKBUFSEL)) {
			int ageCol = 255 - ccgSubSurf_getEdgeAge(ss, e) * 4;
			glColor3ub(0, ageCol > 0 ? ageCol : 0, 0);
		}

		glBegin(GL_LINE_STRIP);
		for (i = 0; i < edgeSize - 1; i++) {
			glVertex3fv(CCG_elem_offset_co(&key, edgeData, i));
			glVertex3fv(CCG_elem_offset_co(&key, edgeData, i + 1));
		}
		glEnd();
	}

	if (useAging && !(G.f & G_BACKBUFSEL)) {
		glColor3ub(0, 0, 0);
	}

	if (ccgdm->drawInteriorEdges) {
		int totface = ccgSubSurf_getNumFaces(ss);

		for (j = 0; j < totface; j++) {
			CCGFace *f = ccgdm->faceMap[j].face;
			int S, x, y, numVerts = ccgSubSurf_getFaceNumVerts(f);

			for (S = 0; S < numVerts; S++) {
				CCGElem *faceGridData = ccgSubSurf_getFaceGridDataArray(ss, f, S);

				glBegin(GL_LINE_STRIP);
				for (x = 0; x < gridSize; x++)
					glVertex3fv(CCG_elem_offset_co(&key, faceGridData, x));
				glEnd();
				for (y = 1; y < gridSize - 1; y++) {
					glBegin(GL_LINE_STRIP);
					for (x = 0; x < gridSize; x++)
						glVertex3fv(CCG_grid_elem_co(&key, faceGridData, x, y));
					glEnd();
				}
				for (x = 1; x < gridSize - 1; x++) {
					glBegin(GL_LINE_STRIP);
					for (y = 0; y < gridSize; y++)
						glVertex3fv(CCG_grid_elem_co(&key, faceGridData, x, y));
					glEnd();
				}
			}
		}
	}
}

static void ccgDM_drawLooseEdges(DerivedMesh *dm)
{
	CCGDerivedMesh *ccgdm = (CCGDerivedMesh *) dm;
	CCGSubSurf *ss = ccgdm->ss;
	CCGKey key;
	int totedge = ccgSubSurf_getNumEdges(ss);
	int i, j, edgeSize = ccgSubSurf_getEdgeSize(ss);

	CCG_key_top_level(&key, ss);

	for (j = 0; j < totedge; j++) {
		CCGEdge *e = ccgdm->edgeMap[j].edge;
		CCGElem *edgeData = ccgSubSurf_getEdgeDataArray(ss, e);

		if (!ccgSubSurf_getEdgeNumFaces(e)) {
			glBegin(GL_LINE_STRIP);
			for (i = 0; i < edgeSize - 1; i++) {
				glVertex3fv(CCG_elem_offset_co(&key, edgeData, i));
				glVertex3fv(CCG_elem_offset_co(&key, edgeData, i + 1));
			}
			glEnd();
		}
	}
}

static void ccgDM_glNormalFast(float *a, float *b, float *c, float *d)
{
	float a_cX = c[0] - a[0], a_cY = c[1] - a[1], a_cZ = c[2] - a[2];
	float b_dX = d[0] - b[0], b_dY = d[1] - b[1], b_dZ = d[2] - b[2];
	float no[3];

	no[0] = b_dY * a_cZ - b_dZ * a_cY;
	no[1] = b_dZ * a_cX - b_dX * a_cZ;
	no[2] = b_dX * a_cY - b_dY * a_cX;

	/* don't normalize, GL_NORMALIZE is enabled */
	glNormal3fv(no);
}

/* Only used by non-editmesh types */
static void ccgDM_drawFacesSolid(DerivedMesh *dm, float (*partial_redraw_planes)[4], int fast, DMSetMaterial setMaterial)
{
	CCGDerivedMesh *ccgdm = (CCGDerivedMesh *) dm;
	CCGSubSurf *ss = ccgdm->ss;
	CCGKey key;
	int gridSize = ccgSubSurf_getGridSize(ss);
	DMFlagMat *faceFlags = ccgdm->faceFlags;
	int step = (fast) ? gridSize - 1 : 1;
	int i, totface = ccgSubSurf_getNumFaces(ss);
	int drawcurrent = 0, matnr = -1, shademodel = -1;

	CCG_key_top_level(&key, ss);
	ccgdm_pbvh_update(ccgdm);

	if (ccgdm->pbvh && ccgdm->multires.mmd && !fast) {
		if (dm->numTessFaceData) {
			BLI_pbvh_draw(ccgdm->pbvh, partial_redraw_planes, NULL, setMaterial);
			glShadeModel(GL_FLAT);
		}

		return;
	}

	for (i = 0; i < totface; i++) {
		CCGFace *f = ccgdm->faceMap[i].face;
		int S, x, y, numVerts = ccgSubSurf_getFaceNumVerts(f);
		int index = GET_INT_FROM_POINTER(ccgSubSurf_getFaceFaceHandle(f));
		int new_matnr, new_shademodel;

		if (faceFlags) {
			new_shademodel = (faceFlags[index].flag & ME_SMOOTH) ? GL_SMOOTH : GL_FLAT;
			new_matnr = faceFlags[index].mat_nr;
		}
		else {
			new_shademodel = GL_SMOOTH;
			new_matnr = 0;
		}
		
		if (shademodel != new_shademodel || matnr != new_matnr) {
			matnr = new_matnr;
			shademodel = new_shademodel;

			drawcurrent = setMaterial(matnr + 1, NULL);

			glShadeModel(shademodel);
		}

		if (!drawcurrent)
			continue;

		for (S = 0; S < numVerts; S++) {
			CCGElem *faceGridData = ccgSubSurf_getFaceGridDataArray(ss, f, S);

			if (shademodel == GL_SMOOTH) {
				for (y = 0; y < gridSize - 1; y += step) {
					glBegin(GL_QUAD_STRIP);
					for (x = 0; x < gridSize; x += step) {
						CCGElem *a = CCG_grid_elem(&key, faceGridData, x, y + 0);
						CCGElem *b = CCG_grid_elem(&key, faceGridData, x, y + step);

						glNormal3fv(CCG_elem_no(&key, a));
						glVertex3fv(CCG_elem_co(&key, a));
						glNormal3fv(CCG_elem_no(&key, b));
						glVertex3fv(CCG_elem_co(&key, b));
					}
					glEnd();
				}
			}
			else {
				glBegin(GL_QUADS);
				for (y = 0; y < gridSize - 1; y += step) {
					for (x = 0; x < gridSize - 1; x += step) {
						float *a = CCG_grid_elem_co(&key, faceGridData, x, y + 0);
						float *b = CCG_grid_elem_co(&key, faceGridData, x + step, y + 0);
						float *c = CCG_grid_elem_co(&key, faceGridData, x + step, y + step);
						float *d = CCG_grid_elem_co(&key, faceGridData, x, y + step);

						ccgDM_glNormalFast(a, b, c, d);

						glVertex3fv(d);
						glVertex3fv(c);
						glVertex3fv(b);
						glVertex3fv(a);
					}
				}
				glEnd();
			}
		}
	}
}

/* Only used by non-editmesh types */
static void ccgDM_drawMappedFacesGLSL(DerivedMesh *dm,
                                      DMSetMaterial setMaterial,
                                      DMSetDrawOptions setDrawOptions,
                                      void *userData)
{
	CCGDerivedMesh *ccgdm = (CCGDerivedMesh *) dm;
	CCGSubSurf *ss = ccgdm->ss;
	CCGKey key;
	GPUVertexAttribs gattribs;
	DMVertexAttribs attribs = {{{NULL}}};
	/* MTFace *tf = dm->getTessFaceDataArray(dm, CD_MTFACE); */ /* UNUSED */
	int gridSize = ccgSubSurf_getGridSize(ss);
	int gridFaces = gridSize - 1;
	int edgeSize = ccgSubSurf_getEdgeSize(ss);
	DMFlagMat *faceFlags = ccgdm->faceFlags;
	int a, b, i, doDraw, numVerts, matnr, new_matnr, totface;

	CCG_key_top_level(&key, ss);
	ccgdm_pbvh_update(ccgdm);

	doDraw = 0;
	matnr = -1;

#define PASSATTRIB(dx, dy, vert) {                                              \
	if (attribs.totorco) {                                                      \
		index = getFaceIndex(ss, f, S, x + dx, y + dy, edgeSize, gridSize);     \
		glVertexAttrib3fvARB(attribs.orco.gl_index, attribs.orco.array[index]);  \
	}                                                                           \
	for (b = 0; b < attribs.tottface; b++) {                                    \
		MTFace *tf = &attribs.tface[b].array[a];                                \
		glVertexAttrib2fvARB(attribs.tface[b].gl_index, tf->uv[vert]);           \
	}                                                                           \
	for (b = 0; b < attribs.totmcol; b++) {                                     \
		MCol *cp = &attribs.mcol[b].array[a * 4 + vert];                        \
		GLubyte col[4];                                                         \
		col[0] = cp->b; col[1] = cp->g; col[2] = cp->r; col[3] = cp->a;         \
		glVertexAttrib4ubvARB(attribs.mcol[b].gl_index, col);                    \
	}                                                                           \
	if (attribs.tottang) {                                                      \
		float *tang = attribs.tang.array[a * 4 + vert];                         \
		glVertexAttrib4fvARB(attribs.tang.gl_index, tang);                       \
	}                                                                           \
}

	totface = ccgSubSurf_getNumFaces(ss);
	for (a = 0, i = 0; i < totface; i++) {
		CCGFace *f = ccgdm->faceMap[i].face;
		int S, x, y, drawSmooth;
		int index = GET_INT_FROM_POINTER(ccgSubSurf_getFaceFaceHandle(f));
		int origIndex = ccgDM_getFaceMapIndex(ss, f);
		
		numVerts = ccgSubSurf_getFaceNumVerts(f);

		if (faceFlags) {
			drawSmooth = (faceFlags[index].flag & ME_SMOOTH);
			new_matnr = faceFlags[index].mat_nr + 1;
		}
		else {
			drawSmooth = 1;
			new_matnr = 1;
		}

		if (new_matnr != matnr) {
			doDraw = setMaterial(matnr = new_matnr, &gattribs);
			if (doDraw)
				DM_vertex_attributes_from_gpu(dm, &gattribs, &attribs);
		}

		if (!doDraw || (setDrawOptions && (origIndex != ORIGINDEX_NONE) &&
		                (setDrawOptions(userData, origIndex) == DM_DRAW_OPTION_SKIP)))
		{
			a += gridFaces * gridFaces * numVerts;
			continue;
		}

		glShadeModel(drawSmooth ? GL_SMOOTH : GL_FLAT);
		for (S = 0; S < numVerts; S++) {
			CCGElem *faceGridData = ccgSubSurf_getFaceGridDataArray(ss, f, S);
			CCGElem *vda, *vdb;

			if (drawSmooth) {
				for (y = 0; y < gridFaces; y++) {
					glBegin(GL_QUAD_STRIP);
					for (x = 0; x < gridFaces; x++) {
						vda = CCG_grid_elem(&key, faceGridData, x, y + 0);
						vdb = CCG_grid_elem(&key, faceGridData, x, y + 1);
						
						PASSATTRIB(0, 0, 0);
						glNormal3fv(CCG_elem_no(&key, vda));
						glVertex3fv(CCG_elem_co(&key, vda));

						PASSATTRIB(0, 1, 1);
						glNormal3fv(CCG_elem_no(&key, vdb));
						glVertex3fv(CCG_elem_co(&key, vdb));

						if (x != gridFaces - 1)
							a++;
					}

					vda = CCG_grid_elem(&key, faceGridData, x, y + 0);
					vdb = CCG_grid_elem(&key, faceGridData, x, y + 1);

					PASSATTRIB(0, 0, 3);
					glNormal3fv(CCG_elem_no(&key, vda));
					glVertex3fv(CCG_elem_co(&key, vda));

					PASSATTRIB(0, 1, 2);
					glNormal3fv(CCG_elem_no(&key, vdb));
					glVertex3fv(CCG_elem_co(&key, vdb));

					glEnd();

					a++;
				}
			}
			else {
				glBegin(GL_QUADS);
				for (y = 0; y < gridFaces; y++) {
					for (x = 0; x < gridFaces; x++) {
						float *aco = CCG_grid_elem_co(&key, faceGridData, x, y);
						float *bco = CCG_grid_elem_co(&key, faceGridData, x + 1, y);
						float *cco = CCG_grid_elem_co(&key, faceGridData, x + 1, y + 1);
						float *dco = CCG_grid_elem_co(&key, faceGridData, x, y + 1);

						ccgDM_glNormalFast(aco, bco, cco, dco);

						PASSATTRIB(0, 1, 1);
						glVertex3fv(dco);
						PASSATTRIB(1, 1, 2);
						glVertex3fv(cco);
						PASSATTRIB(1, 0, 3);
						glVertex3fv(bco);
						PASSATTRIB(0, 0, 0);
						glVertex3fv(aco);
						
						a++;
					}
				}
				glEnd();
			}
		}
	}

#undef PASSATTRIB
}

static void ccgDM_drawFacesGLSL(DerivedMesh *dm, DMSetMaterial setMaterial)
{
	dm->drawMappedFacesGLSL(dm, setMaterial, NULL, NULL);
}

/* Only used by non-editmesh types */
static void ccgDM_drawMappedFacesMat(DerivedMesh *dm, void (*setMaterial)(void *userData, int, void *attribs), int (*setFace)(void *userData, int index), void *userData)
{
	CCGDerivedMesh *ccgdm = (CCGDerivedMesh *) dm;
	CCGSubSurf *ss = ccgdm->ss;
	CCGKey key;
	GPUVertexAttribs gattribs;
	DMVertexAttribs attribs = {{{NULL}}};
	int gridSize = ccgSubSurf_getGridSize(ss);
	int gridFaces = gridSize - 1;
	int edgeSize = ccgSubSurf_getEdgeSize(ss);
	DMFlagMat *faceFlags = ccgdm->faceFlags;
	int a, b, i, numVerts, matnr, new_matnr, totface;

	CCG_key_top_level(&key, ss);
	ccgdm_pbvh_update(ccgdm);

	matnr = -1;

#define PASSATTRIB(dx, dy, vert) {                                              \
	if (attribs.totorco) {                                                      \
		index = getFaceIndex(ss, f, S, x + dx, y + dy, edgeSize, gridSize);     \
		if (attribs.orco.gl_texco)                                               \
			glTexCoord3fv(attribs.orco.array[index]);                           \
		else                                                                    \
			glVertexAttrib3fvARB(attribs.orco.gl_index, attribs.orco.array[index]);  \
	}                                                                           \
	for (b = 0; b < attribs.tottface; b++) {                                    \
		MTFace *tf = &attribs.tface[b].array[a];                                \
		if (attribs.tface[b].gl_texco)                                           \
			glTexCoord2fv(tf->uv[vert]);                                        \
		else                                                                    \
			glVertexAttrib2fvARB(attribs.tface[b].gl_index, tf->uv[vert]);       \
	}                                                                           \
	for (b = 0; b < attribs.totmcol; b++) {                                     \
		MCol *cp = &attribs.mcol[b].array[a * 4 + vert];                        \
		GLubyte col[4];                                                         \
		col[0] = cp->b; col[1] = cp->g; col[2] = cp->r; col[3] = cp->a;         \
		glVertexAttrib4ubvARB(attribs.mcol[b].gl_index, col);                    \
	}                                                                           \
	if (attribs.tottang) {                                                      \
		float *tang = attribs.tang.array[a * 4 + vert];                         \
		glVertexAttrib4fvARB(attribs.tang.gl_index, tang);                       \
	}                                                                           \
}

	totface = ccgSubSurf_getNumFaces(ss);
	for (a = 0, i = 0; i < totface; i++) {
		CCGFace *f = ccgdm->faceMap[i].face;
		int S, x, y, drawSmooth;
		int index = GET_INT_FROM_POINTER(ccgSubSurf_getFaceFaceHandle(f));
		int origIndex = ccgDM_getFaceMapIndex(ss, f);
		
		numVerts = ccgSubSurf_getFaceNumVerts(f);

		/* get flags */
		if (faceFlags) {
			drawSmooth = (faceFlags[index].flag & ME_SMOOTH);
			new_matnr = faceFlags[index].mat_nr + 1;
		}
		else {
			drawSmooth = 1;
			new_matnr = 1;
		}

		/* material */
		if (new_matnr != matnr) {
			setMaterial(userData, matnr = new_matnr, &gattribs);
			DM_vertex_attributes_from_gpu(dm, &gattribs, &attribs);
		}

		/* face hiding */
		if ((setFace && (origIndex != ORIGINDEX_NONE) && !setFace(userData, origIndex))) {
			a += gridFaces * gridFaces * numVerts;
			continue;
		}

		/* draw face*/
		glShadeModel(drawSmooth ? GL_SMOOTH : GL_FLAT);
		for (S = 0; S < numVerts; S++) {
			CCGElem *faceGridData = ccgSubSurf_getFaceGridDataArray(ss, f, S);
			CCGElem *vda, *vdb;

			if (drawSmooth) {
				for (y = 0; y < gridFaces; y++) {
					glBegin(GL_QUAD_STRIP);
					for (x = 0; x < gridFaces; x++) {
						vda = CCG_grid_elem(&key, faceGridData, x, y);
						vdb = CCG_grid_elem(&key, faceGridData, x, y + 1);
						
						PASSATTRIB(0, 0, 0);
						glNormal3fv(CCG_elem_no(&key, vda));
						glVertex3fv(CCG_elem_co(&key, vda));

						PASSATTRIB(0, 1, 1);
						glNormal3fv(CCG_elem_no(&key, vdb));
						glVertex3fv(CCG_elem_co(&key, vdb));

						if (x != gridFaces - 1)
							a++;
					}

					vda = CCG_grid_elem(&key, faceGridData, x, y + 0);
					vdb = CCG_grid_elem(&key, faceGridData, x, y + 1);

					PASSATTRIB(0, 0, 3);
					glNormal3fv(CCG_elem_no(&key, vda));
					glVertex3fv(CCG_elem_co(&key, vda));

					PASSATTRIB(0, 1, 2);
					glNormal3fv(CCG_elem_no(&key, vdb));
					glVertex3fv(CCG_elem_co(&key, vdb));

					glEnd();

					a++;
				}
			}
			else {
				glBegin(GL_QUADS);
				for (y = 0; y < gridFaces; y++) {
					for (x = 0; x < gridFaces; x++) {
						float *aco = CCG_grid_elem_co(&key, faceGridData, x, y + 0);
						float *bco = CCG_grid_elem_co(&key, faceGridData, x + 1, y + 0);
						float *cco = CCG_grid_elem_co(&key, faceGridData, x + 1, y + 1);
						float *dco = CCG_grid_elem_co(&key, faceGridData, x, y + 1);

						ccgDM_glNormalFast(aco, bco, cco, dco);

						PASSATTRIB(0, 1, 1);
						glVertex3fv(dco);
						PASSATTRIB(1, 1, 2);
						glVertex3fv(cco);
						PASSATTRIB(1, 0, 3);
						glVertex3fv(bco);
						PASSATTRIB(0, 0, 0);
						glVertex3fv(aco);
						
						a++;
					}
				}
				glEnd();
			}
		}
	}

#undef PASSATTRIB
}

static void ccgDM_drawFacesTex_common(DerivedMesh *dm,
                                      DMSetDrawOptionsTex drawParams,
                                      DMSetDrawOptions drawParamsMapped,
                                      DMCompareDrawOptions compareDrawOptions,
                                      void *userData)
{
	CCGDerivedMesh *ccgdm = (CCGDerivedMesh *) dm;
	CCGSubSurf *ss = ccgdm->ss;
	CCGKey key;
	MCol *mcol = dm->getTessFaceDataArray(dm, CD_PREVIEW_MCOL);
	MTFace *tf = DM_get_tessface_data_layer(dm, CD_MTFACE);
	DMFlagMat *faceFlags = ccgdm->faceFlags;
	DMDrawOption draw_option;
	int i, totface, gridSize = ccgSubSurf_getGridSize(ss);
	int gridFaces = gridSize - 1;

	(void) compareDrawOptions;

	CCG_key_top_level(&key, ss);
	ccgdm_pbvh_update(ccgdm);

	if (!mcol)
		mcol = dm->getTessFaceDataArray(dm, CD_MCOL);

	if (!mcol)
		mcol = dm->getTessFaceDataArray(dm, CD_TEXTURE_MCOL);

	totface = ccgSubSurf_getNumFaces(ss);
	for (i = 0; i < totface; i++) {
		CCGFace *f = ccgdm->faceMap[i].face;
		int S, x, y, numVerts = ccgSubSurf_getFaceNumVerts(f);
		int drawSmooth, index = ccgDM_getFaceMapIndex(ss, f);
		int origIndex = GET_INT_FROM_POINTER(ccgSubSurf_getFaceFaceHandle(f));
		unsigned char *cp = NULL;
		int mat_nr;

		if (faceFlags) {
			drawSmooth = (faceFlags[origIndex].flag & ME_SMOOTH);
			mat_nr = faceFlags[origIndex].mat_nr;
		}
		else {
			drawSmooth = 1;
			mat_nr = 0;
		}

		if (drawParams)
			draw_option = drawParams(tf, (mcol != NULL), mat_nr);
		else if (index != ORIGINDEX_NONE)
			draw_option = (drawParamsMapped) ? drawParamsMapped(userData, index) : DM_DRAW_OPTION_NORMAL;
		else
			draw_option = GPU_enable_material(mat_nr, NULL) ? DM_DRAW_OPTION_NORMAL : DM_DRAW_OPTION_SKIP;


		if (draw_option == DM_DRAW_OPTION_SKIP) {
			if (tf) tf += gridFaces * gridFaces * numVerts;
			if (mcol) mcol += gridFaces * gridFaces * numVerts * 4;
			continue;
		}

		/* flag 1 == use vertex colors */
		if (mcol) {
			if (draw_option != DM_DRAW_OPTION_NO_MCOL)
				cp = (unsigned char *)mcol;
			mcol += gridFaces * gridFaces * numVerts * 4;
		}

		for (S = 0; S < numVerts; S++) {
			CCGElem *faceGridData = ccgSubSurf_getFaceGridDataArray(ss, f, S);
			CCGElem *a, *b;

			if (drawSmooth) {
				glShadeModel(GL_SMOOTH);
				for (y = 0; y < gridFaces; y++) {
					glBegin(GL_QUAD_STRIP);
					for (x = 0; x < gridFaces; x++) {
						a = CCG_grid_elem(&key, faceGridData, x, y + 0);
						b = CCG_grid_elem(&key, faceGridData, x, y + 1);

						if (tf) glTexCoord2fv(tf->uv[0]);
						if (cp) glColor3ub(cp[3], cp[2], cp[1]);
						glNormal3fv(CCG_elem_no(&key, a));
						glVertex3fv(CCG_elem_co(&key, a));

						if (tf) glTexCoord2fv(tf->uv[1]);
						if (cp) glColor3ub(cp[7], cp[6], cp[5]);
						glNormal3fv(CCG_elem_no(&key, b));
						glVertex3fv(CCG_elem_co(&key, b));
						
						if (x != gridFaces - 1) {
							if (tf) tf++;
							if (cp) cp += 16;
						}
					}

					a = CCG_grid_elem(&key, faceGridData, x, y + 0);
					b = CCG_grid_elem(&key, faceGridData, x, y + 1);

					if (tf) glTexCoord2fv(tf->uv[3]);
					if (cp) glColor3ub(cp[15], cp[14], cp[13]);
					glNormal3fv(CCG_elem_no(&key, a));
					glVertex3fv(CCG_elem_co(&key, a));

					if (tf) glTexCoord2fv(tf->uv[2]);
					if (cp) glColor3ub(cp[11], cp[10], cp[9]);
					glNormal3fv(CCG_elem_no(&key, b));
					glVertex3fv(CCG_elem_co(&key, b));

					if (tf) tf++;
					if (cp) cp += 16;

					glEnd();
				}
			}
			else {
				glShadeModel((cp) ? GL_SMOOTH : GL_FLAT);
				glBegin(GL_QUADS);
				for (y = 0; y < gridFaces; y++) {
					for (x = 0; x < gridFaces; x++) {
						float *a_co = CCG_grid_elem_co(&key, faceGridData, x, y + 0);
						float *b_co = CCG_grid_elem_co(&key, faceGridData, x + 1, y + 0);
						float *c_co = CCG_grid_elem_co(&key, faceGridData, x + 1, y + 1);
						float *d_co = CCG_grid_elem_co(&key, faceGridData, x, y + 1);

						ccgDM_glNormalFast(a_co, b_co, c_co, d_co);

						if (tf) glTexCoord2fv(tf->uv[1]);
						if (cp) glColor3ub(cp[7], cp[6], cp[5]);
						glVertex3fv(d_co);

						if (tf) glTexCoord2fv(tf->uv[2]);
						if (cp) glColor3ub(cp[11], cp[10], cp[9]);
						glVertex3fv(c_co);

						if (tf) glTexCoord2fv(tf->uv[3]);
						if (cp) glColor3ub(cp[15], cp[14], cp[13]);
						glVertex3fv(b_co);

						if (tf) glTexCoord2fv(tf->uv[0]);
						if (cp) glColor3ub(cp[3], cp[2], cp[1]);
						glVertex3fv(a_co);

						if (tf) tf++;
						if (cp) cp += 16;
					}
				}
				glEnd();
			}
		}
	}
}

static void ccgDM_drawFacesTex(DerivedMesh *dm,
                               DMSetDrawOptionsTex setDrawOptions,
                               DMCompareDrawOptions compareDrawOptions,
                               void *userData)
{
	ccgDM_drawFacesTex_common(dm, setDrawOptions, NULL, compareDrawOptions, userData);
}

static void ccgDM_drawMappedFacesTex(DerivedMesh *dm,
                                     DMSetDrawOptions setDrawOptions,
                                     DMCompareDrawOptions compareDrawOptions,
                                     void *userData)
{
	ccgDM_drawFacesTex_common(dm, NULL, setDrawOptions, compareDrawOptions, userData);
}

static void ccgDM_drawUVEdges(DerivedMesh *dm)
{

	MFace *mf = dm->getTessFaceArray(dm);
	MTFace *tf = DM_get_tessface_data_layer(dm, CD_MTFACE);
	int i;
	
	if (tf) {
		glBegin(GL_LINES);
		for (i = 0; i < dm->numTessFaceData; i++, mf++, tf++) {
			if (!(mf->flag & ME_HIDE)) {
				glVertex2fv(tf->uv[0]);
				glVertex2fv(tf->uv[1]);
	
				glVertex2fv(tf->uv[1]);
				glVertex2fv(tf->uv[2]);
	
				if (!mf->v4) {
					glVertex2fv(tf->uv[2]);
					glVertex2fv(tf->uv[0]);
				}
				else {
					glVertex2fv(tf->uv[2]);
					glVertex2fv(tf->uv[3]);
	
					glVertex2fv(tf->uv[3]);
					glVertex2fv(tf->uv[0]);
				}
			}
		}
		glEnd();
	}
}

static void ccgDM_drawMappedFaces(DerivedMesh *dm,
                                  DMSetDrawOptions setDrawOptions,
                                  DMSetMaterial setMaterial,
                                  DMCompareDrawOptions compareDrawOptions,
                                  void *userData, DMDrawFlag flag)
{
	CCGDerivedMesh *ccgdm = (CCGDerivedMesh *) dm;
	CCGSubSurf *ss = ccgdm->ss;
	CCGKey key;
	MCol *mcol = NULL;
	int i, gridSize = ccgSubSurf_getGridSize(ss);
	DMFlagMat *faceFlags = ccgdm->faceFlags;
	int useColors = flag & DM_DRAW_USE_COLORS;
	int gridFaces = gridSize - 1, totface;

	CCG_key_top_level(&key, ss);

	/* currently unused -- each original face is handled separately */
	(void)compareDrawOptions;

	if (useColors) {
		mcol = dm->getTessFaceDataArray(dm, CD_PREVIEW_MCOL);
		if (!mcol)
			mcol = dm->getTessFaceDataArray(dm, CD_MCOL);
	}

	totface = ccgSubSurf_getNumFaces(ss);
	for (i = 0; i < totface; i++) {
		CCGFace *f = ccgdm->faceMap[i].face;
		int S, x, y, numVerts = ccgSubSurf_getFaceNumVerts(f);
		int drawSmooth, index = ccgDM_getFaceMapIndex(ss, f);
		int origIndex;
		unsigned char *cp = NULL;

		origIndex = GET_INT_FROM_POINTER(ccgSubSurf_getFaceFaceHandle(f));

		if (flag & DM_DRAW_ALWAYS_SMOOTH) drawSmooth = 1;
		else if (faceFlags) drawSmooth = (faceFlags[origIndex].flag & ME_SMOOTH);
		else drawSmooth = 1;

		if (mcol) {
			cp = (unsigned char *)mcol;
			mcol += gridFaces * gridFaces * numVerts * 4;
		}

		{
			DMDrawOption draw_option = DM_DRAW_OPTION_NORMAL;

			if (index == ORIGINDEX_NONE)
				draw_option = setMaterial(faceFlags ? faceFlags[origIndex].mat_nr + 1 : 1, NULL);  /* XXX, no faceFlags no material */
			else if (setDrawOptions)
				draw_option = setDrawOptions(userData, index);

			if (draw_option != DM_DRAW_OPTION_SKIP) {
				if (draw_option == DM_DRAW_OPTION_STIPPLE) {
					glEnable(GL_POLYGON_STIPPLE);
					glPolygonStipple(stipple_quarttone);
				}

				/* no need to set shading mode to flat because
				 *  normals are already used to change shading */
				glShadeModel(GL_SMOOTH);
				
				for (S = 0; S < numVerts; S++) {
					CCGElem *faceGridData = ccgSubSurf_getFaceGridDataArray(ss, f, S);
					if (drawSmooth) {
						for (y = 0; y < gridFaces; y++) {
							CCGElem *a, *b;
							glBegin(GL_QUAD_STRIP);
							for (x = 0; x < gridFaces; x++) {
								a = CCG_grid_elem(&key, faceGridData, x, y + 0);
								b = CCG_grid_elem(&key, faceGridData, x, y + 1);
	
								if (cp) glColor3ub(cp[3], cp[2], cp[1]);
								glNormal3fv(CCG_elem_no(&key, a));
								glVertex3fv(CCG_elem_co(&key, a));
								if (cp) glColor3ub(cp[7], cp[6], cp[5]);
								glNormal3fv(CCG_elem_no(&key, b));
								glVertex3fv(CCG_elem_co(&key, b));

								if (x != gridFaces - 1) {
									if (cp) cp += 16;
								}
							}

							a = CCG_grid_elem(&key, faceGridData, x, y + 0);
							b = CCG_grid_elem(&key, faceGridData, x, y + 1);

							if (cp) glColor3ub(cp[15], cp[14], cp[13]);
							glNormal3fv(CCG_elem_no(&key, a));
							glVertex3fv(CCG_elem_co(&key, a));
							if (cp) glColor3ub(cp[11], cp[10], cp[9]);
							glNormal3fv(CCG_elem_no(&key, b));
							glVertex3fv(CCG_elem_co(&key, b));

							if (cp) cp += 16;

							glEnd();
						}
					}
					else {
						glBegin(GL_QUADS);
						for (y = 0; y < gridFaces; y++) {
							for (x = 0; x < gridFaces; x++) {
								float *a = CCG_grid_elem_co(&key, faceGridData, x, y + 0);
								float *b = CCG_grid_elem_co(&key, faceGridData, x + 1, y + 0);
								float *c = CCG_grid_elem_co(&key, faceGridData, x + 1, y + 1);
								float *d = CCG_grid_elem_co(&key, faceGridData, x, y + 1);

								ccgDM_glNormalFast(a, b, c, d);
	
								if (cp) glColor3ub(cp[7], cp[6], cp[5]);
								glVertex3fv(d);
								if (cp) glColor3ub(cp[11], cp[10], cp[9]);
								glVertex3fv(c);
								if (cp) glColor3ub(cp[15], cp[14], cp[13]);
								glVertex3fv(b);
								if (cp) glColor3ub(cp[3], cp[2], cp[1]);
								glVertex3fv(a);

								if (cp) cp += 16;
							}
						}
						glEnd();
					}
				}
				if (draw_option == DM_DRAW_OPTION_STIPPLE)
					glDisable(GL_POLYGON_STIPPLE);
			}
		}
	}
}

static void ccgDM_drawMappedEdges(DerivedMesh *dm,
                                  DMSetDrawOptions setDrawOptions,
                                  void *userData)
{
	CCGDerivedMesh *ccgdm = (CCGDerivedMesh *) dm;
	CCGSubSurf *ss = ccgdm->ss;
	CCGEdgeIterator *ei = ccgSubSurf_getEdgeIterator(ss);
	CCGKey key;
	int i, useAging, edgeSize = ccgSubSurf_getEdgeSize(ss);

	CCG_key_top_level(&key, ss);
	ccgSubSurf_getUseAgeCounts(ss, &useAging, NULL, NULL, NULL);

	for (; !ccgEdgeIterator_isStopped(ei); ccgEdgeIterator_next(ei)) {
		CCGEdge *e = ccgEdgeIterator_getCurrent(ei);
		CCGElem *edgeData = ccgSubSurf_getEdgeDataArray(ss, e);
		int index = ccgDM_getEdgeMapIndex(ss, e);

		glBegin(GL_LINE_STRIP);
		if (index != -1 && (!setDrawOptions || (setDrawOptions(userData, index) != DM_DRAW_OPTION_SKIP))) {
			if (useAging && !(G.f & G_BACKBUFSEL)) {
				int ageCol = 255 - ccgSubSurf_getEdgeAge(ss, e) * 4;
				glColor3ub(0, ageCol > 0 ? ageCol : 0, 0);
			}

			for (i = 0; i < edgeSize - 1; i++) {
				glVertex3fv(CCG_elem_offset_co(&key, edgeData, i));
				glVertex3fv(CCG_elem_offset_co(&key, edgeData, i + 1));
			}
		}
		glEnd();
	}

	ccgEdgeIterator_free(ei);
}

static void ccgDM_drawMappedEdgesInterp(DerivedMesh *dm,
                                        DMSetDrawOptions setDrawOptions,
                                        DMSetDrawInterpOptions setDrawInterpOptions,
                                        void *userData)
{
	CCGDerivedMesh *ccgdm = (CCGDerivedMesh *) dm;
	CCGSubSurf *ss = ccgdm->ss;
	CCGKey key;
	CCGEdgeIterator *ei = ccgSubSurf_getEdgeIterator(ss);
	int i, useAging, edgeSize = ccgSubSurf_getEdgeSize(ss);

	CCG_key_top_level(&key, ss);
	ccgSubSurf_getUseAgeCounts(ss, &useAging, NULL, NULL, NULL);

	for (; !ccgEdgeIterator_isStopped(ei); ccgEdgeIterator_next(ei)) {
		CCGEdge *e = ccgEdgeIterator_getCurrent(ei);
		CCGElem *edgeData = ccgSubSurf_getEdgeDataArray(ss, e);
		int index = ccgDM_getEdgeMapIndex(ss, e);

		glBegin(GL_LINE_STRIP);
		if (index != -1 && (!setDrawOptions || (setDrawOptions(userData, index) != DM_DRAW_OPTION_SKIP))) {
			for (i = 0; i < edgeSize; i++) {
				setDrawInterpOptions(userData, index, (float) i / (edgeSize - 1));

				if (useAging && !(G.f & G_BACKBUFSEL)) {
					int ageCol = 255 - ccgSubSurf_getEdgeAge(ss, e) * 4;
					glColor3ub(0, ageCol > 0 ? ageCol : 0, 0);
				}

				glVertex3fv(CCG_elem_offset_co(&key, edgeData, i));
			}
		}
		glEnd();
	}

	ccgEdgeIterator_free(ei);
}

static void ccgDM_foreachMappedFaceCenter(
    DerivedMesh *dm,
    void (*func)(void *userData, int index, const float co[3], const float no[3]),
    void *userData)
{
	CCGDerivedMesh *ccgdm = (CCGDerivedMesh *) dm;
	CCGSubSurf *ss = ccgdm->ss;
	CCGKey key;
	CCGFaceIterator *fi = ccgSubSurf_getFaceIterator(ss);

	CCG_key_top_level(&key, ss);

	for (; !ccgFaceIterator_isStopped(fi); ccgFaceIterator_next(fi)) {
		CCGFace *f = ccgFaceIterator_getCurrent(fi);
		int index = ccgDM_getFaceMapIndex(ss, f);

		if (index != -1) {
			/* Face center data normal isn't updated atm. */
			CCGElem *vd = ccgSubSurf_getFaceGridData(ss, f, 0, 0, 0);

			func(userData, index, CCG_elem_co(&key, vd), CCG_elem_no(&key, vd));
		}
	}

	ccgFaceIterator_free(fi);
}

static void ccgDM_release(DerivedMesh *dm)
{
	CCGDerivedMesh *ccgdm = (CCGDerivedMesh *) dm;

	if (DM_release(dm)) {
		/* Before freeing, need to update the displacement map */
		if (ccgdm->multires.modified_flags) {
			/* Check that mmd still exists */
			if (!ccgdm->multires.local_mmd &&
			    BLI_findindex(&ccgdm->multires.ob->modifiers, ccgdm->multires.mmd) < 0)
			{
				ccgdm->multires.mmd = NULL;
			}
			
			if (ccgdm->multires.mmd) {
				if (ccgdm->multires.modified_flags & MULTIRES_COORDS_MODIFIED)
					multires_modifier_update_mdisps(dm);
				if (ccgdm->multires.modified_flags & MULTIRES_HIDDEN_MODIFIED)
					multires_modifier_update_hidden(dm);
			}
		}

		if (ccgdm->ehash)
			BLI_edgehash_free(ccgdm->ehash, NULL);

		if (ccgdm->reverseFaceMap) MEM_freeN(ccgdm->reverseFaceMap);
		if (ccgdm->gridFaces) MEM_freeN(ccgdm->gridFaces);
		if (ccgdm->gridData) MEM_freeN(ccgdm->gridData);
		if (ccgdm->gridAdjacency) MEM_freeN(ccgdm->gridAdjacency);
		if (ccgdm->gridOffset) MEM_freeN(ccgdm->gridOffset);
		if (ccgdm->gridFlagMats) MEM_freeN(ccgdm->gridFlagMats);
		if (ccgdm->gridHidden) {
			int i, numGrids = dm->getNumGrids(dm);
			for (i = 0; i < numGrids; i++) {
				if (ccgdm->gridHidden[i])
					MEM_freeN(ccgdm->gridHidden[i]);
			}
			MEM_freeN(ccgdm->gridHidden);
		}
		if (ccgdm->freeSS) ccgSubSurf_free(ccgdm->ss);
		if (ccgdm->pmap) MEM_freeN(ccgdm->pmap);
		if (ccgdm->pmap_mem) MEM_freeN(ccgdm->pmap_mem);
		MEM_freeN(ccgdm->edgeFlags);
		MEM_freeN(ccgdm->faceFlags);
		MEM_freeN(ccgdm->vertMap);
		MEM_freeN(ccgdm->edgeMap);
		MEM_freeN(ccgdm->faceMap);
		MEM_freeN(ccgdm);
	}
}

static void ccg_loops_to_corners(CustomData *fdata, CustomData *ldata, 
                                 CustomData *pdata, int loopstart, int findex,  int polyindex,
                                 const int numTex, const int numCol, const int hasPCol, const int hasOrigSpace)
{
	MTFace *texface;
	MTexPoly *texpoly;
	MCol *mcol;
	MLoopCol *mloopcol;
	MLoopUV *mloopuv;
	int i, j;

	for (i = 0; i < numTex; i++) {
		texface = CustomData_get_n(fdata, CD_MTFACE, findex, i);
		texpoly = CustomData_get_n(pdata, CD_MTEXPOLY, polyindex, i);
		
		ME_MTEXFACE_CPY(texface, texpoly);

		mloopuv = CustomData_get_n(ldata, CD_MLOOPUV, loopstart, i);
		for (j = 0; j < 4; j++, mloopuv++) {
			copy_v2_v2(texface->uv[j], mloopuv->uv);
		}
	}

	for (i = 0; i < numCol; i++) {
		mloopcol = CustomData_get_n(ldata, CD_MLOOPCOL, loopstart, i);
		mcol = CustomData_get_n(fdata, CD_MCOL, findex, i);

		for (j = 0; j < 4; j++, mloopcol++) {
			MESH_MLOOPCOL_TO_MCOL(mloopcol, &mcol[j]);
		}
	}
	
	if (hasPCol) {
		mloopcol = CustomData_get(ldata, loopstart, CD_PREVIEW_MLOOPCOL);
		mcol = CustomData_get(fdata, findex, CD_PREVIEW_MCOL);

		for (j = 0; j < 4; j++, mloopcol++) {
			MESH_MLOOPCOL_TO_MCOL(mloopcol, &mcol[j]);
		}
	}

	if (hasOrigSpace) {
		OrigSpaceFace *of = CustomData_get(fdata, findex, CD_ORIGSPACE);
		OrigSpaceLoop *lof;

		lof = CustomData_get(ldata, loopstart, CD_ORIGSPACE_MLOOP);
		for (j = 0; j < 4; j++, lof++) {
			copy_v2_v2(of->uv[j], lof->uv);
		}
	}
}

static void *ccgDM_get_vert_data_layer(DerivedMesh *dm, int type)
{
	if (type == CD_ORIGINDEX) {
		/* create origindex on demand to save memory */
		CCGDerivedMesh *ccgdm = (CCGDerivedMesh *)dm;
		CCGSubSurf *ss = ccgdm->ss;
		int *origindex;
		int a, index, totnone, totorig;

		/* Avoid re-creation if the layer exists already */
		origindex = DM_get_vert_data_layer(dm, CD_ORIGINDEX);
		if (origindex) {
			return origindex;
		}

		DM_add_vert_layer(dm, CD_ORIGINDEX, CD_CALLOC, NULL);
		origindex = DM_get_vert_data_layer(dm, CD_ORIGINDEX);

		totorig = ccgSubSurf_getNumVerts(ss);
		totnone = dm->numVertData - totorig;

		/* original vertices are at the end */
		for (a = 0; a < totnone; a++)
			origindex[a] = ORIGINDEX_NONE;

		for (index = 0; index < totorig; index++, a++) {
			CCGVert *v = ccgdm->vertMap[index].vert;
			origindex[a] = ccgDM_getVertMapIndex(ccgdm->ss, v);
		}

		return origindex;
	}

	return DM_get_vert_data_layer(dm, type);
}

static void *ccgDM_get_edge_data_layer(DerivedMesh *dm, int type)
{
	if (type == CD_ORIGINDEX) {
		/* create origindex on demand to save memory */
		CCGDerivedMesh *ccgdm = (CCGDerivedMesh *)dm;
		CCGSubSurf *ss = ccgdm->ss;
		int *origindex;
		int a, i, index, totnone, totorig, totedge;
		int edgeSize = ccgSubSurf_getEdgeSize(ss);

		/* Avoid re-creation if the layer exists already */
		origindex = DM_get_edge_data_layer(dm, CD_ORIGINDEX);
		if (origindex) {
			return origindex;
		}

		DM_add_edge_layer(dm, CD_ORIGINDEX, CD_CALLOC, NULL);
		origindex = DM_get_edge_data_layer(dm, CD_ORIGINDEX);

		totedge = ccgSubSurf_getNumEdges(ss);
		totorig = totedge * (edgeSize - 1);
		totnone = dm->numEdgeData - totorig;

		/* original edges are at the end */
		for (a = 0; a < totnone; a++)
			origindex[a] = ORIGINDEX_NONE;

		for (index = 0; index < totedge; index++) {
			CCGEdge *e = ccgdm->edgeMap[index].edge;
			int mapIndex = ccgDM_getEdgeMapIndex(ss, e);

			for (i = 0; i < edgeSize - 1; i++, a++)
				origindex[a] = mapIndex;
		}

		return origindex;
	}

	return DM_get_edge_data_layer(dm, type);
}

static void *ccgDM_get_tessface_data_layer(DerivedMesh *dm, int type)
{
	if (type == CD_ORIGINDEX) {
		/* create origindex on demand to save memory */
		CCGDerivedMesh *ccgdm = (CCGDerivedMesh *)dm;
		CCGSubSurf *ss = ccgdm->ss;
		int *origindex;
		int a, i, index, totface;
		int gridFaces = ccgSubSurf_getGridSize(ss) - 1;

		/* Avoid re-creation if the layer exists already */
		origindex = DM_get_tessface_data_layer(dm, CD_ORIGINDEX);
		if (origindex) {
			return origindex;
		}

		DM_add_tessface_layer(dm, CD_ORIGINDEX, CD_CALLOC, NULL);
		origindex = DM_get_tessface_data_layer(dm, CD_ORIGINDEX);

		totface = ccgSubSurf_getNumFaces(ss);

		for (a = 0, index = 0; index < totface; index++) {
			CCGFace *f = ccgdm->faceMap[index].face;
			int numVerts = ccgSubSurf_getFaceNumVerts(f);
			int mapIndex = ccgDM_getFaceMapIndex(ss, f);

			for (i = 0; i < gridFaces * gridFaces * numVerts; i++, a++)
				origindex[a] = mapIndex;
		}

		return origindex;
	}

	return DM_get_tessface_data_layer(dm, type);
}

static void *ccgDM_get_vert_data(DerivedMesh *dm, int index, int type)
{
	if (type == CD_ORIGINDEX) {
		/* ensure creation of CD_ORIGINDEX layer */
		ccgDM_get_vert_data_layer(dm, type);
	}

	return DM_get_vert_data(dm, index, type);
}

static void *ccgDM_get_edge_data(DerivedMesh *dm, int index, int type)
{
	if (type == CD_ORIGINDEX) {
		/* ensure creation of CD_ORIGINDEX layer */
		ccgDM_get_edge_data_layer(dm, type);
	}

	return DM_get_edge_data(dm, index, type);
}

static void *ccgDM_get_tessface_data(DerivedMesh *dm, int index, int type)
{
	if (type == CD_ORIGINDEX) {
		/* ensure creation of CD_ORIGINDEX layer */
		ccgDM_get_tessface_data_layer(dm, type);
	}

	return DM_get_tessface_data(dm, index, type);
}

static int ccgDM_getNumGrids(DerivedMesh *dm)
{
	CCGDerivedMesh *ccgdm = (CCGDerivedMesh *)dm;
	int index, numFaces, numGrids;

	numFaces = ccgSubSurf_getNumFaces(ccgdm->ss);
	numGrids = 0;

	for (index = 0; index < numFaces; index++) {
		CCGFace *f = ccgdm->faceMap[index].face;
		numGrids += ccgSubSurf_getFaceNumVerts(f);
	}

	return numGrids;
}

static int ccgDM_getGridSize(DerivedMesh *dm)
{
	CCGDerivedMesh *ccgdm = (CCGDerivedMesh *)dm;
	return ccgSubSurf_getGridSize(ccgdm->ss);
}

static int ccgdm_adjacent_grid(int *gridOffset, CCGFace *f, int S, int offset)
{
	CCGFace *adjf;
	CCGEdge *e;
	int i, j = 0, numFaces, fIndex, numEdges = 0;

	e = ccgSubSurf_getFaceEdge(f, S);
	numFaces = ccgSubSurf_getEdgeNumFaces(e);

	if (numFaces != 2)
		return -1;

	for (i = 0; i < numFaces; i++) {
		adjf = ccgSubSurf_getEdgeFace(e, i);

		if (adjf != f) {
			numEdges = ccgSubSurf_getFaceNumVerts(adjf);
			for (j = 0; j < numEdges; j++)
				if (ccgSubSurf_getFaceEdge(adjf, j) == e)
					break;

			if (j != numEdges)
				break;
		}
	}

	if (numEdges == 0)
		return -1;
	
	fIndex = GET_INT_FROM_POINTER(ccgSubSurf_getFaceFaceHandle(adjf));

	return gridOffset[fIndex] + (j + offset) % numEdges;
}

static void ccgdm_create_grids(DerivedMesh *dm)
{
	CCGDerivedMesh *ccgdm = (CCGDerivedMesh *)dm;
	CCGSubSurf *ss = ccgdm->ss;
	CCGElem **gridData;
	DMGridAdjacency *gridAdjacency, *adj;
	DMFlagMat *gridFlagMats;
	CCGFace **gridFaces;
	int *gridOffset;
	int index, numFaces, numGrids, S, gIndex /*, gridSize*/;

	if (ccgdm->gridData)
		return;
	
	numGrids = ccgDM_getNumGrids(dm);
	numFaces = ccgSubSurf_getNumFaces(ss);
	/*gridSize = ccgDM_getGridSize(dm);*/  /*UNUSED*/

	/* compute offset into grid array for each face */
	gridOffset = MEM_mallocN(sizeof(int) * numFaces, "ccgdm.gridOffset");

	for (gIndex = 0, index = 0; index < numFaces; index++) {
		CCGFace *f = ccgdm->faceMap[index].face;
		int numVerts = ccgSubSurf_getFaceNumVerts(f);

		gridOffset[index] = gIndex;
		gIndex += numVerts;
	}

	/* compute grid data */
	gridData = MEM_mallocN(sizeof(CCGElem *) * numGrids, "ccgdm.gridData");
	gridAdjacency = MEM_mallocN(sizeof(DMGridAdjacency) * numGrids, "ccgdm.gridAdjacency");
	gridFaces = MEM_mallocN(sizeof(CCGFace *) * numGrids, "ccgdm.gridFaces");
	gridFlagMats = MEM_mallocN(sizeof(DMFlagMat) * numGrids, "ccgdm.gridFlagMats");

	ccgdm->gridHidden = MEM_callocN(sizeof(BLI_bitmap) * numGrids, "ccgdm.gridHidden");

	for (gIndex = 0, index = 0; index < numFaces; index++) {
		CCGFace *f = ccgdm->faceMap[index].face;
		int numVerts = ccgSubSurf_getFaceNumVerts(f);

		for (S = 0; S < numVerts; S++, gIndex++) {
			int prevS = (S - 1 + numVerts) % numVerts;
			int nextS = (S + 1 + numVerts) % numVerts;

			gridData[gIndex] = ccgSubSurf_getFaceGridDataArray(ss, f, S);
			gridFaces[gIndex] = f;
			gridFlagMats[gIndex] = ccgdm->faceFlags[index];

			adj = &gridAdjacency[gIndex];

			adj->index[0] = gIndex - S + nextS;
			adj->rotation[0] = 3;
			adj->index[1] = ccgdm_adjacent_grid(gridOffset, f, prevS, 0);
			adj->rotation[1] = 1;
			adj->index[2] = ccgdm_adjacent_grid(gridOffset, f, S, 1);
			adj->rotation[2] = 3;
			adj->index[3] = gIndex - S + prevS;
			adj->rotation[3] = 1;
		}
	}

	ccgdm->gridData = gridData;
	ccgdm->gridFaces = gridFaces;
	ccgdm->gridAdjacency = gridAdjacency;
	ccgdm->gridOffset = gridOffset;
	ccgdm->gridFlagMats = gridFlagMats;
}

static CCGElem **ccgDM_getGridData(DerivedMesh *dm)
{
	CCGDerivedMesh *ccgdm = (CCGDerivedMesh *)dm;

	ccgdm_create_grids(dm);
	return ccgdm->gridData;
}

static DMGridAdjacency *ccgDM_getGridAdjacency(DerivedMesh *dm)
{
	CCGDerivedMesh *ccgdm = (CCGDerivedMesh *)dm;

	ccgdm_create_grids(dm);
	return ccgdm->gridAdjacency;
}

static int *ccgDM_getGridOffset(DerivedMesh *dm)
{
	CCGDerivedMesh *ccgdm = (CCGDerivedMesh *)dm;

	ccgdm_create_grids(dm);
	return ccgdm->gridOffset;
}

static void ccgDM_getGridKey(DerivedMesh *dm, CCGKey *key)
{
	CCGDerivedMesh *ccgdm = (CCGDerivedMesh *)dm;
	CCG_key_top_level(key, ccgdm->ss);
}

static DMFlagMat *ccgDM_getGridFlagMats(DerivedMesh *dm)
{
	CCGDerivedMesh *ccgdm = (CCGDerivedMesh *)dm;
	
	ccgdm_create_grids(dm);
	return ccgdm->gridFlagMats;
}

static BLI_bitmap *ccgDM_getGridHidden(DerivedMesh *dm)
{
	CCGDerivedMesh *ccgdm = (CCGDerivedMesh *)dm;
	
	ccgdm_create_grids(dm);
	return ccgdm->gridHidden;
}

static const MeshElemMap *ccgDM_getPolyMap(Object *ob, DerivedMesh *dm)
{
	CCGDerivedMesh *ccgdm = (CCGDerivedMesh *)dm;

	if (!ccgdm->multires.mmd && !ccgdm->pmap && ob->type == OB_MESH) {
		Mesh *me = ob->data;

		create_vert_poly_map(&ccgdm->pmap, &ccgdm->pmap_mem,
		                     me->mpoly, me->mloop,
		                     me->totvert, me->totpoly, me->totloop);
	}

	return ccgdm->pmap;
}

static int ccgDM_use_grid_pbvh(CCGDerivedMesh *ccgdm)
{
	MultiresModifierData *mmd = ccgdm->multires.mmd;

	/* both of multires and subsurf modifiers are CCG, but
	 * grids should only be used when sculpting on multires */
	if (!mmd)
		return 0;

	return 1;
}

static struct PBVH *ccgDM_getPBVH(Object *ob, DerivedMesh *dm)
{
	CCGDerivedMesh *ccgdm = (CCGDerivedMesh *)dm;
	CCGKey key;
	int numGrids, grid_pbvh;

	CCG_key_top_level(&key, ccgdm->ss);

	if (!ob) {
		ccgdm->pbvh = NULL;
		return NULL;
	}

	if (!ob->sculpt)
		return NULL;

	grid_pbvh = ccgDM_use_grid_pbvh(ccgdm);

	if (ob->sculpt->pbvh) {
		if (grid_pbvh) {
			/* pbvh's grids, gridadj and gridfaces points to data inside ccgdm
			 * but this can be freed on ccgdm release, this updates the pointers
			 * when the ccgdm gets remade, the assumption is that the topology
			 * does not change. */
			ccgdm_create_grids(dm);
			BLI_pbvh_grids_update(ob->sculpt->pbvh, ccgdm->gridData, ccgdm->gridAdjacency, (void **)ccgdm->gridFaces);
		}

		ccgdm->pbvh = ob->sculpt->pbvh;
	}

	if (ccgdm->pbvh)
		return ccgdm->pbvh;

	/* no pbvh exists yet, we need to create one. only in case of multires
	 * we build a pbvh over the modified mesh, in other cases the base mesh
	 * is being sculpted, so we build a pbvh from that. */
	if (grid_pbvh) {
		ccgdm_create_grids(dm);

		numGrids = ccgDM_getNumGrids(dm);

		ob->sculpt->pbvh = ccgdm->pbvh = BLI_pbvh_new();
		BLI_pbvh_build_grids(ccgdm->pbvh, ccgdm->gridData, ccgdm->gridAdjacency,
		                     numGrids, &key, (void **) ccgdm->gridFaces, ccgdm->gridFlagMats, ccgdm->gridHidden);
	}
	else if (ob->type == OB_MESH) {
		Mesh *me = ob->data;
		ob->sculpt->pbvh = ccgdm->pbvh = BLI_pbvh_new();
		BLI_assert(!(me->mface == NULL && me->mpoly != NULL)); /* BMESH ONLY complain if mpoly is valid but not mface */
		BLI_pbvh_build_mesh(ccgdm->pbvh, me->mface, me->mvert,
		                    me->totface, me->totvert, &me->vdata);
	}

	return ccgdm->pbvh;
}

static void ccgDM_recalcTessellation(DerivedMesh *UNUSED(dm))
{
	/* Nothing to do: CCG handles creating its own tessfaces */
}

static void ccgDM_calcNormals(DerivedMesh *UNUSED(dm))
{
	/* Nothing to do: CCG calculates normals during drawing */
}

static CCGDerivedMesh *getCCGDerivedMesh(CCGSubSurf *ss,
                                         int drawInteriorEdges,
                                         int useSubsurfUv,
                                         DerivedMesh *dm)
{
	CCGDerivedMesh *ccgdm = MEM_callocN(sizeof(*ccgdm), "ccgdm");
	CCGVertIterator *vi;
	CCGEdgeIterator *ei;
	CCGFaceIterator *fi;
	int index, totvert, totedge, totface;
	int i;
	int vertNum, edgeNum, faceNum;
	int *vertOrigIndex, *faceOrigIndex, *polyOrigIndex, *base_polyOrigIndex; /* *edgeOrigIndex - as yet, unused  */
	short *edgeFlags;
	DMFlagMat *faceFlags;
	int *loopidx = NULL, *vertidx = NULL, *polyidx = NULL;
	BLI_array_declare(loopidx);
	BLI_array_declare(vertidx);
	int loopindex, loopindex2;
	int edgeSize, has_edge_origindex;
	int gridSize;
	int gridFaces, gridCuts;
	/*int gridSideVerts;*/
	int gridSideEdges;
	int numTex, numCol;
	int hasPCol, hasOrigSpace;
	int gridInternalEdges;
	float *w = NULL;
	WeightTable wtable = {0};
	/* MCol *mcol; */ /* UNUSED */
	MEdge *medge = NULL;
	/* MFace *mface = NULL; */
	MPoly *mpoly = NULL;

	DM_from_template(&ccgdm->dm, dm, DM_TYPE_CCGDM,
	                 ccgSubSurf_getNumFinalVerts(ss),
	                 ccgSubSurf_getNumFinalEdges(ss),
	                 ccgSubSurf_getNumFinalFaces(ss),
	                 ccgSubSurf_getNumFinalFaces(ss) * 4,
	                 ccgSubSurf_getNumFinalFaces(ss));

	CustomData_free_layer_active(&ccgdm->dm.polyData, CD_NORMAL,
	                             ccgdm->dm.numPolyData);
	
	numTex = CustomData_number_of_layers(&ccgdm->dm.loopData, CD_MLOOPUV);
	numCol = CustomData_number_of_layers(&ccgdm->dm.loopData, CD_MLOOPCOL);
	hasPCol = CustomData_has_layer(&ccgdm->dm.loopData, CD_PREVIEW_MLOOPCOL);
	hasOrigSpace = CustomData_has_layer(&ccgdm->dm.loopData, CD_ORIGSPACE_MLOOP);
	
	if (
	    (numTex && CustomData_number_of_layers(&ccgdm->dm.faceData, CD_MTFACE) != numTex)  ||
	    (numCol && CustomData_number_of_layers(&ccgdm->dm.faceData, CD_MCOL) != numCol)    ||
	    (hasPCol && !CustomData_has_layer(&ccgdm->dm.faceData, CD_PREVIEW_MCOL))            ||
	    (hasOrigSpace && !CustomData_has_layer(&ccgdm->dm.faceData, CD_ORIGSPACE)) )
	{
		CustomData_from_bmeshpoly(&ccgdm->dm.faceData,
		                          &ccgdm->dm.polyData,
		                          &ccgdm->dm.loopData,
		                          ccgSubSurf_getNumFinalFaces(ss));
	}

	/* We absolutely need that layer, else it's no valid tessellated data! */
	polyidx = CustomData_add_layer(&ccgdm->dm.faceData, CD_POLYINDEX, CD_CALLOC,
	                               NULL, ccgSubSurf_getNumFinalFaces(ss));

	ccgdm->dm.getMinMax = ccgDM_getMinMax;
	ccgdm->dm.getNumVerts = ccgDM_getNumVerts;
	ccgdm->dm.getNumEdges = ccgDM_getNumEdges;
	ccgdm->dm.getNumTessFaces = ccgDM_getNumTessFaces;
	ccgdm->dm.getNumLoops = ccgDM_getNumLoops;
	/* reuse of ccgDM_getNumTessFaces is intentional here: subsurf polys are just created from tessfaces */
	ccgdm->dm.getNumPolys = ccgDM_getNumTessFaces;

	ccgdm->dm.getNumGrids = ccgDM_getNumGrids;
	ccgdm->dm.getPBVH = ccgDM_getPBVH;

	ccgdm->dm.getVert = ccgDM_getFinalVert;
	ccgdm->dm.getEdge = ccgDM_getFinalEdge;
	ccgdm->dm.getTessFace = ccgDM_getFinalFace;
	ccgdm->dm.getVertCo = ccgDM_getFinalVertCo;
	ccgdm->dm.getVertNo = ccgDM_getFinalVertNo;
	ccgdm->dm.copyVertArray = ccgDM_copyFinalVertArray;
	ccgdm->dm.copyEdgeArray = ccgDM_copyFinalEdgeArray;
	ccgdm->dm.copyTessFaceArray = ccgDM_copyFinalFaceArray;
	ccgdm->dm.copyLoopArray = ccgDM_copyFinalLoopArray;
	ccgdm->dm.copyPolyArray = ccgDM_copyFinalPolyArray;

	ccgdm->dm.getVertData = ccgDM_get_vert_data;
	ccgdm->dm.getEdgeData = ccgDM_get_edge_data;
	ccgdm->dm.getTessFaceData = ccgDM_get_tessface_data;
	ccgdm->dm.getVertDataArray = ccgDM_get_vert_data_layer;
	ccgdm->dm.getEdgeDataArray = ccgDM_get_edge_data_layer;
	ccgdm->dm.getTessFaceDataArray = ccgDM_get_tessface_data_layer;
	ccgdm->dm.getNumGrids = ccgDM_getNumGrids;
	ccgdm->dm.getGridSize = ccgDM_getGridSize;
	ccgdm->dm.getGridData = ccgDM_getGridData;
	ccgdm->dm.getGridAdjacency = ccgDM_getGridAdjacency;
	ccgdm->dm.getGridOffset = ccgDM_getGridOffset;
	ccgdm->dm.getGridKey = ccgDM_getGridKey;
	ccgdm->dm.getGridFlagMats = ccgDM_getGridFlagMats;
	ccgdm->dm.getGridHidden = ccgDM_getGridHidden;
	ccgdm->dm.getPolyMap = ccgDM_getPolyMap;
	ccgdm->dm.getPBVH = ccgDM_getPBVH;

	ccgdm->dm.getTessFace = ccgDM_getFinalFace;
	ccgdm->dm.copyVertArray = ccgDM_copyFinalVertArray;
	ccgdm->dm.copyEdgeArray = ccgDM_copyFinalEdgeArray;
	ccgdm->dm.copyTessFaceArray = ccgDM_copyFinalFaceArray;

	ccgdm->dm.calcNormals = ccgDM_calcNormals;
	ccgdm->dm.recalcTessellation = ccgDM_recalcTessellation;

	ccgdm->dm.getVertCos = ccgdm_getVertCos;
	ccgdm->dm.foreachMappedVert = ccgDM_foreachMappedVert;
	ccgdm->dm.foreachMappedEdge = ccgDM_foreachMappedEdge;
	ccgdm->dm.foreachMappedFaceCenter = ccgDM_foreachMappedFaceCenter;
	
	ccgdm->dm.drawVerts = ccgDM_drawVerts;
	ccgdm->dm.drawEdges = ccgDM_drawEdges;
	ccgdm->dm.drawLooseEdges = ccgDM_drawLooseEdges;
	ccgdm->dm.drawFacesSolid = ccgDM_drawFacesSolid;
	ccgdm->dm.drawFacesTex = ccgDM_drawFacesTex;
	ccgdm->dm.drawFacesGLSL = ccgDM_drawFacesGLSL;
	ccgdm->dm.drawMappedFaces = ccgDM_drawMappedFaces;
	ccgdm->dm.drawMappedFacesTex = ccgDM_drawMappedFacesTex;
	ccgdm->dm.drawMappedFacesGLSL = ccgDM_drawMappedFacesGLSL;
	ccgdm->dm.drawMappedFacesMat = ccgDM_drawMappedFacesMat;
	ccgdm->dm.drawUVEdges = ccgDM_drawUVEdges;

	ccgdm->dm.drawMappedEdgesInterp = ccgDM_drawMappedEdgesInterp;
	ccgdm->dm.drawMappedEdges = ccgDM_drawMappedEdges;
	
	ccgdm->dm.release = ccgDM_release;
	
	ccgdm->ss = ss;
	ccgdm->drawInteriorEdges = drawInteriorEdges;
	ccgdm->useSubsurfUv = useSubsurfUv;

	totvert = ccgSubSurf_getNumVerts(ss);
	ccgdm->vertMap = MEM_mallocN(totvert * sizeof(*ccgdm->vertMap), "vertMap");
	vi = ccgSubSurf_getVertIterator(ss);
	for (; !ccgVertIterator_isStopped(vi); ccgVertIterator_next(vi)) {
		CCGVert *v = ccgVertIterator_getCurrent(vi);

		ccgdm->vertMap[GET_INT_FROM_POINTER(ccgSubSurf_getVertVertHandle(v))].vert = v;
	}
	ccgVertIterator_free(vi);

	totedge = ccgSubSurf_getNumEdges(ss);
	ccgdm->edgeMap = MEM_mallocN(totedge * sizeof(*ccgdm->edgeMap), "edgeMap");
	ei = ccgSubSurf_getEdgeIterator(ss);
	for (; !ccgEdgeIterator_isStopped(ei); ccgEdgeIterator_next(ei)) {
		CCGEdge *e = ccgEdgeIterator_getCurrent(ei);

		ccgdm->edgeMap[GET_INT_FROM_POINTER(ccgSubSurf_getEdgeEdgeHandle(e))].edge = e;
	}

	totface = ccgSubSurf_getNumFaces(ss);
	ccgdm->faceMap = MEM_mallocN(totface * sizeof(*ccgdm->faceMap), "faceMap");
	fi = ccgSubSurf_getFaceIterator(ss);
	for (; !ccgFaceIterator_isStopped(fi); ccgFaceIterator_next(fi)) {
		CCGFace *f = ccgFaceIterator_getCurrent(fi);

		ccgdm->faceMap[GET_INT_FROM_POINTER(ccgSubSurf_getFaceFaceHandle(f))].face = f;
	}
	ccgFaceIterator_free(fi);

	ccgdm->reverseFaceMap = MEM_callocN(sizeof(int) * ccgSubSurf_getNumFinalFaces(ss), "reverseFaceMap");

	edgeSize = ccgSubSurf_getEdgeSize(ss);
	gridSize = ccgSubSurf_getGridSize(ss);
	gridFaces = gridSize - 1;
	gridCuts = gridSize - 2;
	/*gridInternalVerts = gridSideVerts * gridSideVerts; - as yet, unused */
	gridSideEdges = gridSize - 1;
	gridInternalEdges = (gridSideEdges - 1) * gridSideEdges * 2; 

	vertNum = 0;
	edgeNum = 0;
	faceNum = 0;

	/* mvert = dm->getVertArray(dm); */ /* UNUSED */
	medge = dm->getEdgeArray(dm);
	/* mface = dm->getTessFaceArray(dm); */ /* UNUSED */

	mpoly = CustomData_get_layer(&dm->polyData, CD_MPOLY);
	base_polyOrigIndex = CustomData_get_layer(&dm->polyData, CD_ORIGINDEX);
	
	/*CDDM hack*/
	edgeFlags = ccgdm->edgeFlags = MEM_callocN(sizeof(short) * totedge, "edgeFlags");
	faceFlags = ccgdm->faceFlags = MEM_callocN(sizeof(DMFlagMat) * totface, "faceFlags");

	vertOrigIndex = DM_get_vert_data_layer(&ccgdm->dm, CD_ORIGINDEX);
	/*edgeOrigIndex = DM_get_edge_data_layer(&ccgdm->dm, CD_ORIGINDEX);*/
	faceOrigIndex = DM_get_tessface_data_layer(&ccgdm->dm, CD_ORIGINDEX);

	polyOrigIndex = DM_get_poly_data_layer(&ccgdm->dm, CD_ORIGINDEX);

#if 0
	/* this is not in trunk, can gives problems because colors initialize
	 * as black, just don't do it!, it works fine - campbell */
	if (!CustomData_has_layer(&ccgdm->dm.faceData, CD_MCOL))
		DM_add_tessface_layer(&ccgdm->dm, CD_MCOL, CD_CALLOC, NULL);
	mcol = DM_get_tessface_data_layer(&ccgdm->dm, CD_MCOL);
#endif

	has_edge_origindex = CustomData_has_layer(&ccgdm->dm.edgeData, CD_ORIGINDEX);


	loopindex = loopindex2 = 0; //current loop index
	for (index = 0; index < totface; index++) {
		CCGFace *f = ccgdm->faceMap[index].face;
		int numVerts = ccgSubSurf_getFaceNumVerts(f);
		int numFinalEdges = numVerts * (gridSideEdges + gridInternalEdges);
		int origIndex = GET_INT_FROM_POINTER(ccgSubSurf_getFaceFaceHandle(f));
		int g2_wid = gridCuts + 2;
		float *w2;
		int s, x, y;
		
		w = get_ss_weights(&wtable, gridCuts, numVerts);

		ccgdm->faceMap[index].startVert = vertNum;
		ccgdm->faceMap[index].startEdge = edgeNum;
		ccgdm->faceMap[index].startFace = faceNum;
		
		faceFlags->flag = mpoly ?  mpoly[origIndex].flag : 0;
		faceFlags->mat_nr = mpoly ? mpoly[origIndex].mat_nr : 0;
		faceFlags++;

		origIndex = base_polyOrigIndex ? base_polyOrigIndex[origIndex] : origIndex;

		/* set the face base vert */
		*((int *)ccgSubSurf_getFaceUserData(ss, f)) = vertNum;

		BLI_array_empty(loopidx);
		BLI_array_grow_items(loopidx, numVerts);
		for (s = 0; s < numVerts; s++) {
			loopidx[s] = loopindex++;
		}
		
		BLI_array_empty(vertidx);
		BLI_array_grow_items(vertidx, numVerts);
		for (s = 0; s < numVerts; s++) {
			CCGVert *v = ccgSubSurf_getFaceVert(f, s);
			vertidx[s] = GET_INT_FROM_POINTER(ccgSubSurf_getVertVertHandle(v));
		}
		

		/*I think this is for interpolating the center vert?*/
		w2 = w; // + numVerts*(g2_wid-1)*(g2_wid-1); //numVerts*((g2_wid-1)*g2_wid+g2_wid-1);
		DM_interp_vert_data(dm, &ccgdm->dm, vertidx, w2,
		                    numVerts, vertNum);
		if (vertOrigIndex) {
			*vertOrigIndex = ORIGINDEX_NONE;
			vertOrigIndex++;
		}

		vertNum++;

		/*interpolate per-vert data*/
		for (s = 0; s < numVerts; s++) {
			for (x = 1; x < gridFaces; x++) {
				w2 = w + s * numVerts * g2_wid * g2_wid + x * numVerts;
				DM_interp_vert_data(dm, &ccgdm->dm, vertidx, w2,
				                    numVerts, vertNum);

				if (vertOrigIndex) {
					*vertOrigIndex = ORIGINDEX_NONE;
					vertOrigIndex++;
				}

				vertNum++;
			}
		}

		/*interpolate per-vert data*/
		for (s = 0; s < numVerts; s++) {
			for (y = 1; y < gridFaces; y++) {
				for (x = 1; x < gridFaces; x++) {
					w2 = w + s * numVerts * g2_wid * g2_wid + (y * g2_wid + x) * numVerts;
					DM_interp_vert_data(dm, &ccgdm->dm, vertidx, w2,
					                    numVerts, vertNum);

					if (vertOrigIndex) {
						*vertOrigIndex = ORIGINDEX_NONE;
						vertOrigIndex++;
					}

					vertNum++;
				}
			}
		}

		if (has_edge_origindex) {
			for (i = 0; i < numFinalEdges; ++i)
				*(int *)DM_get_edge_data(&ccgdm->dm, edgeNum + i,
				                         CD_ORIGINDEX) = ORIGINDEX_NONE;
		}

		for (s = 0; s < numVerts; s++) {
			/*interpolate per-face data*/
			for (y = 0; y < gridFaces; y++) {
				for (x = 0; x < gridFaces; x++) {
					w2 = w + s * numVerts * g2_wid * g2_wid + (y * g2_wid + x) * numVerts;
					CustomData_interp(&dm->loopData, &ccgdm->dm.loopData,
					                  loopidx, w2, NULL, numVerts, loopindex2);
					loopindex2++;

					w2 = w + s * numVerts * g2_wid * g2_wid + ((y + 1) * g2_wid + (x)) * numVerts;
					CustomData_interp(&dm->loopData, &ccgdm->dm.loopData,
					                  loopidx, w2, NULL, numVerts, loopindex2);
					loopindex2++;

					w2 = w + s * numVerts * g2_wid * g2_wid + ((y + 1) * g2_wid + (x + 1)) * numVerts;
					CustomData_interp(&dm->loopData, &ccgdm->dm.loopData,
					                  loopidx, w2, NULL, numVerts, loopindex2);
					loopindex2++;
					
					w2 = w + s * numVerts * g2_wid * g2_wid + ((y) * g2_wid + (x + 1)) * numVerts;
					CustomData_interp(&dm->loopData, &ccgdm->dm.loopData,
					                  loopidx, w2, NULL, numVerts, loopindex2);
					loopindex2++;

					/*copy over poly data, e.g. mtexpoly*/
					CustomData_copy_data(&dm->polyData, &ccgdm->dm.polyData, origIndex, faceNum, 1);

					/*generate tessellated face data used for drawing*/
					ccg_loops_to_corners(&ccgdm->dm.faceData, &ccgdm->dm.loopData,
					                     &ccgdm->dm.polyData, loopindex2 - 4, faceNum, faceNum,
					                     numTex, numCol, hasPCol, hasOrigSpace);
					
					/*set original index data*/
					if (faceOrigIndex) {
						*faceOrigIndex = origIndex;
						faceOrigIndex++;
					}
					if (polyOrigIndex) {
						*polyOrigIndex = origIndex;
						polyOrigIndex++;
					}

					ccgdm->reverseFaceMap[faceNum] = index;

					/* This is a simple one to one mapping, here... */
					polyidx[faceNum] = faceNum;

					faceNum++;
				}
			}
		}

		edgeNum += numFinalEdges;
	}

	for (index = 0; index < totedge; ++index) {
		CCGEdge *e = ccgdm->edgeMap[index].edge;
		int numFinalEdges = edgeSize - 1;
		int mapIndex = ccgDM_getEdgeMapIndex(ss, e);
		int x;
		int vertIdx[2];
		int edgeIdx = GET_INT_FROM_POINTER(ccgSubSurf_getEdgeEdgeHandle(e));

		CCGVert *v;
		v = ccgSubSurf_getEdgeVert0(e);
		vertIdx[0] = GET_INT_FROM_POINTER(ccgSubSurf_getVertVertHandle(v));
		v = ccgSubSurf_getEdgeVert1(e);
		vertIdx[1] = GET_INT_FROM_POINTER(ccgSubSurf_getVertVertHandle(v));

		ccgdm->edgeMap[index].startVert = vertNum;
		ccgdm->edgeMap[index].startEdge = edgeNum;

		if (edgeIdx >= 0 && edgeFlags)
			edgeFlags[edgeIdx] = medge[edgeIdx].flag;

		/* set the edge base vert */
		*((int *)ccgSubSurf_getEdgeUserData(ss, e)) = vertNum;

		for (x = 1; x < edgeSize - 1; x++) {
			float w[2];
			w[1] = (float) x / (edgeSize - 1);
			w[0] = 1 - w[1];
			DM_interp_vert_data(dm, &ccgdm->dm, vertIdx, w, 2, vertNum);
			if (vertOrigIndex) {
				*vertOrigIndex = ORIGINDEX_NONE;
				vertOrigIndex++;
			}
			vertNum++;
		}

		for (i = 0; i < numFinalEdges; ++i) {
			if (has_edge_origindex) {
				*(int *)DM_get_edge_data(&ccgdm->dm, edgeNum + i, CD_ORIGINDEX) = mapIndex;
			}
		}

		edgeNum += numFinalEdges;
	}

	if (useSubsurfUv) {
		CustomData *ldata = &ccgdm->dm.loopData;
		CustomData *dmldata = &dm->loopData;
		int numlayer = CustomData_number_of_layers(ldata, CD_MLOOPUV);
		int dmnumlayer = CustomData_number_of_layers(dmldata, CD_MLOOPUV);

		for (i = 0; i < numlayer && i < dmnumlayer; i++)
			set_subsurf_uv(ss, dm, &ccgdm->dm, i);
	}

	for (index = 0; index < totvert; ++index) {
		CCGVert *v = ccgdm->vertMap[index].vert;
		int mapIndex = ccgDM_getVertMapIndex(ccgdm->ss, v);
		int vertIdx;

		vertIdx = GET_INT_FROM_POINTER(ccgSubSurf_getVertVertHandle(v));

		ccgdm->vertMap[index].startVert = vertNum;

		/* set the vert base vert */
		*((int *) ccgSubSurf_getVertUserData(ss, v)) = vertNum;

		DM_copy_vert_data(dm, &ccgdm->dm, vertIdx, vertNum, 1);

		if (vertOrigIndex) {
			*vertOrigIndex = mapIndex;
			vertOrigIndex++;
		}
		vertNum++;
	}

	ccgdm->dm.numVertData = vertNum;
	ccgdm->dm.numEdgeData = edgeNum;
	ccgdm->dm.numTessFaceData = faceNum;
	ccgdm->dm.numLoopData = loopindex2;
	ccgdm->dm.numPolyData = faceNum;

	/* All tessellated CD layers were updated! */
	ccgdm->dm.dirty &= ~DM_DIRTY_TESS_CDLAYERS;

	BLI_array_free(vertidx);
	BLI_array_free(loopidx);
	free_ss_weights(&wtable);

	return ccgdm;
}

/***/

struct DerivedMesh *subsurf_make_derived_from_derived(
        struct DerivedMesh *dm,
        struct SubsurfModifierData *smd,
        float (*vertCos)[3],
        SubsurfFlags flags)
{
	int useSimple = smd->subdivType == ME_SIMPLE_SUBSURF;
	CCGFlags useAging = smd->flags & eSubsurfModifierFlag_DebugIncr ? CCG_USE_AGING : 0;
	int useSubsurfUv = smd->flags & eSubsurfModifierFlag_SubsurfUv;
	int drawInteriorEdges = !(smd->flags & eSubsurfModifierFlag_ControlEdges);
	CCGDerivedMesh *result;

	if (flags & SUBSURF_FOR_EDIT_MODE) {
		int levels = (smd->modifier.scene) ? get_render_subsurf_level(&smd->modifier.scene->r, smd->levels) : smd->levels;

		smd->emCache = _getSubSurf(smd->emCache, levels, 3, useAging | CCG_CALC_NORMALS);
		ss_sync_from_derivedmesh(smd->emCache, dm, vertCos, useSimple);

		result = getCCGDerivedMesh(smd->emCache,
		                           drawInteriorEdges,
		                           useSubsurfUv, dm);
	}
	else if (flags & SUBSURF_USE_RENDER_PARAMS) {
		/* Do not use cache in render mode. */
		CCGSubSurf *ss;
		int levels = (smd->modifier.scene) ? get_render_subsurf_level(&smd->modifier.scene->r, smd->renderLevels) : smd->renderLevels;

		if (levels == 0)
			return dm;
		
		ss = _getSubSurf(NULL, levels, 3, CCG_USE_ARENA | CCG_CALC_NORMALS);

		ss_sync_from_derivedmesh(ss, dm, vertCos, useSimple);

		result = getCCGDerivedMesh(ss,
		                           drawInteriorEdges, useSubsurfUv, dm);

		result->freeSS = 1;
	}
	else {
		int useIncremental = (smd->flags & eSubsurfModifierFlag_Incremental);
		int levels = (smd->modifier.scene) ? get_render_subsurf_level(&smd->modifier.scene->r, smd->levels) : smd->levels;
		CCGSubSurf *ss;

		/* It is quite possible there is a much better place to do this. It
		 * depends a bit on how rigorously we expect this function to never
		 * be called in editmode. In semi-theory we could share a single
		 * cache, but the handles used inside and outside editmode are not
		 * the same so we would need some way of converting them. Its probably
		 * not worth the effort. But then why am I even writing this long
		 * comment that no one will read? Hmmm. - zr
		 *
		 * Addendum: we can't really ensure that this is never called in edit
		 * mode, so now we have a parameter to verify it. - brecht
		 */
		if (!(flags & SUBSURF_IN_EDIT_MODE) && smd->emCache) {
			ccgSubSurf_free(smd->emCache);
			smd->emCache = NULL;
		}

		if (useIncremental && (flags & SUBSURF_IS_FINAL_CALC)) {
			smd->mCache = ss = _getSubSurf(smd->mCache, levels, 3, useAging | CCG_CALC_NORMALS);

			ss_sync_from_derivedmesh(ss, dm, vertCos, useSimple);

			result = getCCGDerivedMesh(smd->mCache,
			                           drawInteriorEdges,
			                           useSubsurfUv, dm);
		}
		else {
			CCGFlags ccg_flags = CCG_USE_ARENA | CCG_CALC_NORMALS;
			
			if (smd->mCache && (flags & SUBSURF_IS_FINAL_CALC)) {
				ccgSubSurf_free(smd->mCache);
				smd->mCache = NULL;
			}

			if (flags & SUBSURF_ALLOC_PAINT_MASK)
				ccg_flags |= CCG_ALLOC_MASK;

			ss = _getSubSurf(NULL, levels, 3, ccg_flags);
			ss_sync_from_derivedmesh(ss, dm, vertCos, useSimple);

			result = getCCGDerivedMesh(ss, drawInteriorEdges, useSubsurfUv, dm);

			if (flags & SUBSURF_IS_FINAL_CALC)
				smd->mCache = ss;
			else
				result->freeSS = 1;

			if (flags & SUBSURF_ALLOC_PAINT_MASK)
				ccgSubSurf_setNumLayers(ss, 4);
		}
	}

	return (DerivedMesh *)result;
}

void subsurf_calculate_limit_positions(Mesh *me, float (*positions_r)[3]) 
{
	/* Finds the subsurf limit positions for the verts in a mesh 
	 * and puts them in an array of floats. Please note that the 
	 * calculated vert positions is incorrect for the verts 
	 * on the boundary of the mesh.
	 */
	CCGSubSurf *ss = _getSubSurf(NULL, 1, 3, CCG_USE_ARENA);
	float edge_sum[3], face_sum[3];
	CCGVertIterator *vi;
	DerivedMesh *dm = CDDM_from_mesh(me, NULL);

	ss_sync_from_derivedmesh(ss, dm, NULL, 0);

	vi = ccgSubSurf_getVertIterator(ss);
	for (; !ccgVertIterator_isStopped(vi); ccgVertIterator_next(vi)) {
		CCGVert *v = ccgVertIterator_getCurrent(vi);
		int idx = GET_INT_FROM_POINTER(ccgSubSurf_getVertVertHandle(v));
		int N = ccgSubSurf_getVertNumEdges(v);
		int numFaces = ccgSubSurf_getVertNumFaces(v);
		float *co;
		int i;

		edge_sum[0] = edge_sum[1] = edge_sum[2] = 0.0;
		face_sum[0] = face_sum[1] = face_sum[2] = 0.0;

		for (i = 0; i < N; i++) {
			CCGEdge *e = ccgSubSurf_getVertEdge(v, i);
			add_v3_v3v3(edge_sum, edge_sum, ccgSubSurf_getEdgeData(ss, e, 1));
		}
		for (i = 0; i < numFaces; i++) {
			CCGFace *f = ccgSubSurf_getVertFace(v, i);
			add_v3_v3(face_sum, ccgSubSurf_getFaceCenterData(f));
		}

		/* ad-hoc correction for boundary vertices, to at least avoid them
		 * moving completely out of place (brecht) */
		if (numFaces && numFaces != N)
			mul_v3_fl(face_sum, (float)N / (float)numFaces);

		co = ccgSubSurf_getVertData(ss, v);
		positions_r[idx][0] = (co[0] * N * N + edge_sum[0] * 4 + face_sum[0]) / (N * (N + 5));
		positions_r[idx][1] = (co[1] * N * N + edge_sum[1] * 4 + face_sum[1]) / (N * (N + 5));
		positions_r[idx][2] = (co[2] * N * N + edge_sum[2] * 4 + face_sum[2]) / (N * (N + 5));
	}
	ccgVertIterator_free(vi);

	ccgSubSurf_free(ss);

	dm->release(dm);
}<|MERGE_RESOLUTION|>--- conflicted
+++ resolved
@@ -1221,12 +1221,7 @@
 
 		if (edgeFlags) {
 			if (edgeIdx != -1) {
-<<<<<<< HEAD
-				flags |= (edgeFlags[index] & (ME_SEAM | ME_SHARP | ME_FREESTYLE_EDGE))
-				         | ME_EDGEDRAW | ME_EDGERENDER;
-=======
-				flags |= ((edgeFlags[index] & (ME_SEAM | ME_SHARP)) | ME_EDGEDRAW | ME_EDGERENDER);
->>>>>>> 1c0c2f4d
+				flags |= ((edgeFlags[index] & (ME_SEAM | ME_SHARP | ME_FREESTYLE_EDGE)) | ME_EDGEDRAW | ME_EDGERENDER);
 			}
 		}
 		else {
