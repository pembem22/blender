/* object.c
 *
 * 
 * $Id$
 *
 * ***** BEGIN GPL LICENSE BLOCK *****
 *
 * This program is free software; you can redistribute it and/or
 * modify it under the terms of the GNU General Public License
 * as published by the Free Software Foundation; either version 2
 * of the License, or (at your option) any later version.
 *
 * This program is distributed in the hope that it will be useful,
 * but WITHOUT ANY WARRANTY; without even the implied warranty of
 * MERCHANTABILITY or FITNESS FOR A PARTICULAR PURPOSE.  See the
 * GNU General Public License for more details.
 *
 * You should have received a copy of the GNU General Public License
 * along with this program; if not, write to the Free Software Foundation,
 * Inc., 59 Temple Place - Suite 330, Boston, MA  02111-1307, USA.
 *
 * The Original Code is Copyright (C) 2001-2002 by NaN Holding BV.
 * All rights reserved.
 *
 * The Original Code is: all of this file.
 *
 * Contributor(s): none yet.
 *
 * ***** END GPL LICENSE BLOCK *****
 */

#include <string.h>
#include <math.h>
#include <stdio.h>			

#ifdef HAVE_CONFIG_H
#include <config.h>
#endif

#include "MEM_guardedalloc.h"

#include "DNA_anim_types.h"
#include "DNA_action_types.h"
#include "DNA_armature_types.h"
#include "DNA_boid_types.h"
#include "DNA_camera_types.h"
#include "DNA_constraint_types.h"
#include "DNA_curve_types.h"
#include "DNA_group_types.h"
#include "DNA_lamp_types.h"
#include "DNA_lattice_types.h"
#include "DNA_material_types.h"
#include "DNA_mesh_types.h"
#include "DNA_meta_types.h"
#include "DNA_curve_types.h"
#include "DNA_meshdata_types.h"
#include "DNA_modifier_types.h"
#include "DNA_nla_types.h"
#include "DNA_object_types.h"
#include "DNA_object_force.h"
#include "DNA_object_fluidsim.h"
#include "DNA_outliner_types.h"
#include "DNA_particle_types.h"
#include "DNA_scene_types.h"
#include "DNA_screen_types.h"
#include "DNA_space_types.h"
#include "DNA_texture_types.h"
#include "DNA_userdef_types.h"
#include "DNA_view3d_types.h"
#include "DNA_world_types.h"

#include "BLI_blenlib.h"
#include "BLI_arithb.h"
#include "BLI_editVert.h"

#include "BKE_utildefines.h"

#include "BKE_main.h"
#include "BKE_global.h"

#include "BKE_armature.h"
#include "BKE_action.h"
#include "BKE_bullet.h"
#include "BKE_colortools.h"
#include "BKE_deform.h"
#include "BKE_DerivedMesh.h"
#include "BKE_nla.h"
#include "BKE_animsys.h"
#include "BKE_anim.h"
#include "BKE_blender.h"
#include "BKE_constraint.h"
#include "BKE_curve.h"
#include "BKE_displist.h"
<<<<<<< HEAD
=======
#include "BKE_effect.h"
>>>>>>> 16c1a294
#include "BKE_fcurve.h"
#include "BKE_group.h"
#include "BKE_icons.h"
#include "BKE_key.h"
#include "BKE_lattice.h"
#include "BKE_library.h"
#include "BKE_mesh.h"
#include "BKE_mball.h"
#include "BKE_modifier.h"
#include "BKE_object.h"
#include "BKE_paint.h"
#include "BKE_particle.h"
#include "BKE_pointcache.h"
#include "BKE_property.h"
#include "BKE_sca.h"
#include "BKE_scene.h"
#include "BKE_screen.h"
#include "BKE_softbody.h"

#include "LBM_fluidsim.h"

#ifndef DISABLE_PYTHON
#include "BPY_extern.h"
#endif

#include "GPU_material.h"

/* Local function protos */
static void solve_parenting (Scene *scene, Object *ob, Object *par, float obmat[][4], float slowmat[][4], int simul);

float originmat[3][3];	/* after where_is_object(), can be used in other functions (bad!) */

void clear_workob(Object *workob)
{
	memset(workob, 0, sizeof(Object));
<<<<<<< HEAD
	
	workob->size[0]= workob->size[1]= workob->size[2]= 1.0;
=======
>>>>>>> 16c1a294
	
	workob->size[0]= workob->size[1]= workob->size[2]= 1.0f;
	workob->rotmode= ROT_MODE_EUL;
}

void copy_baseflags(struct Scene *scene)
{
	Base *base= scene->base.first;
	
	while(base) {
		base->object->flag= base->flag;
		base= base->next;
	}
}

void copy_objectflags(struct Scene *scene)
{
	Base *base= scene->base.first;
	
	while(base) {
		base->flag= base->object->flag;
		base= base->next;
	}
}

void update_base_layer(struct Scene *scene, Object *ob)
{
	Base *base= scene->base.first;

	while (base) {
		if (base->object == ob) base->lay= ob->lay;
		base= base->next;
	}
}

void object_free_particlesystems(Object *ob)
{
	while(ob->particlesystem.first){
		ParticleSystem *psys = ob->particlesystem.first;

		BLI_remlink(&ob->particlesystem,psys);

		psys_free(ob,psys);
	}
}

void object_free_softbody(Object *ob)
{
	if(ob->soft) {
		sbFree(ob->soft);
		ob->soft= NULL;
	}
}

void object_free_bulletsoftbody(Object *ob)
{
	if(ob->bsoft) {
		bsbFree(ob->bsoft);
		ob->bsoft= NULL;
	}
}

void object_free_modifiers(Object *ob)
{
	while (ob->modifiers.first) {
		ModifierData *md = ob->modifiers.first;

		BLI_remlink(&ob->modifiers, md);

		modifier_free(md);
	}

	/* particle modifiers were freed, so free the particlesystems as well */
	object_free_particlesystems(ob);

	/* same for softbody */
	object_free_softbody(ob);
}

/* here we will collect all local displist stuff */
/* also (ab)used in depsgraph */
void object_free_display(Object *ob)
{
	if(ob->derivedDeform) {
		ob->derivedDeform->needsFree = 1;
		ob->derivedDeform->release(ob->derivedDeform);
		ob->derivedDeform= NULL;
	}
	if(ob->derivedFinal) {
		ob->derivedFinal->needsFree = 1;
		ob->derivedFinal->release(ob->derivedFinal);
		ob->derivedFinal= NULL;
	}
	
	freedisplist(&ob->disp);
}

void free_sculptsession(SculptSession **ssp)
{
	if(ssp && *ssp) {
		SculptSession *ss = *ssp;
		if(ss->projverts)
			MEM_freeN(ss->projverts);

		if(ss->fmap)
			MEM_freeN(ss->fmap);

		if(ss->fmap_mem)
			MEM_freeN(ss->fmap_mem);

		if(ss->texcache)
			MEM_freeN(ss->texcache);

		if(ss->layer_disps)
			MEM_freeN(ss->layer_disps);

		if(ss->mesh_co_orig)
			MEM_freeN(ss->mesh_co_orig);

		MEM_freeN(ss);

		*ssp = NULL;
	}
}

/* do not free object itself */
void free_object(Object *ob)
{
	int a;
	
	object_free_display(ob);
	
	/* disconnect specific data */
	if(ob->data) {
		ID *id= ob->data;
		id->us--;
		if(id->us==0) {
			if(ob->type==OB_MESH) unlink_mesh(ob->data);
			else if(ob->type==OB_CURVE) unlink_curve(ob->data);
			else if(ob->type==OB_MBALL) unlink_mball(ob->data);
		}
		ob->data= 0;
	}
	
	for(a=0; a<ob->totcol; a++) {
		if(ob->mat[a]) ob->mat[a]->id.us--;
	}
	if(ob->mat) MEM_freeN(ob->mat);
	if(ob->matbits) MEM_freeN(ob->matbits);
	ob->mat= 0;
	ob->matbits= 0;
	if(ob->bb) MEM_freeN(ob->bb); 
	ob->bb= 0;
	if(ob->path) free_path(ob->path); 
	ob->path= 0;
	if(ob->adt) BKE_free_animdata((ID *)ob);
	if(ob->poselib) ob->poselib->id.us--;
	if(ob->dup_group) ob->dup_group->id.us--;
	if(ob->gpd) ob->gpd->id.us--;
	if(ob->defbase.first)
		BLI_freelistN(&ob->defbase);
	if(ob->pose)
		free_pose(ob->pose);
	free_properties(&ob->prop);
	object_free_modifiers(ob);
	
	free_sensors(&ob->sensors);
	free_controllers(&ob->controllers);
	free_actuators(&ob->actuators);
	
	free_constraints(&ob->constraints);
	
	free_partdeflect(ob->pd);

	if(ob->soft) sbFree(ob->soft);
	if(ob->bsoft) bsbFree(ob->bsoft);
	if(ob->gpulamp.first) GPU_lamp_free(ob);

	free_sculptsession(&ob->sculpt);

	if(ob->pc_ids.first) BLI_freelistN(&ob->pc_ids);
}

static void unlink_object__unlinkModifierLinks(void *userData, Object *ob, Object **obpoin)
{
	Object *unlinkOb = userData;

	if (*obpoin==unlinkOb) {
		*obpoin = NULL;
		ob->recalc |= OB_RECALC;
	}
}
void unlink_object(Scene *scene, Object *ob)
{
	Object *obt;
	Material *mat;
	World *wrld;
	bScreen *sc;
	Scene *sce;
	Curve *cu;
	Tex *tex;
	Group *group;
	Camera *camera;
	bConstraint *con;
	//bActionStrip *strip; // XXX animsys 
	ModifierData *md;
	int a;
	
	unlink_controllers(&ob->controllers);
	unlink_actuators(&ob->actuators);
	
	/* check all objects: parents en bevels and fields, also from libraries */
	obt= G.main->object.first;
	while(obt) {
		if(obt->proxy==ob)
			obt->proxy= NULL;
		if(obt->proxy_from==ob) {
			obt->proxy_from= NULL;
			obt->recalc |= OB_RECALC_OB;
		}
		if(obt->proxy_group==ob)
			obt->proxy_group= NULL;
		
		if(obt->parent==ob) {
			obt->parent= NULL;
			obt->recalc |= OB_RECALC;
		}
		
		if(obt->track==ob) {
			obt->track= NULL;
			obt->recalc |= OB_RECALC_OB;
		}
		
		modifiers_foreachObjectLink(obt, unlink_object__unlinkModifierLinks, ob);
		
		if ELEM(obt->type, OB_CURVE, OB_FONT) {
			cu= obt->data;

			if(cu->bevobj==ob) {
				cu->bevobj= NULL;
				obt->recalc |= OB_RECALC;
			}
			if(cu->taperobj==ob) {
				cu->taperobj= NULL;
				obt->recalc |= OB_RECALC;
			}
			if(cu->textoncurve==ob) {
				cu->textoncurve= NULL;
				obt->recalc |= OB_RECALC;
			}
		}
		else if(obt->type==OB_ARMATURE && obt->pose) {
			bPoseChannel *pchan;
			for(pchan= obt->pose->chanbase.first; pchan; pchan= pchan->next) {
				for (con = pchan->constraints.first; con; con=con->next) {
					bConstraintTypeInfo *cti= constraint_get_typeinfo(con);
					ListBase targets = {NULL, NULL};
					bConstraintTarget *ct;
					
					if (cti && cti->get_constraint_targets) {
						cti->get_constraint_targets(con, &targets);
						
						for (ct= targets.first; ct; ct= ct->next) {
							if (ct->tar == ob) {
								ct->tar = NULL;
								strcpy(ct->subtarget, "");
								obt->recalc |= OB_RECALC_DATA;
							}
						}
						
						if (cti->flush_constraint_targets)
							cti->flush_constraint_targets(con, &targets, 0);
					}
				}
				if(pchan->custom==ob)
					pchan->custom= NULL;
			}
		}
		
		sca_remove_ob_poin(obt, ob);
		
		for (con = obt->constraints.first; con; con=con->next) {
			bConstraintTypeInfo *cti= constraint_get_typeinfo(con);
			ListBase targets = {NULL, NULL};
			bConstraintTarget *ct;
			
			if (cti && cti->get_constraint_targets) {
				cti->get_constraint_targets(con, &targets);
				
				for (ct= targets.first; ct; ct= ct->next) {
					if (ct->tar == ob) {
						ct->tar = NULL;
						strcpy(ct->subtarget, "");
						obt->recalc |= OB_RECALC_DATA;
					}
				}
				
				if (cti->flush_constraint_targets)
					cti->flush_constraint_targets(con, &targets, 0);
			}
		}
		
		/* object is deflector or field */
		if(ob->pd) {
			if(obt->soft)
				obt->recalc |= OB_RECALC_DATA;

			/* cloth */
			for(md=obt->modifiers.first; md; md=md->next)
				if(md->type == eModifierType_Cloth)
					obt->recalc |= OB_RECALC_DATA;
		}
		
		/* strips */
#if 0 // XXX old animation system
		for(strip= obt->nlastrips.first; strip; strip= strip->next) {
			if(strip->object==ob)
				strip->object= NULL;
			
			if(strip->modifiers.first) {
				bActionModifier *amod;
				for(amod= strip->modifiers.first; amod; amod= amod->next)
					if(amod->ob==ob)
						amod->ob= NULL;
			}
		}
#endif // XXX old animation system

		/* particle systems */
		if(obt->particlesystem.first) {
			ParticleSystem *tpsys= obt->particlesystem.first;
			for(; tpsys; tpsys=tpsys->next) {
				BoidState *state = NULL;
				BoidRule *rule = NULL;

				ParticleTarget *pt = tpsys->targets.first;
				for(; pt; pt=pt->next) {
					if(pt->ob==ob) {
						pt->ob = NULL;
						obt->recalc |= OB_RECALC_DATA;
						break;
					}
				}

				if(tpsys->target_ob==ob) {
					tpsys->target_ob= NULL;
					obt->recalc |= OB_RECALC_DATA;
				}

				if(tpsys->part->dup_ob==ob)
					tpsys->part->dup_ob= NULL;

				if(tpsys->part->phystype==PART_PHYS_BOIDS) {
					ParticleData *pa;
					BoidParticle *bpa;
					int p;

					for(p=0,pa=tpsys->particles; p<tpsys->totpart; p++,pa++) {
						bpa = pa->boid;
						if(bpa->ground == ob)
							bpa->ground = NULL;
					}
				}
				if(tpsys->part->boids) {
					for(state = tpsys->part->boids->states.first; state; state=state->next) {
						for(rule = state->rules.first; rule; rule=rule->next) {
							if(rule->type==eBoidRuleType_Avoid) {
								BoidRuleGoalAvoid *gabr = (BoidRuleGoalAvoid*)rule;
								if(gabr->ob==ob)
									gabr->ob= NULL;
							}
							else if(rule->type==eBoidRuleType_FollowLeader) {
								BoidRuleFollowLeader *flbr = (BoidRuleFollowLeader*)rule;
								if(flbr->ob==ob)
									flbr->ob= NULL;
							}
						}
					}
				}
				if(tpsys->part->boids) {
					for(state = tpsys->part->boids->states.first; state; state=state->next) {
						for(rule = state->rules.first; rule; rule=rule->next) {
							if(rule->type==eBoidRuleType_Avoid) {
								BoidRuleGoalAvoid *gabr = (BoidRuleGoalAvoid*)rule;
								if(gabr->ob==ob)
									gabr->ob= NULL;
							}
							else if(rule->type==eBoidRuleType_FollowLeader) {
								BoidRuleFollowLeader *flbr = (BoidRuleFollowLeader*)rule;
								if(flbr->ob==ob)
									flbr->ob= NULL;
							}
						}
					}
				}
			}
			if(ob->pd)
				obt->recalc |= OB_RECALC_DATA;
		}

		obt= obt->id.next;
	}
	
	/* materials */
	mat= G.main->mat.first;
	while(mat) {
	
		for(a=0; a<MAX_MTEX; a++) {
			if(mat->mtex[a] && ob==mat->mtex[a]->object) {
				/* actually, test for lib here... to do */
				mat->mtex[a]->object= NULL;
			}
		}

		mat= mat->id.next;
	}
	
	/* textures */
	tex= G.main->tex.first;
	while(tex) {
		if(tex->env) {
			if(tex->env->object == ob) tex->env->object= NULL;
		}
		tex= tex->id.next;
	}
	
	/* mballs (scene==NULL when called from library.c) */
	if(scene && ob->type==OB_MBALL) {
		obt= find_basis_mball(scene, ob);
		if(obt) freedisplist(&obt->disp);
	}
	
	/* worlds */
	wrld= G.main->world.first;
	while(wrld) {
		if(wrld->id.lib==NULL) {
			for(a=0; a<MAX_MTEX; a++) {
				if(wrld->mtex[a] && ob==wrld->mtex[a]->object)
					wrld->mtex[a]->object= NULL;
			}
		}
		
		wrld= wrld->id.next;
	}
		
	/* scenes */
	sce= G.main->scene.first;
	while(sce) {
		if(sce->id.lib==NULL) {
			if(sce->camera==ob) sce->camera= NULL;
			if(sce->toolsettings->skgen_template==ob) sce->toolsettings->skgen_template = NULL;
		}
		sce= sce->id.next;
	}
	
#if 0 // XXX old animation system
	/* ipos */
	ipo= G.main->ipo.first;
	while(ipo) {
		if(ipo->id.lib==NULL) {
			IpoCurve *icu;
			for(icu= ipo->curve.first; icu; icu= icu->next) {
				if(icu->driver && icu->driver->ob==ob)
					icu->driver->ob= NULL;
			}
		}
		ipo= ipo->id.next;
	}
#endif // XXX old animation system
	
	/* screens */
	sc= G.main->screen.first;
	while(sc) {
		ScrArea *sa= sc->areabase.first;
		while(sa) {
			SpaceLink *sl;

			for (sl= sa->spacedata.first; sl; sl= sl->next) {
				if(sl->spacetype==SPACE_VIEW3D) {
					View3D *v3d= (View3D*) sl;

					if(v3d->camera==ob) {
						v3d->camera= NULL;
						// XXX if(v3d->persp==V3D_CAMOB) v3d->persp= V3D_PERSP;
					}
					if(v3d->localvd && v3d->localvd->camera==ob ) {
						v3d->localvd->camera= NULL;
						// XXX if(v3d->localvd->persp==V3D_CAMOB) v3d->localvd->persp= V3D_PERSP;
					}
				}
				else if(sl->spacetype==SPACE_OUTLINER) {
					SpaceOops *so= (SpaceOops *)sl;

					if(so->treestore) {
						TreeStoreElem *tselem= so->treestore->data;
						int a;
						for(a=0; a<so->treestore->usedelem; a++, tselem++) {
							if(tselem->id==(ID *)ob) tselem->id= NULL;
						}
					}
				}
			}

			sa= sa->next;
		}
		sc= sc->id.next;
	}

	/* groups */
	group= G.main->group.first;
	while(group) {
		rem_from_group(group, ob);
		group= group->id.next;
	}
	
	/* cameras */
	camera= G.main->camera.first;
	while(camera) {
		if (camera->dof_ob==ob) {
			camera->dof_ob = NULL;
		}
		camera= camera->id.next;
	}
}

int exist_object(Object *obtest)
{
	Object *ob;
	
	if(obtest==NULL) return 0;
	
	ob= G.main->object.first;
	while(ob) {
		if(ob==obtest) return 1;
		ob= ob->id.next;
	}
	return 0;
}

void *add_camera(char *name)
{
	Camera *cam;
	
	cam=  alloc_libblock(&G.main->camera, ID_CA, name);

	cam->lens= 35.0f;
	cam->angle= 49.14f;
	cam->clipsta= 0.1f;
	cam->clipend= 100.0f;
	cam->drawsize= 0.5f;
	cam->ortho_scale= 6.0;
	cam->flag |= CAM_SHOWTITLESAFE;
	cam->passepartalpha = 0.2f;
	
	return cam;
}

Camera *copy_camera(Camera *cam)
{
	Camera *camn;
	
	camn= copy_libblock(cam);
	camn->adt= BKE_copy_animdata(cam->adt);
	
	return camn;
}



void make_local_camera(Camera *cam)
{
	Object *ob;
	Camera *camn;
	int local=0, lib=0;

	/* - only lib users: do nothing
	    * - only local users: set flag
	    * - mixed: make copy
	    */
	
	if(cam->id.lib==0) return;
	if(cam->id.us==1) {
		cam->id.lib= 0;
		cam->id.flag= LIB_LOCAL;
		new_id(0, (ID *)cam, 0);
		return;
	}
	
	ob= G.main->object.first;
	while(ob) {
		if(ob->data==cam) {
			if(ob->id.lib) lib= 1;
			else local= 1;
		}
		ob= ob->id.next;
	}
	
	if(local && lib==0) {
		cam->id.lib= 0;
		cam->id.flag= LIB_LOCAL;
		new_id(0, (ID *)cam, 0);
	}
	else if(local && lib) {
		camn= copy_camera(cam);
		camn->id.us= 0;
		
		ob= G.main->object.first;
		while(ob) {
			if(ob->data==cam) {
				
				if(ob->id.lib==0) {
					ob->data= camn;
					camn->id.us++;
					cam->id.us--;
				}
			}
			ob= ob->id.next;
		}
	}
}

/* get the camera's dof value, takes the dof object into account */
float dof_camera(Object *ob)
{
	Camera *cam = (Camera *)ob->data; 
	if (ob->type != OB_CAMERA)
		return 0.0f;
	if (cam->dof_ob) {	
		/* too simple, better to return the distance on the view axis only
		 * return VecLenf(ob->obmat[3], cam->dof_ob->obmat[3]); */
		float mat[4][4], obmat[4][4];
		
		Mat4CpyMat4(obmat, ob->obmat);
		Mat4Ortho(obmat);
		Mat4Invert(ob->imat, obmat);
		Mat4MulMat4(mat, cam->dof_ob->obmat, ob->imat);
		return (float)fabs(mat[3][2]);
	}
	return cam->YF_dofdist;
}

void *add_lamp(char *name)
{
	Lamp *la;
	
	la=  alloc_libblock(&G.main->lamp, ID_LA, name);
	
	la->r= la->g= la->b= la->k= 1.0f;
	la->haint= la->energy= 1.0f;
	la->dist= 25.0f;
	la->spotsize= 45.0f;
	la->spotblend= 0.15f;
	la->att2= 1.0f;
	la->mode= LA_SHAD_BUF;
	la->bufsize= 512;
	la->clipsta= 0.5f;
	la->clipend= 40.0f;
	la->shadspotsize= 45.0f;
	la->samp= 3;
	la->bias= 1.0f;
	la->soft= 3.0f;
<<<<<<< HEAD
=======
	la->compressthresh= 0.05f;
>>>>>>> 16c1a294
	la->ray_samp= la->ray_sampy= la->ray_sampz= 1; 
	la->area_size=la->area_sizey=la->area_sizez= 1.0f; 
	la->buffers= 1;
	la->buftype= LA_SHADBUF_HALFWAY;
	la->ray_samp_method = LA_SAMP_HALTON;
	la->adapt_thresh = 0.001f;
	la->preview=NULL;
	la->falloff_type = LA_FALLOFF_INVSQUARE;
	la->curfalloff = curvemapping_add(1, 0.0f, 1.0f, 1.0f, 0.0f);
	la->sun_effect_type = 0;
	la->horizon_brightness = 1.0;
	la->spread = 1.0;
	la->sun_brightness = 1.0;
	la->sun_size = 1.0;
	la->backscattered_light = 1.0f;
	la->atm_turbidity = 2.0f;
	la->atm_inscattering_factor = 1.0f;
	la->atm_extinction_factor = 1.0f;
	la->atm_distance_factor = 1.0f;
	la->sun_intensity = 1.0f;
	la->skyblendtype= MA_RAMP_ADD;
	la->skyblendfac= 1.0f;
	la->sky_colorspace= BLI_CS_CIE;
	la->sky_exposure= 1.0f;
	
	curvemapping_initialize(la->curfalloff);
	return la;
}

Lamp *copy_lamp(Lamp *la)
{
	Lamp *lan;
	int a;
	
	lan= copy_libblock(la);

	for(a=0; a<MAX_MTEX; a++) {
		if(lan->mtex[a]) {
			lan->mtex[a]= MEM_mallocN(sizeof(MTex), "copylamptex");
			memcpy(lan->mtex[a], la->mtex[a], sizeof(MTex));
			id_us_plus((ID *)lan->mtex[a]->tex);
		}
	}
	
	lan->curfalloff = curvemapping_copy(la->curfalloff);
	
#if 0 // XXX old animation system
	id_us_plus((ID *)lan->ipo);
#endif // XXX old animation system

	if (la->preview) lan->preview = BKE_previewimg_copy(la->preview);
	
	return lan;
}

void make_local_lamp(Lamp *la)
{
	Object *ob;
	Lamp *lan;
	int local=0, lib=0;

	/* - only lib users: do nothing
	    * - only local users: set flag
	    * - mixed: make copy
	    */
	
	if(la->id.lib==0) return;
	if(la->id.us==1) {
		la->id.lib= 0;
		la->id.flag= LIB_LOCAL;
		new_id(0, (ID *)la, 0);
		return;
	}
	
	ob= G.main->object.first;
	while(ob) {
		if(ob->data==la) {
			if(ob->id.lib) lib= 1;
			else local= 1;
		}
		ob= ob->id.next;
	}
	
	if(local && lib==0) {
		la->id.lib= 0;
		la->id.flag= LIB_LOCAL;
		new_id(0, (ID *)la, 0);
	}
	else if(local && lib) {
		lan= copy_lamp(la);
		lan->id.us= 0;
		
		ob= G.main->object.first;
		while(ob) {
			if(ob->data==la) {
				
				if(ob->id.lib==0) {
					ob->data= lan;
					lan->id.us++;
					la->id.us--;
				}
			}
			ob= ob->id.next;
		}
	}
}

void free_camera(Camera *ca)
{
	BKE_free_animdata((ID *)ca);
}

void free_lamp(Lamp *la)
{
	MTex *mtex;
	int a;

	for(a=0; a<MAX_MTEX; a++) {
		mtex= la->mtex[a];
		if(mtex && mtex->tex) mtex->tex->id.us--;
		if(mtex) MEM_freeN(mtex);
	}
	
	BKE_free_animdata((ID *)la);

	curvemapping_free(la->curfalloff);
	
	BKE_previewimg_free(&la->preview);
	BKE_icon_delete(&la->id);
	la->id.icon_id = 0;
}

void *add_wave()
{
	return 0;
}


/* *************************************************** */

static void *add_obdata_from_type(int type)
{
	switch (type) {
	case OB_MESH: return add_mesh("Mesh");
	case OB_CURVE: return add_curve("Curve", OB_CURVE);
	case OB_SURF: return add_curve("Surf", OB_SURF);
	case OB_FONT: return add_curve("Text", OB_FONT);
	case OB_MBALL: return add_mball("Meta");
	case OB_CAMERA: return add_camera("Camera");
	case OB_LAMP: return add_lamp("Lamp");
	case OB_LATTICE: return add_lattice("Lattice");
	case OB_WAVE: return add_wave();
	case OB_ARMATURE: return add_armature("Armature");
	case OB_EMPTY: return NULL;
	default:
		printf("add_obdata_from_type: Internal error, bad type: %d\n", type);
		return NULL;
	}
}

static char *get_obdata_defname(int type)
{
	switch (type) {
	case OB_MESH: return "Mesh";
	case OB_CURVE: return "Curve";
	case OB_SURF: return "Surf";
	case OB_FONT: return "Font";
	case OB_MBALL: return "Mball";
	case OB_CAMERA: return "Camera";
	case OB_LAMP: return "Lamp";
	case OB_LATTICE: return "Lattice";
	case OB_WAVE: return "Wave";
	case OB_ARMATURE: return "Armature";
	case OB_EMPTY: return "Empty";
	default:
		printf("get_obdata_defname: Internal error, bad type: %d\n", type);
		return "Empty";
	}
}

/* more general add: creates minimum required data, but without vertices etc. */
Object *add_only_object(int type, char *name)
{
	Object *ob;

	ob= alloc_libblock(&G.main->object, ID_OB, name);

	/* default object vars */
	ob->type= type;
	/* ob->transflag= OB_QUAT; */

#if 0 /* not used yet */
	QuatOne(ob->quat);
	QuatOne(ob->dquat);
#endif 

	ob->col[0]= ob->col[1]= ob->col[2]= 1.0;
	ob->col[3]= 1.0;

	ob->loc[0]= ob->loc[1]= ob->loc[2]= 0.0;
	ob->rot[0]= ob->rot[1]= ob->rot[2]= 0.0;
	ob->size[0]= ob->size[1]= ob->size[2]= 1.0;

	Mat4One(ob->constinv);
	Mat4One(ob->parentinv);
	Mat4One(ob->obmat);
	ob->dt= OB_SHADED;
	ob->empty_drawtype= OB_ARROWS;
	ob->empty_drawsize= 1.0;

	if(type==OB_CAMERA || type==OB_LAMP) {
		ob->trackflag= OB_NEGZ;
		ob->upflag= OB_POSY;
	}
	else {
		ob->trackflag= OB_POSY;
		ob->upflag= OB_POSZ;
	}
	
#if 0 // XXX old animation system
	ob->ipoflag = OB_OFFS_OB+OB_OFFS_PARENT;
	ob->ipowin= ID_OB;	/* the ipowin shown */
#endif // XXX old animation system
	
	ob->dupon= 1; ob->dupoff= 0;
	ob->dupsta= 1; ob->dupend= 100;
	ob->dupfacesca = 1.0;

	/* Game engine defaults*/
	ob->mass= ob->inertia= 1.0f;
	ob->formfactor= 0.4f;
	ob->damping= 0.04f;
	ob->rdamping= 0.1f;
	ob->anisotropicFriction[0] = 1.0f;
	ob->anisotropicFriction[1] = 1.0f;
	ob->anisotropicFriction[2] = 1.0f;
	ob->gameflag= OB_PROP|OB_COLLISION;
	ob->margin = 0.0;
	/* ob->pad3 == Contact Processing Threshold */
	ob->m_contactProcessingThreshold = 1.;
	
	/* NT fluid sim defaults */
	ob->fluidsimFlag = 0;
	ob->fluidsimSettings = NULL;

	ob->pc_ids.first = ob->pc_ids.last = NULL;

	return ob;
}

/* general add: to scene, with layer from area and default name */
/* creates minimum required data, but without vertices etc. */
Object *add_object(struct Scene *scene, int type)
{
	Object *ob;
	Base *base;
	char name[32];

	strcpy(name, get_obdata_defname(type));
	ob = add_only_object(type, name);

	ob->data= add_obdata_from_type(type);

	ob->lay= scene->lay;
<<<<<<< HEAD
=======
	
	/* objects should default to having Euler XYZ rotations, 
	 * but rotations default to quaternions 
	 */
	ob->rotmode= ROT_MODE_EUL;
	/* axis-angle must not have a 0,0,0 axis, so set y-axis as default... */
	ob->rotAxis[1]= ob->drotAxis[1]= 1.0f;
>>>>>>> 16c1a294

	base= scene_add_base(scene, ob);
	scene_select_base(scene, base);
	ob->recalc |= OB_RECALC;

	return ob;
}

SoftBody *copy_softbody(SoftBody *sb)
{
	SoftBody *sbn;
	
	if (sb==NULL) return(NULL);
	
	sbn= MEM_dupallocN(sb);
	sbn->totspring= sbn->totpoint= 0;
	sbn->bpoint= NULL;
	sbn->bspring= NULL;
	
	sbn->keys= NULL;
	sbn->totkey= sbn->totpointkey= 0;
	
	sbn->scratch= NULL;

	sbn->pointcache= BKE_ptcache_copy_list(&sbn->ptcaches, &sb->ptcaches);
<<<<<<< HEAD
=======

	if(sb->effector_weights)
		sbn->effector_weights = MEM_dupallocN(sb->effector_weights);
>>>>>>> 16c1a294

	return sbn;
}

BulletSoftBody *copy_bulletsoftbody(BulletSoftBody *bsb)
{
	BulletSoftBody *bsbn;

	if (bsb == NULL)
		return NULL;
	bsbn = MEM_dupallocN(bsb);
	/* no pointer in this structure yet */
	return bsbn;
}

ParticleSystem *copy_particlesystem(ParticleSystem *psys)
{
	ParticleSystem *psysn;
	ParticleData *pa;
	int p;

	psysn= MEM_dupallocN(psys);
	psysn->particles= MEM_dupallocN(psys->particles);
	psysn->child= MEM_dupallocN(psys->child);
	if(psysn->particles->keys)
		psysn->particles->keys = MEM_dupallocN(psys->particles->keys);

<<<<<<< HEAD
	for(a=0, pa=psysn->particles; a<psysn->totpart; a++, pa++) {
		if(pa->hair)
			pa->hair= MEM_dupallocN(pa->hair);
		if(a)
			pa->keys= (pa-1)->keys + (pa-1)->totkey;
=======
	if(psys->part->type == PART_HAIR) {
		for(p=0, pa=psysn->particles; p<psysn->totpart; p++, pa++)
			pa->hair = MEM_dupallocN(pa->hair);
	}

	if(psysn->particles && (psysn->particles->keys || psysn->particles->boid)) {
		ParticleKey *key = psysn->particles->keys;
		BoidParticle *boid = psysn->particles->boid;

		if(key)
			key = MEM_dupallocN(key);
		
		if(boid)
			boid = MEM_dupallocN(boid);
		
		for(p=0, pa=psysn->particles; p<psysn->totpart; p++, pa++) {
			if(boid)
				pa->boid = boid++;
			if(key) {
				pa->keys = key;
				key += pa->totkey;
			}
		}
>>>>>>> 16c1a294
	}

	if(psys->clmd) {
		ClothModifierData *nclmd = (ClothModifierData *)modifier_new(eModifierType_Cloth);
		modifier_copyData((ModifierData*)psys->clmd, (ModifierData*)nclmd);
		psys->hair_in_dm = psys->hair_out_dm = NULL;
	}

<<<<<<< HEAD
	if(psys->particles->boid) {
		psysn->particles->boid = MEM_dupallocN(psys->particles->boid);
		for(a=1, pa=psysn->particles+1; a<psysn->totpart; a++, pa++)
			pa->boid = (pa-1)->boid + 1;
	}

	if(psys->targets.first)
		BLI_duplicatelist(&psysn->targets, &psys->targets);
=======
	BLI_duplicatelist(&psysn->targets, &psys->targets);
>>>>>>> 16c1a294
	
	psysn->pathcache= NULL;
	psysn->childcache= NULL;
	psysn->edit= NULL;
	psysn->frand= NULL;
	psysn->pdd= NULL;
	
	psysn->pathcachebufs.first = psysn->pathcachebufs.last = NULL;
	psysn->childcachebufs.first = psysn->childcachebufs.last = NULL;
	psysn->renderdata = NULL;
	
	psysn->pointcache= BKE_ptcache_copy_list(&psysn->ptcaches, &psys->ptcaches);

	id_us_plus((ID *)psysn->part);

	return psysn;
}

void copy_object_particlesystems(Object *obn, Object *ob)
{
	ParticleSystemModifierData *psmd;
	ParticleSystem *psys, *npsys;
	ModifierData *md;

	obn->particlesystem.first= obn->particlesystem.last= NULL;
	for(psys=ob->particlesystem.first; psys; psys=psys->next) {
		npsys= copy_particlesystem(psys);

		BLI_addtail(&obn->particlesystem, npsys);

		/* need to update particle modifiers too */
		for(md=obn->modifiers.first; md; md=md->next) {
			if(md->type==eModifierType_ParticleSystem) {
				psmd= (ParticleSystemModifierData*)md;
				if(psmd->psys==psys)
					psmd->psys= npsys;
			}
		}
	}
}

void copy_object_softbody(Object *obn, Object *ob)
{
	if(ob->soft)
		obn->soft= copy_softbody(ob->soft);
}

static void copy_object_pose(Object *obn, Object *ob)
{
	bPoseChannel *chan;
	
	/* note: need to clear obn->pose pointer first, so that copy_pose works (otherwise there's a crash) */
	obn->pose= NULL;
	copy_pose(&obn->pose, ob->pose, 1);	/* 1 = copy constraints */

	for (chan = obn->pose->chanbase.first; chan; chan=chan->next){
		bConstraint *con;
		
		chan->flag &= ~(POSE_LOC|POSE_ROT|POSE_SIZE);
		
		for (con= chan->constraints.first; con; con= con->next) {
			bConstraintTypeInfo *cti= constraint_get_typeinfo(con);
			ListBase targets = {NULL, NULL};
			bConstraintTarget *ct;
			
#if 0 // XXX old animation system
			/* note that we can't change lib linked ipo blocks. for making
			 * proxies this still works correct however because the object
			 * is changed to object->proxy_from when evaluating the driver. */
			if(con->ipo && !con->ipo->id.lib) {
				IpoCurve *icu;
				
				con->ipo= copy_ipo(con->ipo);
				
				for(icu= con->ipo->curve.first; icu; icu= icu->next) {
					if(icu->driver && icu->driver->ob==ob)
						icu->driver->ob= obn;
				}
			}
#endif // XXX old animation system
			
			if (cti && cti->get_constraint_targets) {
				cti->get_constraint_targets(con, &targets);
				
				for (ct= targets.first; ct; ct= ct->next) {
					if (ct->tar == ob)
						ct->tar = obn;
				}
				
				if (cti->flush_constraint_targets)
					cti->flush_constraint_targets(con, &targets, 0);
			}
		}
	}
}

Object *copy_object(Object *ob)
{
	Object *obn;
	ModifierData *md;
	int a;

	obn= copy_libblock(ob);
	
	if(ob->totcol) {
		obn->mat= MEM_dupallocN(ob->mat);
		obn->matbits= MEM_dupallocN(ob->matbits);
<<<<<<< HEAD
=======
		obn->totcol= ob->totcol;
>>>>>>> 16c1a294
	}
	
	if(ob->bb) obn->bb= MEM_dupallocN(ob->bb);
	obn->path= NULL;
	obn->flag &= ~OB_FROMGROUP;
	
	obn->modifiers.first = obn->modifiers.last= NULL;
	
	for (md=ob->modifiers.first; md; md=md->next) {
		ModifierData *nmd = modifier_new(md->type);
		modifier_copyData(md, nmd);
		BLI_addtail(&obn->modifiers, nmd);
	}

	obn->prop.first = obn->prop.last = NULL;
	copy_properties(&obn->prop, &ob->prop);
	
	copy_sensors(&obn->sensors, &ob->sensors);
	copy_controllers(&obn->controllers, &ob->controllers);
	copy_actuators(&obn->actuators, &ob->actuators);
	
	if(ob->pose) {
		copy_object_pose(obn, ob);
		/* backwards compat... non-armatures can get poses in older files? */
		if(ob->type==OB_ARMATURE)
			armature_rebuild_pose(obn, obn->data);
	}
	copy_defgroups(&obn->defbase, &ob->defbase);
	copy_constraints(&obn->constraints, &ob->constraints);

	obn->mode = 0;
	obn->sculpt = NULL;

	/* increase user numbers */
	id_us_plus((ID *)obn->data);
	id_us_plus((ID *)obn->dup_group);
<<<<<<< HEAD
	// FIXME: add this for animdata too...
=======
	
>>>>>>> 16c1a294

	for(a=0; a<obn->totcol; a++) id_us_plus((ID *)obn->mat[a]);
	
	obn->disp.first= obn->disp.last= NULL;
	
	if(ob->pd){
		obn->pd= MEM_dupallocN(ob->pd);
		if(obn->pd->tex)
			id_us_plus(&(obn->pd->tex->id));
		if(obn->pd->rng)
			obn->pd->rng = MEM_dupallocN(ob->pd->rng);
	}
	obn->soft= copy_softbody(ob->soft);
	obn->bsoft = copy_bulletsoftbody(ob->bsoft);

	copy_object_particlesystems(obn, ob);
	
	obn->derivedDeform = NULL;
	obn->derivedFinal = NULL;

	obn->gpulamp.first = obn->gpulamp.last = NULL;
	obn->pc_ids.first = obn->pc_ids.last = NULL;
	
	return obn;
}

void expand_local_object(Object *ob)
{
	//bActionStrip *strip;
	ParticleSystem *psys;
	int a;

#if 0 // XXX old animation system
	id_lib_extern((ID *)ob->action);
	id_lib_extern((ID *)ob->ipo);
#endif // XXX old animation system
	id_lib_extern((ID *)ob->data);
	id_lib_extern((ID *)ob->dup_group);
	
	for(a=0; a<ob->totcol; a++) {
		id_lib_extern((ID *)ob->mat[a]);
	}
#if 0 // XXX old animation system
	for (strip=ob->nlastrips.first; strip; strip=strip->next) {
		id_lib_extern((ID *)strip->act);
	}
#endif // XXX old animation system
	for(psys=ob->particlesystem.first; psys; psys=psys->next)
		id_lib_extern((ID *)psys->part);
}

void make_local_object(Object *ob)
{
	Object *obn;
	Scene *sce;
	Base *base;
	int local=0, lib=0;

	/* - only lib users: do nothing
	    * - only local users: set flag
	    * - mixed: make copy
	    */
	
	if(ob->id.lib==NULL) return;
	
	ob->proxy= ob->proxy_from= NULL;
	
	if(ob->id.us==1) {
		ob->id.lib= NULL;
		ob->id.flag= LIB_LOCAL;
		new_id(0, (ID *)ob, 0);

	}
	else {
		sce= G.main->scene.first;
		while(sce) {
			base= sce->base.first;
			while(base) {
				if(base->object==ob) {
					if(sce->id.lib) lib++;
					else local++;
					break;
				}
				base= base->next;
			}
			sce= sce->id.next;
		}
		
		if(local && lib==0) {
			ob->id.lib= 0;
			ob->id.flag= LIB_LOCAL;
			new_id(0, (ID *)ob, 0);
		}
		else if(local && lib) {
			obn= copy_object(ob);
			obn->id.us= 0;
			
			sce= G.main->scene.first;
			while(sce) {
				if(sce->id.lib==0) {
					base= sce->base.first;
					while(base) {
						if(base->object==ob) {
							base->object= obn;
							obn->id.us++;
							ob->id.us--;
						}
						base= base->next;
					}
				}
				sce= sce->id.next;
			}
		}
	}
	
	expand_local_object(ob);
}

/*
 * Returns true if the Object is a from an external blend file (libdata)
 */
int object_is_libdata(Object *ob)
{
	if (!ob) return 0;
	if (ob->proxy) return 0;
	if (ob->id.lib) return 1;
	return 0;
}

/* Returns true if the Object data is a from an external blend file (libdata) */
int object_data_is_libdata(Object *ob)
{
	if(!ob) return 0;
	if(ob->proxy) return 0;
	if(ob->id.lib) return 1;
	if(!ob->data) return 0;
	if(((ID *)ob->data)->lib) return 1;

	return 0;
}

/* *************** PROXY **************** */

/* when you make proxy, ensure the exposed layers are extern */
static void armature_set_id_extern(Object *ob)
{
	bArmature *arm= ob->data;
	bPoseChannel *pchan;
	int lay= arm->layer_protected;
	
	for (pchan = ob->pose->chanbase.first; pchan; pchan=pchan->next) {
		if(!(pchan->bone->layer & lay))
			id_lib_extern((ID *)pchan->custom);
	}
			
}

/* proxy rule: lib_object->proxy_from == the one we borrow from, set temporally while object_update */
/*             local_object->proxy == pointer to library object, saved in files and read */
/*             local_object->proxy_group == pointer to group dupli-object, saved in files and read */

void object_make_proxy(Object *ob, Object *target, Object *gob)
{
	/* paranoia checks */
	if(ob->id.lib || target->id.lib==NULL) {
		printf("cannot make proxy\n");
		return;
	}
	
	ob->proxy= target;
	ob->proxy_group= gob;
	id_lib_extern(&target->id);
	
	ob->recalc= target->recalc= OB_RECALC;
	
	/* copy transform */
	if(gob) {
		VECCOPY(ob->loc, gob->loc);
		VECCOPY(ob->rot, gob->rot);
		VECCOPY(ob->size, gob->size);
		
		group_tag_recalc(gob->dup_group);
	}
	else {
		VECCOPY(ob->loc, target->loc);
		VECCOPY(ob->rot, target->rot);
		VECCOPY(ob->size, target->size);
	}
	
	ob->parent= target->parent;	/* libdata */
	Mat4CpyMat4(ob->parentinv, target->parentinv);
	
	/* copy animdata stuff - drivers only for now... */
	if ((target->adt) && (target->adt->drivers.first)) {
		FCurve *fcu;
		
		/* add new animdata block */
		ob->adt= BKE_id_add_animdata(&ob->id);
		
		/* make a copy of all the drivers (for now), then correct any links that need fixing */
		copy_fcurves(&ob->adt->drivers, &target->adt->drivers);
		
		for (fcu= ob->adt->drivers.first; fcu; fcu= fcu->next) {
			ChannelDriver *driver= fcu->driver;
			DriverTarget *dtar;
			
			for (dtar= driver->targets.first; dtar; dtar= dtar->next) {
				if ((Object *)dtar->id == target)
					dtar->id= (ID *)ob;
				else
					id_lib_extern((ID *)dtar->id);
			}
		}
	}
	
	/* skip constraints? */
	// FIXME: this is considered by many as a bug
	
	/* set object type and link to data */
	ob->type= target->type;
	ob->data= target->data;
	id_us_plus((ID *)ob->data);		/* ensures lib data becomes LIB_EXTERN */
	
	/* copy material and index information */
	ob->actcol= ob->totcol= 0;
	if(ob->mat) MEM_freeN(ob->mat);
	if(ob->matbits) MEM_freeN(ob->matbits);
	ob->mat = NULL;
	ob->matbits= NULL;
	if ((target->totcol) && (target->mat) && ELEM5(ob->type, OB_MESH, OB_CURVE, OB_SURF, OB_FONT, OB_MBALL)) { //XXX OB_SUPPORT_MATERIAL
		int i;
		ob->colbits = target->colbits;
		
		ob->actcol= target->actcol;
		ob->totcol= target->totcol;
		
		ob->mat = MEM_dupallocN(target->mat);
		ob->matbits = MEM_dupallocN(target->matbits);
		for(i=0; i<target->totcol; i++) {
			/* dont need to run test_object_materials since we know this object is new and not used elsewhere */
			id_us_plus((ID *)ob->mat[i]); 
		}
	}
	
	/* type conversions */
	if(target->type == OB_ARMATURE) {
		copy_object_pose(ob, target);	/* data copy, object pointers in constraints */
		rest_pose(ob->pose);			/* clear all transforms in channels */
		armature_rebuild_pose(ob, ob->data);	/* set all internal links */
		
		armature_set_id_extern(ob);
	}
	
	/* copy drawtype info */
	ob->dt= target->dt;
}


/* *************** CALC ****************** */

/* there is also a timing calculation in drawobject() */

float bluroffs= 0.0f, fieldoffs= 0.0f;
int no_speed_curve= 0;

/* ugly calls from render */
void set_mblur_offs(float blur)
{
	bluroffs= blur;
}

void set_field_offs(float field)
{
	fieldoffs= field;
}

void disable_speed_curve(int val)
{
	no_speed_curve= val;
}

// XXX THIS CRUFT NEEDS SERIOUS RECODING ASAP!
/* ob can be NULL */
float bsystem_time(struct Scene *scene, Object *ob, float cfra, float ofs)
{
	/* returns float ( see frame_to_float in ipo.c) */
	
	/* bluroffs and fieldoffs are ugly globals that are set by render */
	cfra+= bluroffs+fieldoffs;

	/* global time */
<<<<<<< HEAD
	cfra*= scene->r.framelen;	
=======
	if (scene)
		cfra*= scene->r.framelen;	
>>>>>>> 16c1a294
	
#if 0 // XXX old animation system
	if (ob) {
		/* ofset frames */
		if ((ob->ipoflag & OB_OFFS_PARENT) && (ob->partype & PARSLOW)==0) 
			cfra-= give_timeoffset(ob);
	}
#endif // XXX old animation system
	
	cfra-= ofs;

	return cfra;
}

void object_scale_to_mat3(Object *ob, float mat[][3])
{
	float vec[3];
	
	vec[0]= ob->size[0]+ob->dsize[0];
	vec[1]= ob->size[1]+ob->dsize[1];
	vec[2]= ob->size[2]+ob->dsize[2];
	SizeToMat3(vec, mat);
}

// TODO: this should take rotation orders into account later...
void object_rot_to_mat3(Object *ob, float mat[][3])
{
	float rmat[3][3], dmat[3][3];
	
	/* initialise the delta-rotation matrix, which will get (pre)multiplied 
	 * with the rotation matrix to yield the appropriate rotation
	 */
	Mat3One(dmat);
	
	/* rotations may either be quats, eulers (with various rotation orders), or axis-angle */
	if (ob->rotmode > 0) {
		/* euler rotations (will cause gimble lock, but this can be alleviated a bit with rotation orders) */
		EulOToMat3(ob->rot, ob->rotmode, rmat);
		EulOToMat3(ob->drot, ob->rotmode, dmat);
	}
	else if (ob->rotmode == ROT_MODE_AXISANGLE) {
		/* axis-angle -  not really that great for 3D-changing orientations */
		AxisAngleToMat3(ob->rotAxis, ob->rotAngle, rmat);
		AxisAngleToMat3(ob->drotAxis, ob->drotAngle, dmat);
	}
	else {
		/* quats are normalised before use to eliminate scaling issues */
		NormalQuat(ob->quat);
		QuatToMat3(ob->quat, rmat);
		QuatToMat3(ob->dquat, dmat);
	}
	
	/* combine these rotations */
	// XXX is this correct? if errors, change the order of multiplication...
	Mat3MulMat3(mat, dmat, rmat);
}

void object_to_mat3(Object *ob, float mat[][3])	/* no parent */
{
	float smat[3][3];
	float rmat[3][3];
	/*float q1[4];*/
	
	/* size */
	object_scale_to_mat3(ob, smat);

	/* rot */
	object_rot_to_mat3(ob, rmat);
	Mat3MulMat3(mat, rmat, smat);
}

void object_to_mat4(Object *ob, float mat[][4])
{
	float tmat[3][3];
	
	object_to_mat3(ob, tmat);
	
	Mat4CpyMat3(mat, tmat);
	
	mat[3][0]= ob->loc[0] + ob->dloc[0];
	mat[3][1]= ob->loc[1] + ob->dloc[1];
	mat[3][2]= ob->loc[2] + ob->dloc[2];
}

int enable_cu_speed= 1;

static void ob_parcurve(Scene *scene, Object *ob, Object *par, float mat[][4])
{
	Curve *cu;
	float q[4], vec[4], dir[3], quat[4], radius, x1, ctime;
	float timeoffs = 0.0, sf_orig = 0.0;
	
	Mat4One(mat);
	
	cu= par->data;
	if(cu->path==NULL || cu->path->data==NULL) /* only happens on reload file, but violates depsgraph still... fix! */
		makeDispListCurveTypes(scene, par, 0);
	if(cu->path==NULL) return;
	
	/* exception, timeoffset is regarded as distance offset */
	if(cu->flag & CU_OFFS_PATHDIST) {
		timeoffs = give_timeoffset(ob);
		SWAP(float, sf_orig, ob->sf);
	}
	
	/* catch exceptions: feature for nla stride editing */
	if(ob->ipoflag & OB_DISABLE_PATH) {
		ctime= 0.0f;
	}
	/* catch exceptions: curve paths used as a duplicator */
	else if(enable_cu_speed) {
		/* ctime is now a proper var setting of Curve which gets set by Animato like any other var that's animated,
		 * but this will only work if it actually is animated... 
		 *
		 * we firstly calculate the modulus of cu->ctime/cu->pathlen to clamp ctime within the 0.0 to 1.0 times pathlen
		 * range, then divide this (the modulus) by pathlen to get a value between 0.0 and 1.0
		 */
		ctime= fmod(cu->ctime, cu->pathlen) / cu->pathlen;
		CLAMP(ctime, 0.0, 1.0);
	}
	else {
		ctime= scene->r.cfra - give_timeoffset(ob);
		ctime /= cu->pathlen;
		
		CLAMP(ctime, 0.0, 1.0);
	}
	
	/* time calculus is correct, now apply distance offset */
	if(cu->flag & CU_OFFS_PATHDIST) {
		ctime += timeoffs/cu->path->totdist;

		/* restore */
		SWAP(float, sf_orig, ob->sf);
	}
	
	
	/* vec: 4 items! */
 	if( where_on_path(par, ctime, vec, dir, NULL, &radius) ) {

		if(cu->flag & CU_FOLLOW) {
			vectoquat(dir, ob->trackflag, ob->upflag, quat);
			
			/* the tilt */
			Normalize(dir);
			q[0]= (float)cos(0.5*vec[3]);
			x1= (float)sin(0.5*vec[3]);
			q[1]= -x1*dir[0];
			q[2]= -x1*dir[1];
			q[3]= -x1*dir[2];
			QuatMul(quat, q, quat);
			
			QuatToMat4(quat, mat);
		}
		
		if(cu->flag & CU_PATH_RADIUS) {
			float tmat[4][4], rmat[4][4];
			Mat4Scale(tmat, radius);
			Mat4MulMat4(rmat, mat, tmat);
			Mat4CpyMat4(mat, rmat);
		}

		VECCOPY(mat[3], vec);
		
	}
}

static void ob_parbone(Object *ob, Object *par, float mat[][4])
{	
	bPoseChannel *pchan;
	float vec[3];
	
	if (par->type!=OB_ARMATURE) {
		Mat4One(mat);
		return;
	}
	
	/* Make sure the bone is still valid */
	pchan= get_pose_channel(par->pose, ob->parsubstr);
	if (!pchan){
		printf ("Object %s with Bone parent: bone %s doesn't exist\n", ob->id.name+2, ob->parsubstr);
		Mat4One(mat);
		return;
	}

	/* get bone transform */
	Mat4CpyMat4(mat, pchan->pose_mat);

	/* but for backwards compatibility, the child has to move to the tail */
	VECCOPY(vec, mat[1]);
	VecMulf(vec, pchan->bone->length);
	VecAddf(mat[3], mat[3], vec);
}

static void give_parvert(Object *par, int nr, float *vec)
{
	EditMesh *em;
	int a, count;
	
	vec[0]=vec[1]=vec[2]= 0.0f;
	
	if(par->type==OB_MESH) {
		Mesh *me= par->data;
		em = BKE_mesh_get_editmesh(me);

		if(em) {
			EditVert *eve;
			
			for(eve= em->verts.first; eve; eve= eve->next) {
				if(eve->keyindex==nr) {
					memcpy(vec, eve->co, sizeof(float)*3);
					break;
				}
			}
			BKE_mesh_end_editmesh(me, em);
		}
		else {
			DerivedMesh *dm = par->derivedFinal;
			
			if(dm) {
				int i, count = 0, numVerts = dm->getNumVerts(dm);
				int *index = (int *)dm->getVertDataArray(dm, CD_ORIGINDEX);
				float co[3];

				/* get the average of all verts with (original index == nr) */
				for(i = 0; i < numVerts; ++i, ++index) {
					if(*index == nr) {
						dm->getVertCo(dm, i, co);
						VecAddf(vec, vec, co);
						count++;
					}
				}

				if (count==0) {
					/* keep as 0,0,0 */
				} else if(count > 0) {
					VecMulf(vec, 1.0f / count);
				} else {
					/* use first index if its out of range */
					dm->getVertCo(dm, 0, vec);
				}
			}
		}
	}
	else if (ELEM(par->type, OB_CURVE, OB_SURF)) {
		Nurb *nu;
		Curve *cu;
		BPoint *bp;
		BezTriple *bezt;
		int found= 0;
		
		cu= par->data;
		if(cu->editnurb)
			nu= cu->editnurb->first;
		else
			nu= cu->nurb.first;
		
		count= 0;
		while(nu && !found) {
			if(nu->type == CU_BEZIER) {
				bezt= nu->bezt;
				a= nu->pntsu;
				while(a--) {
					if(count==nr) {
						found= 1;
						VECCOPY(vec, bezt->vec[1]);
						break;
					}
					count++;
					bezt++;
				}
			}
			else {
				bp= nu->bp;
				a= nu->pntsu*nu->pntsv;
				while(a--) {
					if(count==nr) {
						found= 1;
						memcpy(vec, bp->vec, sizeof(float)*3);
						break;
					}
					count++;
					bp++;
				}
			}
			nu= nu->next;
		}

	}
	else if(par->type==OB_LATTICE) {
		Lattice *latt= par->data;
		BPoint *bp;
		DispList *dl = find_displist(&par->disp, DL_VERTS);
		float *co = dl?dl->verts:NULL;
		
		if(latt->editlatt) latt= latt->editlatt;
		
		a= latt->pntsu*latt->pntsv*latt->pntsw;
		count= 0;
		bp= latt->def;
		while(a--) {
			if(count==nr) {
				if(co)
					memcpy(vec, co, 3*sizeof(float));
				else
					memcpy(vec, bp->vec, 3*sizeof(float));
				break;
			}
			count++;
			if(co) co+= 3;
			else bp++;
		}
	}
}

static void ob_parvert3(Object *ob, Object *par, float mat[][4])
{
	float cmat[3][3], v1[3], v2[3], v3[3], q[4];

	/* in local ob space */
	Mat4One(mat);
	
	if (ELEM4(par->type, OB_MESH, OB_SURF, OB_CURVE, OB_LATTICE)) {
		
		give_parvert(par, ob->par1, v1);
		give_parvert(par, ob->par2, v2);
		give_parvert(par, ob->par3, v3);
				
		triatoquat(v1, v2, v3, q);
		QuatToMat3(q, cmat);
		Mat4CpyMat3(mat, cmat);
		
		if(ob->type==OB_CURVE) {
			VECCOPY(mat[3], v1);
		}
		else {
			VecAddf(mat[3], v1, v2);
			VecAddf(mat[3], mat[3], v3);
			VecMulf(mat[3], 0.3333333f);
		}
	}
}

// XXX what the hell is this?
static int no_parent_ipo=0;
void set_no_parent_ipo(int val)
{
	no_parent_ipo= val;
}

void where_is_object_time(Scene *scene, Object *ob, float ctime)
{
	float *fp1, *fp2, slowmat[4][4] = MAT4_UNITY;
	float stime=ctime, fac1, fac2, vec[3];
	int a;
	int pop; 
	
	/* new version: correct parent+vertexparent and track+parent */
	/* this one only calculates direct attached parent and track */
	/* is faster, but should keep track of timeoffs */
	
	if(ob==NULL) return;
	
<<<<<<< HEAD
#if 0 // XXX old animation system
	/* this is needed to be able to grab objects with ipos, otherwise it always freezes them */
	stime= bsystem_time(scene, ob, ctime, 0.0);
	if(stime != ob->ctime) {
		
		ob->ctime= stime;
		
		if(ob->ipo) {
			calc_ipo(ob->ipo, stime);
			execute_ipo((ID *)ob, ob->ipo);
		}
		else 
			do_all_object_actions(scene, ob);
		
		/* do constraint ipos ..., note it needs stime (0 = all ipos) */
		do_constraint_channels(&ob->constraints, &ob->constraintChannels, stime, 0);
	}
	else {
		/* but, the drivers have to be done */
		if(ob->ipo) do_ob_ipodrivers(ob, ob->ipo, stime);
		/* do constraint ipos ..., note it needs stime (1 = only drivers ipos) */
		do_constraint_channels(&ob->constraints, &ob->constraintChannels, stime, 1);
	}
#endif // XXX old animation system

=======
>>>>>>> 16c1a294
	/* execute drivers only, as animation has already been done */
	BKE_animsys_evaluate_animdata(&ob->id, ob->adt, ctime, ADT_RECALC_DRIVERS);
	
	if(ob->parent) {
		Object *par= ob->parent;
		
		// XXX depreceated - animsys
		if(ob->ipoflag & OB_OFFS_PARENT) ctime-= give_timeoffset(ob);
		
		/* hurms, code below conflicts with depgraph... (ton) */
		/* and even worse, it gives bad effects for NLA stride too (try ctime != par->ctime, with MBlur) */
		pop= 0;
		if(no_parent_ipo==0 && stime != par->ctime) {
			// only for ipo systems? 
			pushdata(par, sizeof(Object));
			pop= 1;
			
			if(par->proxy_from);	// was a copied matrix, no where_is! bad...
			else where_is_object_time(scene, par, ctime);
		}
		
		solve_parenting(scene, ob, par, ob->obmat, slowmat, 0);
		
		if(pop) {
			poplast(par);
		}
		
		if(ob->partype & PARSLOW) {
			// include framerate
			fac1= ( 1.0f / (1.0f + (float)fabs(give_timeoffset(ob))) );
			if(fac1 >= 1.0f) return;
			fac2= 1.0f-fac1;
			
			fp1= ob->obmat[0];
			fp2= slowmat[0];
			for(a=0; a<16; a++, fp1++, fp2++) {
				fp1[0]= fac1*fp1[0] + fac2*fp2[0];
			}
		}
	}
	else {
		object_to_mat4(ob, ob->obmat);
	}

	/* Handle tracking */
	if(ob->track) {
		if( ctime != ob->track->ctime) where_is_object_time(scene, ob->track, ctime);
		solve_tracking (ob, ob->track->obmat);
	}

	/* solve constraints */
	if (ob->constraints.first) {
		bConstraintOb *cob;
		
		cob= constraints_make_evalob(scene, ob, NULL, CONSTRAINT_OBTYPE_OBJECT);
		
		/* constraints need ctime, not stime. Some call where_is_object_time and bsystem_time */
		solve_constraints (&ob->constraints, cob, ctime);
		
		constraints_clear_evalob(cob);
	}
	
	/* set negative scale flag in object */
	Crossf(vec, ob->obmat[0], ob->obmat[1]);
	if( Inpf(vec, ob->obmat[2]) < 0.0 ) ob->transflag |= OB_NEG_SCALE;
	else ob->transflag &= ~OB_NEG_SCALE;
}

static void solve_parenting (Scene *scene, Object *ob, Object *par, float obmat[][4], float slowmat[][4], int simul)
{
	float totmat[4][4];
	float tmat[4][4];
	float locmat[4][4];
	float vec[3];
	int ok;
	
	object_to_mat4(ob, locmat);
	
	if(ob->partype & PARSLOW) Mat4CpyMat4(slowmat, obmat);

	switch(ob->partype & PARTYPE) {
	case PAROBJECT:
		ok= 0;
		if(par->type==OB_CURVE) {
			if( ((Curve *)par->data)->flag & CU_PATH ) {
				ob_parcurve(scene, ob, par, tmat);
				ok= 1;
			}
		}
		
		if(ok) Mat4MulSerie(totmat, par->obmat, tmat, 
			NULL, NULL, NULL, NULL, NULL, NULL);
		else Mat4CpyMat4(totmat, par->obmat);
		
		break;
	case PARBONE:
		ob_parbone(ob, par, tmat);
		Mat4MulSerie(totmat, par->obmat, tmat,         
			NULL, NULL, NULL, NULL, NULL, NULL);
		break;
		
	case PARVERT1:
		Mat4One(totmat);
		if (simul){
			VECCOPY(totmat[3], par->obmat[3]);
		}
		else{
			give_parvert(par, ob->par1, vec);
			VecMat4MulVecfl(totmat[3], par->obmat, vec);
		}
		break;
	case PARVERT3:
		ob_parvert3(ob, par, tmat);
		
		Mat4MulSerie(totmat, par->obmat, tmat,         
			NULL, NULL, NULL, NULL, NULL, NULL);
		break;
		
	case PARSKEL:
		Mat4CpyMat4(totmat, par->obmat);
		break;
	}
	
	// total 
	Mat4MulSerie(tmat, totmat, ob->parentinv,         
		NULL, NULL, NULL, NULL, NULL, NULL);
	Mat4MulSerie(obmat, tmat, locmat,         
		NULL, NULL, NULL, NULL, NULL, NULL);
	
	if (simul) {

	}
	else{
		// external usable originmat 
		Mat3CpyMat4(originmat, tmat);
		
		// origin, voor help line
		if( (ob->partype & 15)==PARSKEL ) {
			VECCOPY(ob->orig, par->obmat[3]);
		}
		else {
			VECCOPY(ob->orig, totmat[3]);
		}
	}

}
void solve_tracking (Object *ob, float targetmat[][4])
{
	float quat[4];
	float vec[3];
	float totmat[3][3];
	float tmat[4][4];
	
	VecSubf(vec, ob->obmat[3], targetmat[3]);
	vectoquat(vec, ob->trackflag, ob->upflag, quat);
	QuatToMat3(quat, totmat);
	
	if(ob->parent && (ob->transflag & OB_POWERTRACK)) {
		/* 'temporal' : clear parent info */
		object_to_mat4(ob, tmat);
		tmat[0][3]= ob->obmat[0][3];
		tmat[1][3]= ob->obmat[1][3];
		tmat[2][3]= ob->obmat[2][3];
		tmat[3][0]= ob->obmat[3][0];
		tmat[3][1]= ob->obmat[3][1];
		tmat[3][2]= ob->obmat[3][2];
		tmat[3][3]= ob->obmat[3][3];
	}
	else Mat4CpyMat4(tmat, ob->obmat);
	
	Mat4MulMat34(ob->obmat, totmat, tmat);

}

void where_is_object(struct Scene *scene, Object *ob)
{
	where_is_object_time(scene, ob, (float)scene->r.cfra);
}


void where_is_object_simul(Scene *scene, Object *ob)
/* was written for the old game engine (until 2.04) */
/* It seems that this function is only called
for a lamp that is the child of another object */
{
	Object *par;
	//Ipo *ipo;
	float *fp1, *fp2;
	float slowmat[4][4];
	float fac1, fac2;
	int a;
	
	/* NO TIMEOFFS */
	
	/* no ipo! (because of dloc and realtime-ipos) */
		// XXX old animation system
	//ipo= ob->ipo;
	//ob->ipo= NULL;

	if(ob->parent) {
		par= ob->parent;
		
		solve_parenting(scene, ob, par, ob->obmat, slowmat, 1);

		if(ob->partype & PARSLOW) {

			fac1= (float)(1.0/(1.0+ fabs(give_timeoffset(ob))));
			fac2= 1.0f-fac1;
			fp1= ob->obmat[0];
			fp2= slowmat[0];
			for(a=0; a<16; a++, fp1++, fp2++) {
				fp1[0]= fac1*fp1[0] + fac2*fp2[0];
			}
		}
		
	}
	else {
		object_to_mat4(ob, ob->obmat);
	}
	
	if(ob->track) 
		solve_tracking(ob, ob->track->obmat);

	/* solve constraints */
	if (ob->constraints.first) {
		bConstraintOb *cob;
		
		cob= constraints_make_evalob(scene, ob, NULL, CONSTRAINT_OBTYPE_OBJECT);
		solve_constraints(&ob->constraints, cob, (float)scene->r.cfra);
		constraints_clear_evalob(cob);
	}
	
	/*  WATCH IT!!! */
		// XXX old animation system
	//ob->ipo= ipo;
}

/* for calculation of the inverse parent transform, only used for editor */
void what_does_parent(Scene *scene, Object *ob, Object *workob)
{
	clear_workob(workob);
	
	Mat4One(workob->obmat);
	Mat4One(workob->parentinv);
	Mat4One(workob->constinv);
	workob->parent= ob->parent;
	workob->track= ob->track;

	workob->trackflag= ob->trackflag;
	workob->upflag= ob->upflag;
	
	workob->partype= ob->partype;
	workob->par1= ob->par1;
	workob->par2= ob->par2;
	workob->par3= ob->par3;

	workob->constraints.first = ob->constraints.first;
	workob->constraints.last = ob->constraints.last;

	strcpy(workob->parsubstr, ob->parsubstr); 

	where_is_object(scene, workob);
}

BoundBox *unit_boundbox()
{
	BoundBox *bb;
	float min[3] = {-1.0f,-1.0f,-1.0f}, max[3] = {-1.0f,-1.0f,-1.0f};

	bb= MEM_callocN(sizeof(BoundBox), "bb");
	boundbox_set_from_min_max(bb, min, max);
	
	return bb;
}

void boundbox_set_from_min_max(BoundBox *bb, float min[3], float max[3])
{
	bb->vec[0][0]=bb->vec[1][0]=bb->vec[2][0]=bb->vec[3][0]= min[0];
	bb->vec[4][0]=bb->vec[5][0]=bb->vec[6][0]=bb->vec[7][0]= max[0];
	
	bb->vec[0][1]=bb->vec[1][1]=bb->vec[4][1]=bb->vec[5][1]= min[1];
	bb->vec[2][1]=bb->vec[3][1]=bb->vec[6][1]=bb->vec[7][1]= max[1];

	bb->vec[0][2]=bb->vec[3][2]=bb->vec[4][2]=bb->vec[7][2]= min[2];
	bb->vec[1][2]=bb->vec[2][2]=bb->vec[5][2]=bb->vec[6][2]= max[2];
}

BoundBox *object_get_boundbox(Object *ob)
{
	BoundBox *bb= NULL;
	
	if(ob->type==OB_MESH) {
		bb = mesh_get_bb(ob);
	}
	else if (ELEM3(ob->type, OB_CURVE, OB_SURF, OB_FONT)) {
		bb= ( (Curve *)ob->data )->bb;
	}
	else if(ob->type==OB_MBALL) {
		bb= ob->bb;
	}
	return bb;
}

/* used to temporally disable/enable boundbox */
void object_boundbox_flag(Object *ob, int flag, int set)
{
	BoundBox *bb= object_get_boundbox(ob);
	if(bb) {
		if(set) bb->flag |= flag;
		else bb->flag &= ~flag;
	}
}

void minmax_object(Object *ob, float *min, float *max)
{
	BoundBox bb;
	Mesh *me;
	Curve *cu;
	float vec[3];
	int a;
	
	switch(ob->type) {
		
	case OB_CURVE:
	case OB_FONT:
	case OB_SURF:
		cu= ob->data;
		
		if(cu->bb==NULL) tex_space_curve(cu);
		bb= *(cu->bb);
		
		for(a=0; a<8; a++) {
			Mat4MulVecfl(ob->obmat, bb.vec[a]);
			DO_MINMAX(bb.vec[a], min, max);
		}
		break;
	case OB_ARMATURE:
		if(ob->pose) {
			bPoseChannel *pchan;
			for(pchan= ob->pose->chanbase.first; pchan; pchan= pchan->next) {
				VECCOPY(vec, pchan->pose_head);
				Mat4MulVecfl(ob->obmat, vec);
				DO_MINMAX(vec, min, max);
				VECCOPY(vec, pchan->pose_tail);
				Mat4MulVecfl(ob->obmat, vec);
				DO_MINMAX(vec, min, max);
			}
			break;
		}
		/* no break, get_mesh will give NULL and it passes on to default */
	case OB_MESH:
		me= get_mesh(ob);
		
		if(me) {
			bb = *mesh_get_bb(ob);
			
			for(a=0; a<8; a++) {
				Mat4MulVecfl(ob->obmat, bb.vec[a]);
				DO_MINMAX(bb.vec[a], min, max);
			}
		}
		if(min[0] < max[0] ) break;
		
		/* else here no break!!!, mesh can be zero sized */
		
	default:
		DO_MINMAX(ob->obmat[3], min, max);

		VECCOPY(vec, ob->obmat[3]);
		VecAddf(vec, vec, ob->size);
		DO_MINMAX(vec, min, max);

		VECCOPY(vec, ob->obmat[3]);
		VecSubf(vec, vec, ob->size);
		DO_MINMAX(vec, min, max);
		break;
	}
}

/* TODO - use dupli objects bounding boxes */
void minmax_object_duplis(Scene *scene, Object *ob, float *min, float *max)
{
	if ((ob->transflag & OB_DUPLI)==0) {
		return;
	} else {
		ListBase *lb;
		DupliObject *dob;
		
		lb= object_duplilist(scene, ob);
		for(dob= lb->first; dob; dob= dob->next) {
			if(dob->no_draw);
			else {
				/* should really use bound box of dup object */
				DO_MINMAX(dob->mat[3], min, max);
			}
		}
		free_object_duplilist(lb);	/* does restore */
	}
}


/* proxy rule: lib_object->proxy_from == the one we borrow from, only set temporal and cleared here */
/*           local_object->proxy      == pointer to library object, saved in files and read */

/* function below is polluted with proxy exceptions, cleanup will follow! */

/* the main object update call, for object matrix, constraints, keys and displist (modifiers) */
/* requires flags to be set! */
void object_handle_update(Scene *scene, Object *ob)
{
	if(ob->recalc & OB_RECALC) {
		
		/* XXX new animsys warning: depsgraph tag OB_RECALC_DATA should not skip drivers, 
		   which is only in where_is_object now */
		if(ob->recalc & OB_RECALC) {
			
			if (G.f & G_DEBUG)
				printf("recalcob %s\n", ob->id.name+2);
			
			/* handle proxy copy for target */
			if(ob->id.lib && ob->proxy_from) {
				// printf("ob proxy copy, lib ob %s proxy %s\n", ob->id.name, ob->proxy_from->id.name);
				if(ob->proxy_from->proxy_group) {/* transform proxy into group space */
					Object *obg= ob->proxy_from->proxy_group;
					Mat4Invert(obg->imat, obg->obmat);
					Mat4MulMat4(ob->obmat, ob->proxy_from->obmat, obg->imat);
				}
				else
					Mat4CpyMat4(ob->obmat, ob->proxy_from->obmat);
			}
			else
				where_is_object(scene, ob);
		}
		
		if(ob->recalc & OB_RECALC_DATA) {
			
			if (G.f & G_DEBUG)
				printf("recalcdata %s\n", ob->id.name+2);
			
			/* includes all keys and modifiers */
			if(ob->type==OB_MESH) {
				EditMesh *em = BKE_mesh_get_editmesh(ob->data);

					// here was vieweditdatamask? XXX
<<<<<<< HEAD
				if(ob==scene->obedit) {
=======
				if(ob->mode & OB_MODE_EDIT) {
>>>>>>> 16c1a294
					makeDerivedMesh(scene, ob, em, CD_MASK_BAREMESH);
					BKE_mesh_end_editmesh(ob->data, em);
				} else
					makeDerivedMesh(scene, ob, NULL, CD_MASK_BAREMESH);
			}
			else if(ob->type==OB_MBALL) {
				makeDispListMBall(scene, ob);
			} 
			else if(ELEM3(ob->type, OB_CURVE, OB_SURF, OB_FONT)) {
				makeDispListCurveTypes(scene, ob, 0);
			}
			else if(ELEM(ob->type, OB_CAMERA, OB_LAMP)) {
				ID *data_id= (ID *)ob->data;
				AnimData *adt= BKE_animdata_from_id(data_id);
				float ctime= (float)scene->r.cfra; // XXX this is bad...
				
				/* evaluate drivers */
				BKE_animsys_evaluate_animdata(data_id, adt, ctime, ADT_RECALC_DRIVERS);
			}
			else if(ob->type==OB_LATTICE) {
				lattice_calc_modifiers(scene, ob);
			}
			else if(ob->type==OB_ARMATURE) {
				/* this happens for reading old files and to match library armatures with poses */
				// XXX this won't screw up the pose set already...
				if(ob->pose==NULL || (ob->pose->flag & POSE_RECALC))
					armature_rebuild_pose(ob, ob->data);
				
				if(ob->id.lib && ob->proxy_from) {
					copy_pose_result(ob->pose, ob->proxy_from->pose);
					// printf("pose proxy copy, lib ob %s proxy %s\n", ob->id.name, ob->proxy_from->id.name);
				}
				else {
					where_is_pose(scene, ob);
				}
			}

			if(ob->particlesystem.first) {
				ParticleSystem *tpsys, *psys;
				DerivedMesh *dm;
				ob->transflag &= ~OB_DUPLIPARTS;
				
				psys= ob->particlesystem.first;
				while(psys) {
					if(psys_check_enabled(ob, psys)) {
						/* check use of dupli objects here */
						if(psys->part && psys->part->draw_as == PART_DRAW_REND &&
							((psys->part->ren_as == PART_DRAW_OB && psys->part->dup_ob)
							|| (psys->part->ren_as == PART_DRAW_GR && psys->part->dup_group)))
							ob->transflag |= OB_DUPLIPARTS;

						particle_system_update(scene, ob, psys);
						psys= psys->next;
					}
					else if(psys->flag & PSYS_DELETE) {
						tpsys=psys->next;
						BLI_remlink(&ob->particlesystem, psys);
						psys_free(ob,psys);
						psys= tpsys;
					}
					else
						psys= psys->next;
				}

				if(G.rendering && ob->transflag & OB_DUPLIPARTS) {
					/* this is to make sure we get render level duplis in groups:
					 * the derivedmesh must be created before init_render_mesh,
					 * since object_duplilist does dupliparticles before that */
					dm = mesh_create_derived_render(scene, ob, CD_MASK_BAREMESH|CD_MASK_MTFACE|CD_MASK_MCOL);
					dm->release(dm);

					for(psys=ob->particlesystem.first; psys; psys=psys->next)
						psys_get_modifier(ob, psys)->flag &= ~eParticleSystemFlag_psys_updated;
				}
			}
		}

		/* the no-group proxy case, we call update */
		if(ob->proxy && ob->proxy_group==NULL) {
			/* set pointer in library proxy target, for copying, but restore it */
			ob->proxy->proxy_from= ob;
			// printf("call update, lib ob %s proxy %s\n", ob->proxy->id.name, ob->id.name);
			object_handle_update(scene, ob->proxy);
		}
	
		ob->recalc &= ~OB_RECALC;
	}

	/* the case when this is a group proxy, object_update is called in group.c */
	if(ob->proxy) {
		ob->proxy->proxy_from= ob;
		// printf("set proxy pointer for later group stuff %s\n", ob->id.name);
	}
}

float give_timeoffset(Object *ob) {
	if ((ob->ipoflag & OB_OFFS_PARENTADD) && ob->parent) {
		return ob->sf + give_timeoffset(ob->parent);
	} else {
		return ob->sf;
	}
}

int give_obdata_texspace(Object *ob, short **texflag, float **loc, float **size, float **rot) {
	
	if (ob->data==NULL)
		return 0;
	
	switch (GS(((ID *)ob->data)->name)) {
	case ID_ME:
	{
		Mesh *me= ob->data;
		if (texflag)	*texflag = &me->texflag;
		if (loc)		*loc = me->loc;
		if (size)		*size = me->size;
		if (rot)		*rot = me->rot;
		break;
	}
	case ID_CU:
	{
		Curve *cu= ob->data;
		if (texflag)	*texflag = &cu->texflag;
		if (loc)		*loc = cu->loc;
		if (size)		*size = cu->size;
		if (rot)		*rot = cu->rot;
		break;
	}
	case ID_MB:
	{
		MetaBall *mb= ob->data;
		if (texflag)	*texflag = &mb->texflag;
		if (loc)		*loc = mb->loc;
		if (size)		*size = mb->size;
		if (rot)		*rot = mb->rot;
		break;
	}
	default:
		return 0;
	}
	return 1;
}

/*
 * Test a bounding box for ray intersection
 * assumes the ray is already local to the boundbox space
 */
int ray_hit_boundbox(struct BoundBox *bb, float ray_start[3], float ray_normal[3])
{
	static int triangle_indexes[12][3] = {{0, 1, 2}, {0, 2, 3},
										  {3, 2, 6}, {3, 6, 7},
										  {1, 2, 6}, {1, 6, 5}, 
										  {5, 6, 7}, {4, 5, 7},
										  {0, 3, 7}, {0, 4, 7},
										  {0, 1, 5}, {0, 4, 5}};
	int result = 0;
	int i;
	
	for (i = 0; i < 12 && result == 0; i++)
	{
		float lambda;
		int v1, v2, v3;
		v1 = triangle_indexes[i][0];
		v2 = triangle_indexes[i][1];
		v3 = triangle_indexes[i][2];
		result = RayIntersectsTriangle(ray_start, ray_normal, bb->vec[v1], bb->vec[v2], bb->vec[v3], &lambda, NULL);
	}
	
	return result;
}

static int pc_cmp(void *a, void *b)
{
	LinkData *ad = a, *bd = b;
<<<<<<< HEAD
	if((int)ad->data > (int)bd->data)
=======
	if(GET_INT_FROM_POINTER(ad->data) > GET_INT_FROM_POINTER(bd->data))
>>>>>>> 16c1a294
		return 1;
	else return 0;
}

int object_insert_ptcache(Object *ob) 
{
	LinkData *link = NULL;
	int i = 0;

	BLI_sortlist(&ob->pc_ids, pc_cmp);

	for(link=ob->pc_ids.first, i = 0; link; link=link->next, i++) 
	{
<<<<<<< HEAD
		int index =(int)link->data;
=======
		int index = GET_INT_FROM_POINTER(link->data);
>>>>>>> 16c1a294

		if(i < index)
			break;
	}

	link = MEM_callocN(sizeof(LinkData), "PCLink");
<<<<<<< HEAD
	link->data = (void *)i;
=======
	link->data = SET_INT_IN_POINTER(i);
>>>>>>> 16c1a294
	BLI_addtail(&ob->pc_ids, link);

	return i;
}

#if 0
static int pc_findindex(ListBase *listbase, int index)
{
	LinkData *link= NULL;
	int number= 0;
	
	if (listbase == NULL) return -1;
	
	link= listbase->first;
	while (link) {
		if ((int)link->data == index)
			return number;
		
		number++;
		link= link->next;
	}
	
	return -1;
}

void object_delete_ptcache(Object *ob, int index) 
{
	int list_index = pc_findindex(&ob->pc_ids, index);
	LinkData *link = BLI_findlink(&ob->pc_ids, list_index);
	BLI_freelinkN(&ob->pc_ids, link);
}
#endif<|MERGE_RESOLUTION|>--- conflicted
+++ resolved
@@ -91,10 +91,7 @@
 #include "BKE_constraint.h"
 #include "BKE_curve.h"
 #include "BKE_displist.h"
-<<<<<<< HEAD
-=======
 #include "BKE_effect.h"
->>>>>>> 16c1a294
 #include "BKE_fcurve.h"
 #include "BKE_group.h"
 #include "BKE_icons.h"
@@ -130,11 +127,6 @@
 void clear_workob(Object *workob)
 {
 	memset(workob, 0, sizeof(Object));
-<<<<<<< HEAD
-	
-	workob->size[0]= workob->size[1]= workob->size[2]= 1.0;
-=======
->>>>>>> 16c1a294
 	
 	workob->size[0]= workob->size[1]= workob->size[2]= 1.0f;
 	workob->rotmode= ROT_MODE_EUL;
@@ -514,22 +506,6 @@
 						}
 					}
 				}
-				if(tpsys->part->boids) {
-					for(state = tpsys->part->boids->states.first; state; state=state->next) {
-						for(rule = state->rules.first; rule; rule=rule->next) {
-							if(rule->type==eBoidRuleType_Avoid) {
-								BoidRuleGoalAvoid *gabr = (BoidRuleGoalAvoid*)rule;
-								if(gabr->ob==ob)
-									gabr->ob= NULL;
-							}
-							else if(rule->type==eBoidRuleType_FollowLeader) {
-								BoidRuleFollowLeader *flbr = (BoidRuleFollowLeader*)rule;
-								if(flbr->ob==ob)
-									flbr->ob= NULL;
-							}
-						}
-					}
-				}
 			}
 			if(ob->pd)
 				obt->recalc |= OB_RECALC_DATA;
@@ -796,10 +772,7 @@
 	la->samp= 3;
 	la->bias= 1.0f;
 	la->soft= 3.0f;
-<<<<<<< HEAD
-=======
 	la->compressthresh= 0.05f;
->>>>>>> 16c1a294
 	la->ray_samp= la->ray_sampy= la->ray_sampz= 1; 
 	la->area_size=la->area_sizey=la->area_sizez= 1.0f; 
 	la->buffers= 1;
@@ -1064,8 +1037,6 @@
 	ob->data= add_obdata_from_type(type);
 
 	ob->lay= scene->lay;
-<<<<<<< HEAD
-=======
 	
 	/* objects should default to having Euler XYZ rotations, 
 	 * but rotations default to quaternions 
@@ -1073,7 +1044,6 @@
 	ob->rotmode= ROT_MODE_EUL;
 	/* axis-angle must not have a 0,0,0 axis, so set y-axis as default... */
 	ob->rotAxis[1]= ob->drotAxis[1]= 1.0f;
->>>>>>> 16c1a294
 
 	base= scene_add_base(scene, ob);
 	scene_select_base(scene, base);
@@ -1099,12 +1069,9 @@
 	sbn->scratch= NULL;
 
 	sbn->pointcache= BKE_ptcache_copy_list(&sbn->ptcaches, &sb->ptcaches);
-<<<<<<< HEAD
-=======
 
 	if(sb->effector_weights)
 		sbn->effector_weights = MEM_dupallocN(sb->effector_weights);
->>>>>>> 16c1a294
 
 	return sbn;
 }
@@ -1129,16 +1096,7 @@
 	psysn= MEM_dupallocN(psys);
 	psysn->particles= MEM_dupallocN(psys->particles);
 	psysn->child= MEM_dupallocN(psys->child);
-	if(psysn->particles->keys)
-		psysn->particles->keys = MEM_dupallocN(psys->particles->keys);
-
-<<<<<<< HEAD
-	for(a=0, pa=psysn->particles; a<psysn->totpart; a++, pa++) {
-		if(pa->hair)
-			pa->hair= MEM_dupallocN(pa->hair);
-		if(a)
-			pa->keys= (pa-1)->keys + (pa-1)->totkey;
-=======
+
 	if(psys->part->type == PART_HAIR) {
 		for(p=0, pa=psysn->particles; p<psysn->totpart; p++, pa++)
 			pa->hair = MEM_dupallocN(pa->hair);
@@ -1162,7 +1120,6 @@
 				key += pa->totkey;
 			}
 		}
->>>>>>> 16c1a294
 	}
 
 	if(psys->clmd) {
@@ -1171,18 +1128,7 @@
 		psys->hair_in_dm = psys->hair_out_dm = NULL;
 	}
 
-<<<<<<< HEAD
-	if(psys->particles->boid) {
-		psysn->particles->boid = MEM_dupallocN(psys->particles->boid);
-		for(a=1, pa=psysn->particles+1; a<psysn->totpart; a++, pa++)
-			pa->boid = (pa-1)->boid + 1;
-	}
-
-	if(psys->targets.first)
-		BLI_duplicatelist(&psysn->targets, &psys->targets);
-=======
 	BLI_duplicatelist(&psysn->targets, &psys->targets);
->>>>>>> 16c1a294
 	
 	psysn->pathcache= NULL;
 	psysn->childcache= NULL;
@@ -1290,10 +1236,7 @@
 	if(ob->totcol) {
 		obn->mat= MEM_dupallocN(ob->mat);
 		obn->matbits= MEM_dupallocN(ob->matbits);
-<<<<<<< HEAD
-=======
 		obn->totcol= ob->totcol;
->>>>>>> 16c1a294
 	}
 	
 	if(ob->bb) obn->bb= MEM_dupallocN(ob->bb);
@@ -1330,11 +1273,7 @@
 	/* increase user numbers */
 	id_us_plus((ID *)obn->data);
 	id_us_plus((ID *)obn->dup_group);
-<<<<<<< HEAD
-	// FIXME: add this for animdata too...
-=======
-	
->>>>>>> 16c1a294
+	
 
 	for(a=0; a<obn->totcol; a++) id_us_plus((ID *)obn->mat[a]);
 	
@@ -1626,12 +1565,8 @@
 	cfra+= bluroffs+fieldoffs;
 
 	/* global time */
-<<<<<<< HEAD
-	cfra*= scene->r.framelen;	
-=======
 	if (scene)
 		cfra*= scene->r.framelen;	
->>>>>>> 16c1a294
 	
 #if 0 // XXX old animation system
 	if (ob) {
@@ -1994,34 +1929,6 @@
 	
 	if(ob==NULL) return;
 	
-<<<<<<< HEAD
-#if 0 // XXX old animation system
-	/* this is needed to be able to grab objects with ipos, otherwise it always freezes them */
-	stime= bsystem_time(scene, ob, ctime, 0.0);
-	if(stime != ob->ctime) {
-		
-		ob->ctime= stime;
-		
-		if(ob->ipo) {
-			calc_ipo(ob->ipo, stime);
-			execute_ipo((ID *)ob, ob->ipo);
-		}
-		else 
-			do_all_object_actions(scene, ob);
-		
-		/* do constraint ipos ..., note it needs stime (0 = all ipos) */
-		do_constraint_channels(&ob->constraints, &ob->constraintChannels, stime, 0);
-	}
-	else {
-		/* but, the drivers have to be done */
-		if(ob->ipo) do_ob_ipodrivers(ob, ob->ipo, stime);
-		/* do constraint ipos ..., note it needs stime (1 = only drivers ipos) */
-		do_constraint_channels(&ob->constraints, &ob->constraintChannels, stime, 1);
-	}
-#endif // XXX old animation system
-
-=======
->>>>>>> 16c1a294
 	/* execute drivers only, as animation has already been done */
 	BKE_animsys_evaluate_animdata(&ob->id, ob->adt, ctime, ADT_RECALC_DRIVERS);
 	
@@ -2466,11 +2373,7 @@
 				EditMesh *em = BKE_mesh_get_editmesh(ob->data);
 
 					// here was vieweditdatamask? XXX
-<<<<<<< HEAD
-				if(ob==scene->obedit) {
-=======
 				if(ob->mode & OB_MODE_EDIT) {
->>>>>>> 16c1a294
 					makeDerivedMesh(scene, ob, em, CD_MASK_BAREMESH);
 					BKE_mesh_end_editmesh(ob->data, em);
 				} else
@@ -2644,11 +2547,7 @@
 static int pc_cmp(void *a, void *b)
 {
 	LinkData *ad = a, *bd = b;
-<<<<<<< HEAD
-	if((int)ad->data > (int)bd->data)
-=======
 	if(GET_INT_FROM_POINTER(ad->data) > GET_INT_FROM_POINTER(bd->data))
->>>>>>> 16c1a294
 		return 1;
 	else return 0;
 }
@@ -2662,22 +2561,14 @@
 
 	for(link=ob->pc_ids.first, i = 0; link; link=link->next, i++) 
 	{
-<<<<<<< HEAD
-		int index =(int)link->data;
-=======
 		int index = GET_INT_FROM_POINTER(link->data);
->>>>>>> 16c1a294
 
 		if(i < index)
 			break;
 	}
 
 	link = MEM_callocN(sizeof(LinkData), "PCLink");
-<<<<<<< HEAD
-	link->data = (void *)i;
-=======
 	link->data = SET_INT_IN_POINTER(i);
->>>>>>> 16c1a294
 	BLI_addtail(&ob->pc_ids, link);
 
 	return i;
