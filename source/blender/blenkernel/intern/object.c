/*
 * ***** BEGIN GPL LICENSE BLOCK *****
 *
 * This program is free software; you can redistribute it and/or
 * modify it under the terms of the GNU General Public License
 * as published by the Free Software Foundation; either version 2
 * of the License, or (at your option) any later version.
 *
 * This program is distributed in the hope that it will be useful,
 * but WITHOUT ANY WARRANTY; without even the implied warranty of
 * MERCHANTABILITY or FITNESS FOR A PARTICULAR PURPOSE.  See the
 * GNU General Public License for more details.
 *
 * You should have received a copy of the GNU General Public License
 * along with this program; if not, write to the Free Software Foundation,
 * Inc., 51 Franklin Street, Fifth Floor, Boston, MA 02110-1301, USA.
 *
 * The Original Code is Copyright (C) 2001-2002 by NaN Holding BV.
 * All rights reserved.
 *
 * The Original Code is: all of this file.
 *
 * Contributor(s): none yet.
 *
 * ***** END GPL LICENSE BLOCK *****
 */

/** \file blender/blenkernel/intern/object.c
 *  \ingroup bke
 */


#include <string.h>
#include <math.h>
#include <stdio.h>

#include "MEM_guardedalloc.h"

#include "DNA_anim_types.h"
#include "DNA_armature_types.h"
#include "DNA_camera_types.h"
#include "DNA_constraint_types.h"
#include "DNA_gpencil_types.h"
#include "DNA_group_types.h"
#include "DNA_key_types.h"
#include "DNA_lamp_types.h"
#include "DNA_lattice_types.h"
#include "DNA_material_types.h"
#include "DNA_meta_types.h"
#include "DNA_mesh_types.h"
#include "DNA_meshdata_types.h"
#include "DNA_movieclip_types.h"
#include "DNA_scene_types.h"
#include "DNA_screen_types.h"
#include "DNA_sequence_types.h"
#include "DNA_smoke_types.h"
#include "DNA_space_types.h"
#include "DNA_view3d_types.h"
#include "DNA_world_types.h"
#include "DNA_object_types.h"
#include "DNA_lightprobe_types.h"
#include "DNA_property_types.h"
#include "DNA_rigidbody_types.h"

#include "BLI_blenlib.h"
#include "BLI_math.h"
#include "BLI_threads.h"
#include "BLI_utildefines.h"
#include "BLI_linklist.h"
#include "BLI_kdtree.h"

#include "BLT_translation.h"

#include "BKE_pbvh.h"
#include "BKE_main.h"
#include "BKE_global.h"
#include "BKE_idprop.h"
#include "BKE_armature.h"
#include "BKE_action.h"
#include "BKE_bullet.h"
#include "BKE_deform.h"
#include "BKE_DerivedMesh.h"
#include "BKE_animsys.h"
#include "BKE_anim.h"
#include "BKE_constraint.h"
#include "BKE_curve.h"
#include "BKE_displist.h"
#include "BKE_effect.h"
#include "BKE_fcurve.h"
#include "BKE_group.h"
#include "BKE_icons.h"
#include "BKE_key.h"
#include "BKE_lamp.h"
#include "BKE_layer.h"
#include "BKE_lattice.h"
#include "BKE_library.h"
#include "BKE_library_query.h"
#include "BKE_library_remap.h"
#include "BKE_linestyle.h"
#include "BKE_mesh.h"
#include "BKE_editmesh.h"
#include "BKE_mball.h"
#include "BKE_modifier.h"
#include "BKE_multires.h"
#include "BKE_node.h"
#include "BKE_object.h"
#include "BKE_object_facemap.h"
#include "BKE_paint.h"
#include "BKE_particle.h"
#include "BKE_pointcache.h"
#include "BKE_lightprobe.h"
#include "BKE_property.h"
#include "BKE_rigidbody.h"
#include "BKE_sca.h"
#include "BKE_scene.h"
#include "BKE_sequencer.h"
#include "BKE_speaker.h"
#include "BKE_softbody.h"
#include "BKE_subsurf.h"
#include "BKE_material.h"
#include "BKE_camera.h"
#include "BKE_image.h"

#include "DEG_depsgraph.h"

#include "DRW_engine.h"

#ifdef WITH_MOD_FLUID
#include "LBM_fluidsim.h"
#endif

#ifdef WITH_PYTHON
#include "BPY_extern.h"
#endif

#include "CCGSubSurf.h"
#include "atomic_ops.h"

#include "GPU_lamp.h"

/* Vertex parent modifies original BMesh which is not safe for threading.
 * Ideally such a modification should be handled as a separate DAG update
 * callback for mesh datablock, but for until it is actually supported use
 * simpler solution with a mutex lock.
 *                                               - sergey -
 */
#define VPARENT_THREADING_HACK

#ifdef VPARENT_THREADING_HACK
static ThreadMutex vparent_lock = BLI_MUTEX_INITIALIZER;
#endif

void BKE_object_workob_clear(Object *workob)
{
	memset(workob, 0, sizeof(Object));
	
	workob->size[0] = workob->size[1] = workob->size[2] = 1.0f;
	workob->dscale[0] = workob->dscale[1] = workob->dscale[2] = 1.0f;
	workob->rotmode = ROT_MODE_EUL;
}

void BKE_object_free_particlesystems(Object *ob)
{
	ParticleSystem *psys;

	while ((psys = BLI_pophead(&ob->particlesystem))) {
		psys_free(ob, psys);
	}
}

void BKE_object_free_softbody(Object *ob)
{
	if (ob->soft) {
		sbFree(ob->soft);
		ob->soft = NULL;
	}
}

void BKE_object_free_bulletsoftbody(Object *ob)
{
	if (ob->bsoft) {
		bsbFree(ob->bsoft);
		ob->bsoft = NULL;
	}
}

void BKE_object_free_curve_cache(Object *ob)
{
	if (ob->curve_cache) {
		BKE_displist_free(&ob->curve_cache->disp);
		BKE_curve_bevelList_free(&ob->curve_cache->bev);
		if (ob->curve_cache->path) {
			free_path(ob->curve_cache->path);
		}
		BKE_nurbList_free(&ob->curve_cache->deformed_nurbs);
		MEM_freeN(ob->curve_cache);
		ob->curve_cache = NULL;
	}
}

void BKE_object_free_modifiers(Object *ob)
{
	ModifierData *md;

	while ((md = BLI_pophead(&ob->modifiers))) {
		modifier_free(md);
	}

	/* particle modifiers were freed, so free the particlesystems as well */
	BKE_object_free_particlesystems(ob);

	/* same for softbody */
	BKE_object_free_softbody(ob);

	/* modifiers may have stored data in the DM cache */
	BKE_object_free_derived_caches(ob);
}

void BKE_object_modifier_hook_reset(Object *ob, HookModifierData *hmd)
{
	/* reset functionality */
	if (hmd->object) {
		bPoseChannel *pchan = BKE_pose_channel_find_name(hmd->object->pose, hmd->subtarget);

		if (hmd->subtarget[0] && pchan) {
			float imat[4][4], mat[4][4];

			/* calculate the world-space matrix for the pose-channel target first, then carry on as usual */
			mul_m4_m4m4(mat, hmd->object->obmat, pchan->pose_mat);

			invert_m4_m4(imat, mat);
			mul_m4_m4m4(hmd->parentinv, imat, ob->obmat);
		}
		else {
			invert_m4_m4(hmd->object->imat, hmd->object->obmat);
			mul_m4_m4m4(hmd->parentinv, hmd->object->imat, ob->obmat);
		}
	}
}

bool BKE_object_support_modifier_type_check(Object *ob, int modifier_type)
{
	const ModifierTypeInfo *mti;

	mti = modifierType_getInfo(modifier_type);

	/* only geometry objects should be able to get modifiers [#25291] */
	if (!ELEM(ob->type, OB_MESH, OB_CURVE, OB_SURF, OB_FONT, OB_LATTICE)) {
		return false;
	}

	if (ob->type == OB_LATTICE && (mti->flags & eModifierTypeFlag_AcceptsLattice) == 0) {
		return false;
	}

	if (!((mti->flags & eModifierTypeFlag_AcceptsCVs) ||
	      (ob->type == OB_MESH && (mti->flags & eModifierTypeFlag_AcceptsMesh))))
	{
		return false;
	}

	return true;
}

void BKE_object_link_modifiers(struct Object *ob_dst, const struct Object *ob_src)
{
	ModifierData *md;
	BKE_object_free_modifiers(ob_dst);

	if (!ELEM(ob_dst->type, OB_MESH, OB_CURVE, OB_SURF, OB_FONT, OB_LATTICE)) {
		/* only objects listed above can have modifiers and linking them to objects
		 * which doesn't have modifiers stack is quite silly */
		return;
	}

	for (md = ob_src->modifiers.first; md; md = md->next) {
		ModifierData *nmd = NULL;

		if (ELEM(md->type,
		         eModifierType_Hook,
		         eModifierType_Collision))
		{
			continue;
		}

		if (!BKE_object_support_modifier_type_check(ob_dst, md->type))
			continue;

		switch (md->type) {
			case eModifierType_Softbody:
				BKE_object_copy_softbody(ob_dst, ob_src);
				break;
			case eModifierType_Skin:
				/* ensure skin-node customdata exists */
				BKE_mesh_ensure_skin_customdata(ob_dst->data);
				break;
		}

		nmd = modifier_new(md->type);
		BLI_strncpy(nmd->name, md->name, sizeof(nmd->name));

		if (md->type == eModifierType_Multires) {
			/* Has to be done after mod creation, but *before* we actually copy its settings! */
			multiresModifier_sync_levels_ex(ob_dst, (MultiresModifierData *)md, (MultiresModifierData *)nmd);
		}

		modifier_copyData(md, nmd);
		BLI_addtail(&ob_dst->modifiers, nmd);
		modifier_unique_name(&ob_dst->modifiers, nmd);
	}

	BKE_object_copy_particlesystems(ob_dst, ob_src, 0);

	/* TODO: smoke?, cloth? */
}

/* free data derived from mesh, called when mesh changes or is freed */
void BKE_object_free_derived_caches(Object *ob)
{
	/* Also serves as signal to remake texspace.
	 *
	 * NOTE: This function can be called from threads on different objects
	 * sharing same data datablock. So we need to ensure atomic nature of
	 * data modification here.
	 */
	if (ob->type == OB_MESH) {
		Mesh *me = ob->data;

		if (me && me->bb) {
			atomic_fetch_and_or_int32(&me->bb->flag, BOUNDBOX_DIRTY);
		}
	}
	else if (ELEM(ob->type, OB_SURF, OB_CURVE, OB_FONT)) {
		Curve *cu = ob->data;

		if (cu && cu->bb) {
			atomic_fetch_and_or_int32(&cu->bb->flag, BOUNDBOX_DIRTY);
		}
	}

	if (ob->bb) {
		MEM_freeN(ob->bb);
		ob->bb = NULL;
	}

	if (ob->derivedFinal) {
		ob->derivedFinal->needsFree = 1;
		ob->derivedFinal->release(ob->derivedFinal);
		ob->derivedFinal = NULL;
	}
	if (ob->derivedDeform) {
		ob->derivedDeform->needsFree = 1;
		ob->derivedDeform->release(ob->derivedDeform);
		ob->derivedDeform = NULL;
	}

	if (ob->mesh_evaluated != NULL) {
		/* Restore initial pointer. */
		ob->data = ob->mesh_evaluated->id.newid;
		/* Evaluated mesh points to edit mesh, but does not own it. */
		ob->mesh_evaluated->edit_btmesh = NULL;
		BKE_mesh_free(ob->mesh_evaluated);
		BKE_libblock_free_data(&ob->mesh_evaluated->id, false);
		MEM_freeN(ob->mesh_evaluated);
		ob->mesh_evaluated = NULL;
	}

	BKE_object_free_curve_cache(ob);
}

void BKE_object_free_caches(Object *object)
{
	ModifierData *md;
	short update_flag = 0;

	/* Free particle system caches holding paths. */
	if (object->particlesystem.first) {
		ParticleSystem *psys;
		for (psys = object->particlesystem.first;
		     psys != NULL;
		     psys = psys->next)
		{
			psys_free_path_cache(psys, psys->edit);
			update_flag |= PSYS_RECALC_REDO;
		}
	}

	/* Free memory used by cached derived meshes in the particle system modifiers. */
	for (md = object->modifiers.first; md != NULL; md = md->next) {
		if (md->type == eModifierType_ParticleSystem) {
			ParticleSystemModifierData *psmd = (ParticleSystemModifierData *) md;
			if (psmd->dm_final != NULL) {
				psmd->dm_final->needsFree = 1;
				psmd->dm_final->release(psmd->dm_final);
				psmd->dm_final = NULL;
				if (psmd->dm_deformed != NULL) {
					psmd->dm_deformed->needsFree = 1;
					psmd->dm_deformed->release(psmd->dm_deformed);
					psmd->dm_deformed = NULL;
				}
				psmd->flag |= eParticleSystemFlag_file_loaded;
				update_flag |= OB_RECALC_DATA;
			}
		}
	}

	/* Tag object for update, so once memory critical operation is over and
	 * scene update routines are back to it's business the object will be
	 * guaranteed to be in a known state.
	 */
	if (update_flag != 0) {
		DEG_id_tag_update(&object->id, update_flag);
	}
}

/** Free (or release) any data used by this object (does not free the object itself). */
void BKE_object_free(Object *ob)
{
	BKE_animdata_free((ID *)ob, false);

	BKE_object_free_modifiers(ob);

	MEM_SAFE_FREE(ob->mat);
	MEM_SAFE_FREE(ob->matbits);
	MEM_SAFE_FREE(ob->iuser);
	MEM_SAFE_FREE(ob->bb);

	BLI_freelistN(&ob->defbase);
	BLI_freelistN(&ob->fmaps);
	if (ob->pose) {
		BKE_pose_free_ex(ob->pose, false);
		ob->pose = NULL;
	}
	if (ob->mpath) {
		animviz_free_motionpath(ob->mpath);
		ob->mpath = NULL;
	}
	BKE_bproperty_free_list(&ob->prop);

	free_sensors(&ob->sensors);
	free_controllers(&ob->controllers);
	free_actuators(&ob->actuators);
	
	BKE_constraints_free_ex(&ob->constraints, false);
	
	free_partdeflect(ob->pd);
	BKE_rigidbody_free_object(ob);
	BKE_rigidbody_free_constraint(ob);

	if (ob->soft) {
		sbFree(ob->soft);
		ob->soft = NULL;
	}
	if (ob->bsoft) {
		bsbFree(ob->bsoft);
		ob->bsoft = NULL;
	}
	GPU_lamp_free(ob);

	for (ObjectEngineData *oed = ob->drawdata.first; oed; oed = oed->next) {
		if (oed->storage) {
			if (oed->free) {
				oed->free(oed->storage);
			}
			MEM_freeN(oed->storage);
		}
	}
	BLI_freelistN(&ob->drawdata);

	BKE_sculptsession_free(ob);

	BLI_freelistN(&ob->pc_ids);

	BLI_freelistN(&ob->lodlevels);

	/* Free runtime curves data. */
	if (ob->curve_cache) {
		BKE_curve_bevelList_free(&ob->curve_cache->bev);
		if (ob->curve_cache->path)
			free_path(ob->curve_cache->path);
		MEM_freeN(ob->curve_cache);
		ob->curve_cache = NULL;
	}

	BKE_previewimg_free(&ob->preview);

	/* don't free, let the base free it */
	ob->base_collection_properties = NULL;
}

/* actual check for internal data, not context or flags */
bool BKE_object_is_in_editmode(Object *ob)
{
	if (ob->data == NULL)
		return false;
	
	if (ob->type == OB_MESH) {
		Mesh *me = ob->data;
		if (me->edit_btmesh)
			return true;
	}
	else if (ob->type == OB_ARMATURE) {
		bArmature *arm = ob->data;
		
		if (arm->edbo)
			return true;
	}
	else if (ob->type == OB_FONT) {
		Curve *cu = ob->data;
		
		if (cu->editfont)
			return true;
	}
	else if (ob->type == OB_MBALL) {
		MetaBall *mb = ob->data;
		
		if (mb->editelems)
			return true;
	}
	else if (ob->type == OB_LATTICE) {
		Lattice *lt = ob->data;
		
		if (lt->editlatt)
			return true;
	}
	else if (ob->type == OB_SURF || ob->type == OB_CURVE) {
		Curve *cu = ob->data;

		if (cu->editnurb)
			return true;
	}
	return false;
}

bool BKE_object_is_in_editmode_vgroup(Object *ob)
{
	return (OB_TYPE_SUPPORT_VGROUP(ob->type) &&
	        BKE_object_is_in_editmode(ob));
}

bool BKE_object_is_in_wpaint_select_vert(Object *ob)
{
	if (ob->type == OB_MESH) {
		Mesh *me = ob->data;
		return ((ob->mode & OB_MODE_WEIGHT_PAINT) &&
		        (me->edit_btmesh == NULL) &&
		        (ME_EDIT_PAINT_SEL_MODE(me) == SCE_SELECT_VERTEX));
	}

	return false;
}

/**
 * Return if the object is visible, as evaluated by depsgraph
 * Keep in sync with rna_object.c (object.is_visible).
 */
bool BKE_object_is_visible(Object *ob)
{
	return (ob->base_flag & BASE_VISIBLED) != 0;
}

bool BKE_object_exists_check(Object *obtest)
{
	Object *ob;
	
	if (obtest == NULL) return false;
	
	ob = G.main->object.first;
	while (ob) {
		if (ob == obtest) return true;
		ob = ob->id.next;
	}
	return false;
}

/* *************************************************** */

static const char *get_obdata_defname(int type)
{
	switch (type) {
		case OB_MESH: return DATA_("Mesh");
		case OB_CURVE: return DATA_("Curve");
		case OB_SURF: return DATA_("Surf");
		case OB_FONT: return DATA_("Text");
		case OB_MBALL: return DATA_("Mball");
		case OB_CAMERA: return DATA_("Camera");
		case OB_LAMP: return DATA_("Lamp");
		case OB_LATTICE: return DATA_("Lattice");
		case OB_ARMATURE: return DATA_("Armature");
		case OB_SPEAKER: return DATA_("Speaker");
		case OB_EMPTY: return DATA_("Empty");
		default:
			printf("get_obdata_defname: Internal error, bad type: %d\n", type);
			return DATA_("Empty");
	}
}

void *BKE_object_obdata_add_from_type(Main *bmain, int type, const char *name)
{
	if (name == NULL) {
		name = get_obdata_defname(type);
	}

	switch (type) {
		case OB_MESH:      return BKE_mesh_add(bmain, name);
		case OB_CURVE:     return BKE_curve_add(bmain, name, OB_CURVE);
		case OB_SURF:      return BKE_curve_add(bmain, name, OB_SURF);
		case OB_FONT:      return BKE_curve_add(bmain, name, OB_FONT);
		case OB_MBALL:     return BKE_mball_add(bmain, name);
		case OB_CAMERA:    return BKE_camera_add(bmain, name);
		case OB_LAMP:      return BKE_lamp_add(bmain, name);
		case OB_LATTICE:   return BKE_lattice_add(bmain, name);
		case OB_ARMATURE:  return BKE_armature_add(bmain, name);
		case OB_SPEAKER:   return BKE_speaker_add(bmain, name);
		case OB_LIGHTPROBE:return BKE_lightprobe_add(bmain, name);
		case OB_EMPTY:     return NULL;
		default:
			printf("%s: Internal error, bad type: %d\n", __func__, type);
			return NULL;
	}
}

void BKE_object_init(Object *ob)
{
	/* BLI_assert(MEMCMP_STRUCT_OFS_IS_ZERO(ob, id)); */  /* ob->type is already initialized... */

	ob->col[0] = ob->col[1] = ob->col[2] = 1.0;
	ob->col[3] = 1.0;
	
	ob->size[0] = ob->size[1] = ob->size[2] = 1.0;
	ob->dscale[0] = ob->dscale[1] = ob->dscale[2] = 1.0;
	
	/* objects should default to having Euler XYZ rotations, 
	 * but rotations default to quaternions 
	 */
	ob->rotmode = ROT_MODE_EUL;

	unit_axis_angle(ob->rotAxis, &ob->rotAngle);
	unit_axis_angle(ob->drotAxis, &ob->drotAngle);

	unit_qt(ob->quat);
	unit_qt(ob->dquat);

	/* rotation locks should be 4D for 4 component rotations by default... */
	ob->protectflag = OB_LOCK_ROT4D;
	
	unit_m4(ob->constinv);
	unit_m4(ob->parentinv);
	unit_m4(ob->obmat);
	ob->dt = OB_TEXTURE;
	ob->empty_drawtype = OB_PLAINAXES;
	ob->empty_drawsize = 1.0;

	if (ELEM(ob->type, OB_LAMP, OB_CAMERA, OB_SPEAKER)) {
		ob->trackflag = OB_NEGZ;
		ob->upflag = OB_POSY;
	}
	else {
		ob->trackflag = OB_POSY;
		ob->upflag = OB_POSZ;
	}
	
	ob->dupon = 1; ob->dupoff = 0;
	ob->dupsta = 1; ob->dupend = 100;
	ob->dupfacesca = 1.0;

	/* Game engine defaults*/
	ob->mass = ob->inertia = 1.0f;
	ob->formfactor = 0.4f;
	ob->damping = 0.04f;
	ob->rdamping = 0.1f;
	ob->anisotropicFriction[0] = 1.0f;
	ob->anisotropicFriction[1] = 1.0f;
	ob->anisotropicFriction[2] = 1.0f;
	ob->gameflag = OB_PROP | OB_COLLISION;
	ob->margin = 0.04f;
	ob->init_state = 1;
	ob->state = 1;
	ob->obstacleRad = 1.0f;
	ob->step_height = 0.15f;
	ob->jump_speed = 10.0f;
	ob->fall_speed = 55.0f;
	ob->max_jumps = 1;
	ob->col_group = 0x01;
	ob->col_mask = 0xffff;
	ob->preview = NULL;

	/* NT fluid sim defaults */
	ob->fluidsimSettings = NULL;

	BLI_listbase_clear(&ob->pc_ids);
	
	/* Animation Visualization defaults */
	animviz_settings_init(&ob->avs);
}

/* more general add: creates minimum required data, but without vertices etc. */
Object *BKE_object_add_only_object(Main *bmain, int type, const char *name)
{
	Object *ob;

	if (!name)
		name = get_obdata_defname(type);

	ob = BKE_libblock_alloc(bmain, ID_OB, name, 0);

	/* We increase object user count when linking to SceneCollections. */
	id_us_min(&ob->id);

	/* default object vars */
	ob->type = type;

	BKE_object_init(ob);

	return ob;
}


static Object *object_add_common(Main *bmain, ViewLayer *view_layer, int type, const char *name)
{
	Object *ob;

	ob = BKE_object_add_only_object(bmain, type, name);
	ob->data = BKE_object_obdata_add_from_type(bmain, type, name);
	BKE_view_layer_base_deselect_all(view_layer);

	DEG_id_tag_update_ex(bmain, &ob->id, OB_RECALC_OB | OB_RECALC_DATA | OB_RECALC_TIME);
	return ob;
}

/**
 * General add: to scene, with layer from area and default name
 *
 * Object is added to the active SceneCollection.
 * If there is no linked collection to the active ViewLayer we create a new one.
 */
/* creates minimum required data, but without vertices etc. */
Object *BKE_object_add(
        Main *bmain, Scene *scene, ViewLayer *view_layer,
        int type, const char *name)
{
	Object *ob;
	Base *base;
	LayerCollection *layer_collection;

	ob = object_add_common(bmain, view_layer, type, name);

	layer_collection = BKE_layer_collection_get_active_ensure(scene, view_layer);
	BKE_collection_object_add(scene, layer_collection->scene_collection, ob);

	base = BKE_view_layer_base_find(view_layer, ob);
	BKE_view_layer_base_select(view_layer, base);

	return ob;
}

/**
 * Add a new object, using another one as a reference
 *
 * /param ob_src object to use to determine the collections of the new object.
 */
Object *BKE_object_add_from(
        Main *bmain, Scene *scene, ViewLayer *view_layer,
        int type, const char *name, Object *ob_src)
{
	Object *ob;
	Base *base;

	ob = object_add_common(bmain, view_layer, type, name);
	BKE_collection_object_add_from(scene, ob_src, ob);

	base = BKE_view_layer_base_find(view_layer, ob);
	BKE_view_layer_base_select(view_layer, base);

	return ob;
}

#ifdef WITH_GAMEENGINE

void BKE_object_lod_add(Object *ob)
{
	LodLevel *lod = MEM_callocN(sizeof(LodLevel), "LoD Level");
	LodLevel *last = ob->lodlevels.last;

	/* If the lod list is empty, initialize it with the base lod level */
	if (!last) {
		LodLevel *base = MEM_callocN(sizeof(LodLevel), "Base LoD Level");
		BLI_addtail(&ob->lodlevels, base);
		base->flags = OB_LOD_USE_MESH | OB_LOD_USE_MAT;
		base->source = ob;
		base->obhysteresis = 10;
		last = ob->currentlod = base;
	}
	
	lod->distance = last->distance + 25.0f;
	lod->obhysteresis = 10;
	lod->flags = OB_LOD_USE_MESH | OB_LOD_USE_MAT;

	BLI_addtail(&ob->lodlevels, lod);
}

static int lod_cmp(const void *a, const void *b)
{
	const LodLevel *loda = a;
	const LodLevel *lodb = b;

	if (loda->distance < lodb->distance) return -1;
	return loda->distance > lodb->distance;
}

void BKE_object_lod_sort(Object *ob)
{
	BLI_listbase_sort(&ob->lodlevels, lod_cmp);
}

bool BKE_object_lod_remove(Object *ob, int level)
{
	LodLevel *rem;

	if (level < 1 || level > BLI_listbase_count(&ob->lodlevels) - 1)
		return false;

	rem = BLI_findlink(&ob->lodlevels, level);

	if (rem == ob->currentlod) {
		ob->currentlod = rem->prev;
	}

	BLI_remlink(&ob->lodlevels, rem);
	MEM_freeN(rem);

	/* If there are no user defined lods, remove the base lod as well */
	if (BLI_listbase_is_single(&ob->lodlevels)) {
		LodLevel *base = ob->lodlevels.first;
		BLI_remlink(&ob->lodlevels, base);
		MEM_freeN(base);
		ob->currentlod = NULL;
	}

	return true;
}

static LodLevel *lod_level_select(Object *ob, const float camera_position[3])
{
	LodLevel *current = ob->currentlod;
	float dist_sq;

	if (!current) return NULL;

	dist_sq = len_squared_v3v3(ob->obmat[3], camera_position);

	if (dist_sq < SQUARE(current->distance)) {
		/* check for higher LoD */
		while (current->prev && dist_sq < SQUARE(current->distance)) {
			current = current->prev;
		}
	}
	else {
		/* check for lower LoD */
		while (current->next && dist_sq > SQUARE(current->next->distance)) {
			current = current->next;
		}
	}

	return current;
}

bool BKE_object_lod_is_usable(Object *ob, ViewLayer *view_layer)
{
	bool active = (view_layer) ? ob == OBACT(view_layer) : false;
	return (ob->mode == OB_MODE_OBJECT || !active);
}

void BKE_object_lod_update(Object *ob, const float camera_position[3])
{
	LodLevel *cur_level = ob->currentlod;
	LodLevel *new_level = lod_level_select(ob, camera_position);

	if (new_level != cur_level) {
		ob->currentlod = new_level;
	}
}

static Object *lod_ob_get(Object *ob, ViewLayer *view_layer, int flag)
{
	LodLevel *current = ob->currentlod;

	if (!current || !BKE_object_lod_is_usable(ob, view_layer))
		return ob;

	while (current->prev && (!(current->flags & flag) || !current->source || current->source->type != OB_MESH)) {
		current = current->prev;
	}

	return current->source;
}

struct Object *BKE_object_lod_meshob_get(Object *ob, ViewLayer *view_layer)
{
	return lod_ob_get(ob, view_layer, OB_LOD_USE_MESH);
}

struct Object *BKE_object_lod_matob_get(Object *ob, ViewLayer *view_layer)
{
	return lod_ob_get(ob, view_layer, OB_LOD_USE_MAT);
}

#endif  /* WITH_GAMEENGINE */


SoftBody *copy_softbody(const SoftBody *sb, const int flag)
{
	SoftBody *sbn;
	
	if (sb == NULL) return(NULL);
	
	sbn = MEM_dupallocN(sb);

	if ((flag & LIB_ID_COPY_CACHES) == 0) {
		sbn->totspring = sbn->totpoint = 0;
		sbn->bpoint = NULL;
		sbn->bspring = NULL;
	}
	else {
		sbn->totspring = sb->totspring;
		sbn->totpoint = sb->totpoint;

		if (sbn->bpoint) {
			int i;

			sbn->bpoint = MEM_dupallocN(sbn->bpoint);

			for (i = 0; i < sbn->totpoint; i++) {
				if (sbn->bpoint[i].springs)
					sbn->bpoint[i].springs = MEM_dupallocN(sbn->bpoint[i].springs);
			}
		}

		if (sb->bspring)
			sbn->bspring = MEM_dupallocN(sb->bspring);
	}
	
	sbn->keys = NULL;
	sbn->totkey = sbn->totpointkey = 0;
	
	sbn->scratch = NULL;

	sbn->pointcache = BKE_ptcache_copy_list(&sbn->ptcaches, &sb->ptcaches, flag);

	if (sb->effector_weights)
		sbn->effector_weights = MEM_dupallocN(sb->effector_weights);

	return sbn;
}

BulletSoftBody *copy_bulletsoftbody(const BulletSoftBody *bsb, const int UNUSED(flag))
{
	BulletSoftBody *bsbn;

	if (bsb == NULL)
		return NULL;
	bsbn = MEM_dupallocN(bsb);
	/* no pointer in this structure yet */
	return bsbn;
}

ParticleSystem *BKE_object_copy_particlesystem(ParticleSystem *psys, const int flag)
{
	ParticleSystem *psysn;
	ParticleData *pa;
	int p;

	psysn = MEM_dupallocN(psys);
	psysn->particles = MEM_dupallocN(psys->particles);
	psysn->child = MEM_dupallocN(psys->child);

	if (psys->part->type == PART_HAIR) {
		for (p = 0, pa = psysn->particles; p < psysn->totpart; p++, pa++)
			pa->hair = MEM_dupallocN(pa->hair);
	}

	if (psysn->particles && (psysn->particles->keys || psysn->particles->boid)) {
		ParticleKey *key = psysn->particles->keys;
		BoidParticle *boid = psysn->particles->boid;

		if (key)
			key = MEM_dupallocN(key);
		
		if (boid)
			boid = MEM_dupallocN(boid);
		
		for (p = 0, pa = psysn->particles; p < psysn->totpart; p++, pa++) {
			if (boid)
				pa->boid = boid++;
			if (key) {
				pa->keys = key;
				key += pa->totkey;
			}
		}
	}

	if (psys->clmd) {
		psysn->clmd = (ClothModifierData *)modifier_new(eModifierType_Cloth);
		modifier_copyData_ex((ModifierData *)psys->clmd, (ModifierData *)psysn->clmd, flag);
		psys->hair_in_dm = psys->hair_out_dm = NULL;
	}

	BLI_duplicatelist(&psysn->targets, &psys->targets);

	psysn->pathcache = NULL;
	psysn->childcache = NULL;
	psysn->edit = NULL;
	psysn->pdd = NULL;
	psysn->effectors = NULL;
	psysn->tree = NULL;
	psysn->bvhtree = NULL;
	psysn->batch_cache = NULL;
	
	BLI_listbase_clear(&psysn->pathcachebufs);
	BLI_listbase_clear(&psysn->childcachebufs);
	psysn->renderdata = NULL;
	
	/* XXX Never copy caches here? */
	psysn->pointcache = BKE_ptcache_copy_list(&psysn->ptcaches, &psys->ptcaches, flag & ~LIB_ID_COPY_CACHES);

	/* XXX - from reading existing code this seems correct but intended usage of
	 * pointcache should /w cloth should be added in 'ParticleSystem' - campbell */
	if (psysn->clmd) {
		psysn->clmd->point_cache = psysn->pointcache;
	}

	if ((flag & LIB_ID_CREATE_NO_USER_REFCOUNT) == 0) {
		id_us_plus((ID *)psysn->part);
	}

	return psysn;
}

void BKE_object_copy_particlesystems(Object *ob_dst, const Object *ob_src, const int flag)
{
	ParticleSystem *psys, *npsys;
	ModifierData *md;

	if (ob_dst->type != OB_MESH) {
		/* currently only mesh objects can have soft body */
		return;
	}

	BLI_listbase_clear(&ob_dst->particlesystem);
	for (psys = ob_src->particlesystem.first; psys; psys = psys->next) {
		npsys = BKE_object_copy_particlesystem(psys, flag);

		BLI_addtail(&ob_dst->particlesystem, npsys);

		/* need to update particle modifiers too */
		for (md = ob_dst->modifiers.first; md; md = md->next) {
			if (md->type == eModifierType_ParticleSystem) {
				ParticleSystemModifierData *psmd = (ParticleSystemModifierData *)md;
				if (psmd->psys == psys)
					psmd->psys = npsys;
			}
			else if (md->type == eModifierType_DynamicPaint) {
				DynamicPaintModifierData *pmd = (DynamicPaintModifierData *)md;
				if (pmd->brush) {
					if (pmd->brush->psys == psys) {
						pmd->brush->psys = npsys;
					}
				}
			}
			else if (md->type == eModifierType_Smoke) {
				SmokeModifierData *smd = (SmokeModifierData *) md;
				
				if (smd->type == MOD_SMOKE_TYPE_FLOW) {
					if (smd->flow) {
						if (smd->flow->psys == psys)
							smd->flow->psys = npsys;
					}
				}
			}
		}
	}
}

void BKE_object_copy_softbody(Object *ob_dst, const Object *ob_src)
{
	if (ob_src->soft) {
		ob_dst->softflag = ob_src->softflag;
		ob_dst->soft = copy_softbody(ob_src->soft, 0);
	}
}

static void copy_object_pose(Object *obn, const Object *ob, const int flag)
{
	bPoseChannel *chan;
	
	/* note: need to clear obn->pose pointer first, so that BKE_pose_copy_data works (otherwise there's a crash) */
	obn->pose = NULL;
	BKE_pose_copy_data_ex(&obn->pose, ob->pose, flag, true);  /* true = copy constraints */

	for (chan = obn->pose->chanbase.first; chan; chan = chan->next) {
		bConstraint *con;
		
		chan->flag &= ~(POSE_LOC | POSE_ROT | POSE_SIZE);
		
		/* XXX Remapping object pointing onto itself should be handled by generic BKE_library_remap stuff, but...
		 *     the flush_constraint_targets callback am not sure about, so will delay that for now. */
		for (con = chan->constraints.first; con; con = con->next) {
			const bConstraintTypeInfo *cti = BKE_constraint_typeinfo_get(con);
			ListBase targets = {NULL, NULL};
			bConstraintTarget *ct;
			
			if (cti && cti->get_constraint_targets) {
				cti->get_constraint_targets(con, &targets);
				
				for (ct = targets.first; ct; ct = ct->next) {
					if (ct->tar == ob)
						ct->tar = obn;
				}
				
				if (cti->flush_constraint_targets)
					cti->flush_constraint_targets(con, &targets, 0);
			}
		}
	}
}

static void copy_object_lod(Object *obn, const Object *ob, const int UNUSED(flag))
{
	BLI_duplicatelist(&obn->lodlevels, &ob->lodlevels);

	obn->currentlod = (LodLevel *)obn->lodlevels.first;
}

bool BKE_object_pose_context_check(Object *ob)
{
	if ((ob) &&
	    (ob->type == OB_ARMATURE) &&
	    (ob->pose) &&
	    (ob->mode & OB_MODE_POSE))
	{
		return true;
	}
	else {
		return false;
	}
}

Object *BKE_object_pose_armature_get(Object *ob)
{
	if (ob == NULL)
		return NULL;

	if (BKE_object_pose_context_check(ob))
		return ob;

	ob = modifiers_isDeformedByArmature(ob);

	if (BKE_object_pose_context_check(ob))
		return ob;

	return NULL;
}

void BKE_object_transform_copy(Object *ob_tar, const Object *ob_src)
{
	copy_v3_v3(ob_tar->loc, ob_src->loc);
	copy_v3_v3(ob_tar->rot, ob_src->rot);
	copy_v3_v3(ob_tar->quat, ob_src->quat);
	copy_v3_v3(ob_tar->rotAxis, ob_src->rotAxis);
	ob_tar->rotAngle = ob_src->rotAngle;
	ob_tar->rotmode = ob_src->rotmode;
	copy_v3_v3(ob_tar->size, ob_src->size);
}

/**
 * Only copy internal data of Object ID from source to already allocated/initialized destination.
 * You probably nerver want to use that directly, use id_copy or BKE_id_copy_ex for typical needs.
 *
 * WARNING! This function will not handle ID user count!
 *
 * \param flag  Copying options (see BKE_library.h's LIB_ID_COPY_... flags for more).
 */
void BKE_object_copy_data(Main *UNUSED(bmain), Object *ob_dst, const Object *ob_src, const int flag)
{
	ModifierData *md;

	/* We never handle usercount here for own data. */
	const int flag_subdata = flag | LIB_ID_CREATE_NO_USER_REFCOUNT;

	if (ob_src->totcol) {
		ob_dst->mat = MEM_dupallocN(ob_src->mat);
		ob_dst->matbits = MEM_dupallocN(ob_src->matbits);
		ob_dst->totcol = ob_src->totcol;
	}

	if (ob_src->iuser) ob_dst->iuser = MEM_dupallocN(ob_src->iuser);
	
	if (ob_src->bb) ob_dst->bb = MEM_dupallocN(ob_src->bb);
	ob_dst->flag &= ~OB_FROMGROUP;
	
	BLI_listbase_clear(&ob_dst->modifiers);
	
	for (md = ob_src->modifiers.first; md; md = md->next) {
		ModifierData *nmd = modifier_new(md->type);
		BLI_strncpy(nmd->name, md->name, sizeof(nmd->name));
		modifier_copyData_ex(md, nmd, flag_subdata);
		BLI_addtail(&ob_dst->modifiers, nmd);
	}

	BLI_listbase_clear(&ob_dst->prop);
	BKE_bproperty_copy_list(&ob_dst->prop, &ob_src->prop);

	BKE_sca_logic_copy(ob_dst, ob_src, flag_subdata);

	if (ob_src->pose) {
		copy_object_pose(ob_dst, ob_src, flag_subdata);
		/* backwards compat... non-armatures can get poses in older files? */
		if (ob_src->type == OB_ARMATURE)
			BKE_pose_rebuild(ob_dst, ob_dst->data);
	}
	defgroup_copy_list(&ob_dst->defbase, &ob_src->defbase);
	BKE_object_facemap_copy_list(&ob_dst->fmaps, &ob_src->fmaps);
	BKE_constraints_copy_ex(&ob_dst->constraints, &ob_src->constraints, flag_subdata, true);

	ob_dst->mode = OB_MODE_OBJECT;
	ob_dst->sculpt = NULL;

	if (ob_src->pd) {
		ob_dst->pd = MEM_dupallocN(ob_src->pd);
		if (ob_dst->pd->rng) {
			ob_dst->pd->rng = MEM_dupallocN(ob_src->pd->rng);
		}
	}
	ob_dst->soft = copy_softbody(ob_src->soft, flag_subdata);
	ob_dst->bsoft = copy_bulletsoftbody(ob_src->bsoft, flag_subdata);
	ob_dst->rigidbody_object = BKE_rigidbody_copy_object(ob_src, flag_subdata);
	ob_dst->rigidbody_constraint = BKE_rigidbody_copy_constraint(ob_src, flag_subdata);

	BKE_object_copy_particlesystems(ob_dst, ob_src, flag_subdata);
	
	ob_dst->derivedDeform = NULL;
	ob_dst->derivedFinal = NULL;

	BLI_listbase_clear(&ob_dst->gpulamp);
	BLI_listbase_clear(&ob_dst->drawdata);
	BLI_listbase_clear(&ob_dst->pc_ids);

	ob_dst->mpath = NULL;

	copy_object_lod(ob_dst, ob_src, flag_subdata);
	
	/* Do not copy runtime curve data. */
	ob_dst->curve_cache = NULL;

	/* Do not copy object's preview (mostly due to the fact renderers create temp copy of objects). */
	if ((flag & LIB_ID_COPY_NO_PREVIEW) == 0 && false) {  /* XXX TODO temp hack */
		BKE_previewimg_id_copy(&ob_dst->id, &ob_src->id);
	}
	else {
		ob_dst->preview = NULL;
	}
}

/* copy objects, will re-initialize cached simulation data */
Object *BKE_object_copy(Main *bmain, const Object *ob)
{
	Object *ob_copy;
	BKE_id_copy_ex(bmain, &ob->id, (ID **)&ob_copy, 0, false);
	return ob_copy;
}

void BKE_object_make_local_ex(Main *bmain, Object *ob, const bool lib_local, const bool clear_proxy)
{
	bool is_local = false, is_lib = false;

	/* - only lib users: do nothing (unless force_local is set)
	 * - only local users: set flag
	 * - mixed: make copy
	 * In case we make a whole lib's content local, we always want to localize, and we skip remapping (done later).
	 */

	if (!ID_IS_LINKED(ob)) {
		return;
	}

	BKE_library_ID_test_usages(bmain, ob, &is_local, &is_lib);

	if (lib_local || is_local) {
		if (!is_lib) {
			id_clear_lib_data(bmain, &ob->id);
			BKE_id_expand_local(bmain, &ob->id);
			if (clear_proxy) {
				if (ob->proxy_from != NULL) {
					ob->proxy_from->proxy = NULL;
					ob->proxy_from->proxy_group = NULL;
				}
				ob->proxy = ob->proxy_from = ob->proxy_group = NULL;
			}
		}
		else {
			Object *ob_new = BKE_object_copy(bmain, ob);

			ob_new->id.us = 0;
			ob_new->proxy = ob_new->proxy_from = ob_new->proxy_group = NULL;

			/* setting newid is mandatory for complex make_lib_local logic... */
			ID_NEW_SET(ob, ob_new);

			if (!lib_local) {
				BKE_libblock_remap(bmain, ob, ob_new, ID_REMAP_SKIP_INDIRECT_USAGE);
			}
		}
	}
}

void BKE_object_make_local(Main *bmain, Object *ob, const bool lib_local)
{
	BKE_object_make_local_ex(bmain, ob, lib_local, true);
}

/* Returns true if the Object is from an external blend file (libdata) */
bool BKE_object_is_libdata(Object *ob)
{
	return (ob && ID_IS_LINKED(ob));
}

/* Returns true if the Object data is from an external blend file (libdata) */
bool BKE_object_obdata_is_libdata(Object *ob)
{
	/* Linked objects with local obdata are forbidden! */
	BLI_assert(!ob || !ob->data || (ID_IS_LINKED(ob) ? ID_IS_LINKED(ob->data) : true));
	return (ob && ob->data && ID_IS_LINKED(ob->data));
}

/* *************** PROXY **************** */

/* when you make proxy, ensure the exposed layers are extern */
static void armature_set_id_extern(Object *ob)
{
	bArmature *arm = ob->data;
	bPoseChannel *pchan;
	unsigned int lay = arm->layer_protected;
	
	for (pchan = ob->pose->chanbase.first; pchan; pchan = pchan->next) {
		if (!(pchan->bone->layer & lay))
			id_lib_extern((ID *)pchan->custom);
	}
			
}

void BKE_object_copy_proxy_drivers(Object *ob, Object *target)
{
	if ((target->adt) && (target->adt->drivers.first)) {
		FCurve *fcu;
		
		/* add new animdata block */
		if (!ob->adt)
			ob->adt = BKE_animdata_add_id(&ob->id);
		
		/* make a copy of all the drivers (for now), then correct any links that need fixing */
		free_fcurves(&ob->adt->drivers);
		copy_fcurves(&ob->adt->drivers, &target->adt->drivers);
		
		for (fcu = ob->adt->drivers.first; fcu; fcu = fcu->next) {
			ChannelDriver *driver = fcu->driver;
			DriverVar *dvar;
			
			for (dvar = driver->variables.first; dvar; dvar = dvar->next) {
				/* all drivers */
				DRIVER_TARGETS_LOOPER(dvar) 
				{
					if (dtar->id) {
						if ((Object *)dtar->id == target)
							dtar->id = (ID *)ob;
						else {
							/* only on local objects because this causes indirect links
							 * 'a -> b -> c', blend to point directly to a.blend
							 * when a.blend has a proxy thats linked into c.blend  */
							if (!ID_IS_LINKED(ob))
								id_lib_extern((ID *)dtar->id);
						}
					}
				}
				DRIVER_TARGETS_LOOPER_END
			}
		}
	}
}

/* proxy rule: lib_object->proxy_from == the one we borrow from, set temporally while object_update */
/*             local_object->proxy == pointer to library object, saved in files and read */
/*             local_object->proxy_group == pointer to group dupli-object, saved in files and read */

void BKE_object_make_proxy(Object *ob, Object *target, Object *gob)
{
	/* paranoia checks */
	if (ID_IS_LINKED(ob) || !ID_IS_LINKED(target)) {
		printf("cannot make proxy\n");
		return;
	}
	
	ob->proxy = target;
	ob->proxy_group = gob;
	id_lib_extern(&target->id);
	
	DEG_id_tag_update(&ob->id, OB_RECALC_OB | OB_RECALC_DATA | OB_RECALC_TIME);
	DEG_id_tag_update(&target->id, OB_RECALC_OB | OB_RECALC_DATA | OB_RECALC_TIME);
	
	/* copy transform
	 * - gob means this proxy comes from a group, just apply the matrix
	 *   so the object wont move from its dupli-transform.
	 *
	 * - no gob means this is being made from a linked object,
	 *   this is closer to making a copy of the object - in-place. */
	if (gob) {
		ob->rotmode = target->rotmode;
		mul_m4_m4m4(ob->obmat, gob->obmat, target->obmat);
		if (gob->dup_group) { /* should always be true */
			float tvec[3];
			mul_v3_mat3_m4v3(tvec, ob->obmat, gob->dup_group->dupli_ofs);
			sub_v3_v3(ob->obmat[3], tvec);
		}
		BKE_object_apply_mat4(ob, ob->obmat, false, true);
	}
	else {
		BKE_object_transform_copy(ob, target);
		ob->parent = target->parent; /* libdata */
		copy_m4_m4(ob->parentinv, target->parentinv);
	}
	
	/* copy animdata stuff - drivers only for now... */
	BKE_object_copy_proxy_drivers(ob, target);

	/* skip constraints? */
	/* FIXME: this is considered by many as a bug */
	
	/* set object type and link to data */
	ob->type = target->type;
	ob->data = target->data;
	id_us_plus((ID *)ob->data);     /* ensures lib data becomes LIB_TAG_EXTERN */

	/* copy vertex groups */
	defgroup_copy_list(&ob->defbase, &target->defbase);

	/* copy material and index information */
	ob->actcol = ob->totcol = 0;
	if (ob->mat) MEM_freeN(ob->mat);
	if (ob->matbits) MEM_freeN(ob->matbits);
	ob->mat = NULL;
	ob->matbits = NULL;
	if ((target->totcol) && (target->mat) && OB_TYPE_SUPPORT_MATERIAL(ob->type)) {
		int i;
		
		ob->actcol = target->actcol;
		ob->totcol = target->totcol;
		
		ob->mat = MEM_dupallocN(target->mat);
		ob->matbits = MEM_dupallocN(target->matbits);
		for (i = 0; i < target->totcol; i++) {
			/* don't need to run test_object_materials since we know this object is new and not used elsewhere */
			id_us_plus((ID *)ob->mat[i]); 
		}
	}
	
	/* type conversions */
	if (target->type == OB_ARMATURE) {
		copy_object_pose(ob, target, 0);   /* data copy, object pointers in constraints */
		BKE_pose_rest(ob->pose);            /* clear all transforms in channels */
		BKE_pose_rebuild(ob, ob->data); /* set all internal links */
		
		armature_set_id_extern(ob);
	}
	else if (target->type == OB_EMPTY) {
		ob->empty_drawtype = target->empty_drawtype;
		ob->empty_drawsize = target->empty_drawsize;
	}

	/* copy IDProperties */
	if (ob->id.properties) {
		IDP_FreeProperty(ob->id.properties);
		MEM_freeN(ob->id.properties);
		ob->id.properties = NULL;
	}
	if (target->id.properties) {
		ob->id.properties = IDP_CopyProperty(target->id.properties);
	}

	/* copy drawtype info */
	ob->dt = target->dt;
}

/**
 * Use with newly created objects to set their size
 * (used to apply scene-scale).
 */
void BKE_object_obdata_size_init(struct Object *ob, const float size)
{
	/* apply radius as a scale to types that support it */
	switch (ob->type) {
		case OB_EMPTY:
		{
			ob->empty_drawsize *= size;
			break;
		}
		case OB_FONT:
		{
			Curve *cu = ob->data;
			cu->fsize *= size;
			break;
		}
		case OB_CAMERA:
		{
			Camera *cam = ob->data;
			cam->drawsize *= size;
			break;
		}
		case OB_LAMP:
		{
			Lamp *lamp = ob->data;
			lamp->dist *= size;
			lamp->area_size  *= size;
			lamp->area_sizey *= size;
			lamp->area_sizez *= size;
			break;
		}
		/* Only lattice (not mesh, curve, mball...),
		 * because its got data when newly added */
		case OB_LATTICE:
		{
			struct Lattice *lt = ob->data;
			float mat[4][4];

			unit_m4(mat);
			scale_m4_fl(mat, size);

			BKE_lattice_transform(lt, (float (*)[4])mat, false);
			break;
		}
	}
}

/* *************** CALC ****************** */

void BKE_object_scale_to_mat3(Object *ob, float mat[3][3])
{
	float vec[3];
	mul_v3_v3v3(vec, ob->size, ob->dscale);
	size_to_mat3(mat, vec);
}

void BKE_object_rot_to_mat3(Object *ob, float mat[3][3], bool use_drot)
{
	float rmat[3][3], dmat[3][3];
	
	/* 'dmat' is the delta-rotation matrix, which will get (pre)multiplied
	 * with the rotation matrix to yield the appropriate rotation
	 */

	/* rotations may either be quats, eulers (with various rotation orders), or axis-angle */
	if (ob->rotmode > 0) {
		/* euler rotations (will cause gimble lock, but this can be alleviated a bit with rotation orders) */
		eulO_to_mat3(rmat, ob->rot, ob->rotmode);
		eulO_to_mat3(dmat, ob->drot, ob->rotmode);
	}
	else if (ob->rotmode == ROT_MODE_AXISANGLE) {
		/* axis-angle - not really that great for 3D-changing orientations */
		axis_angle_to_mat3(rmat, ob->rotAxis, ob->rotAngle);
		axis_angle_to_mat3(dmat, ob->drotAxis, ob->drotAngle);
	}
	else {
		/* quats are normalized before use to eliminate scaling issues */
		float tquat[4];
		
		normalize_qt_qt(tquat, ob->quat);
		quat_to_mat3(rmat, tquat);
		
		normalize_qt_qt(tquat, ob->dquat);
		quat_to_mat3(dmat, tquat);
	}
	
	/* combine these rotations */
	if (use_drot)
		mul_m3_m3m3(mat, dmat, rmat);
	else
		copy_m3_m3(mat, rmat);
}

void BKE_object_mat3_to_rot(Object *ob, float mat[3][3], bool use_compat)
{
	BLI_ASSERT_UNIT_M3(mat);

	switch (ob->rotmode) {
		case ROT_MODE_QUAT:
		{
			float dquat[4];
			mat3_normalized_to_quat(ob->quat, mat);
			normalize_qt_qt(dquat, ob->dquat);
			invert_qt_normalized(dquat);
			mul_qt_qtqt(ob->quat, dquat, ob->quat);
			break;
		}
		case ROT_MODE_AXISANGLE:
		{
			float quat[4];
			float dquat[4];

			/* without drot we could apply 'mat' directly */
			mat3_normalized_to_quat(quat, mat);
			axis_angle_to_quat(dquat, ob->drotAxis, ob->drotAngle);
			invert_qt_normalized(dquat);
			mul_qt_qtqt(quat, dquat, quat);
			quat_to_axis_angle(ob->rotAxis, &ob->rotAngle, quat);
			break;
		}
		default: /* euler */
		{
			float quat[4];
			float dquat[4];

			/* without drot we could apply 'mat' directly */
			mat3_normalized_to_quat(quat, mat);
			eulO_to_quat(dquat, ob->drot, ob->rotmode);
			invert_qt_normalized(dquat);
			mul_qt_qtqt(quat, dquat, quat);
			/* end drot correction */

			if (use_compat) quat_to_compatible_eulO(ob->rot, ob->rot, ob->rotmode, quat);
			else            quat_to_eulO(ob->rot, ob->rotmode, quat);
			break;
		}
	}
}

void BKE_object_tfm_protected_backup(const Object *ob,
                                     ObjectTfmProtectedChannels *obtfm)
{

#define TFMCPY(_v) (obtfm->_v = ob->_v)
#define TFMCPY3D(_v) copy_v3_v3(obtfm->_v, ob->_v)
#define TFMCPY4D(_v) copy_v4_v4(obtfm->_v, ob->_v)

	TFMCPY3D(loc);
	TFMCPY3D(dloc);
	TFMCPY3D(size);
	TFMCPY3D(dscale);
	TFMCPY3D(rot);
	TFMCPY3D(drot);
	TFMCPY4D(quat);
	TFMCPY4D(dquat);
	TFMCPY3D(rotAxis);
	TFMCPY3D(drotAxis);
	TFMCPY(rotAngle);
	TFMCPY(drotAngle);

#undef TFMCPY
#undef TFMCPY3D
#undef TFMCPY4D

}

void BKE_object_tfm_protected_restore(Object *ob,
                                      const ObjectTfmProtectedChannels *obtfm,
                                      const short protectflag)
{
	unsigned int i;

	for (i = 0; i < 3; i++) {
		if (protectflag & (OB_LOCK_LOCX << i)) {
			ob->loc[i] =  obtfm->loc[i];
			ob->dloc[i] = obtfm->dloc[i];
		}

		if (protectflag & (OB_LOCK_SCALEX << i)) {
			ob->size[i] =  obtfm->size[i];
			ob->dscale[i] = obtfm->dscale[i];
		}

		if (protectflag & (OB_LOCK_ROTX << i)) {
			ob->rot[i] =  obtfm->rot[i];
			ob->drot[i] = obtfm->drot[i];

			ob->quat[i + 1] =  obtfm->quat[i + 1];
			ob->dquat[i + 1] = obtfm->dquat[i + 1];

			ob->rotAxis[i] =  obtfm->rotAxis[i];
			ob->drotAxis[i] = obtfm->drotAxis[i];
		}
	}

	if ((protectflag & OB_LOCK_ROT4D) && (protectflag & OB_LOCK_ROTW)) {
		ob->quat[0] =  obtfm->quat[0];
		ob->dquat[0] = obtfm->dquat[0];

		ob->rotAngle =  obtfm->rotAngle;
		ob->drotAngle = obtfm->drotAngle;
	}
}

void BKE_object_to_mat3(Object *ob, float mat[3][3]) /* no parent */
{
	float smat[3][3];
	float rmat[3][3];
	/*float q1[4];*/
	
	/* size */
	BKE_object_scale_to_mat3(ob, smat);

	/* rot */
	BKE_object_rot_to_mat3(ob, rmat, true);
	mul_m3_m3m3(mat, rmat, smat);
}

void BKE_object_to_mat4(Object *ob, float mat[4][4])
{
	float tmat[3][3];
	
	BKE_object_to_mat3(ob, tmat);
	
	copy_m4_m3(mat, tmat);

	add_v3_v3v3(mat[3], ob->loc, ob->dloc);
}

void BKE_object_matrix_local_get(struct Object *ob, float mat[4][4])
{
	if (ob->parent) {
		float par_imat[4][4];

		BKE_object_get_parent_matrix(NULL, ob, ob->parent, par_imat);
		invert_m4(par_imat);
		mul_m4_m4m4(mat, par_imat, ob->obmat);
	}
	else {
		copy_m4_m4(mat, ob->obmat);
	}
}

/* extern */
int enable_cu_speed = 1;

/**
 * \param scene: Used when curve cache needs to be calculated, or for dupli-frame time.
 * \return success if \a mat is set.
 */
static bool ob_parcurve(Scene *scene, Object *ob, Object *par, float mat[4][4])
{
	Curve *cu = par->data;
	float vec[4], dir[3], quat[4], radius, ctime;

	/* TODO: Make sure this doesn't crash. */
#if 0
	/* only happens on reload file, but violates depsgraph still... fix! */
	if (par->curve_cache == NULL) {
		if (scene == NULL) {
			return false;
		}
		BKE_displist_make_curveTypes(eval_ctx, scene, par, 0);
	}
#endif

	if (par->curve_cache->path == NULL) {
		return false;
	}

	/* catch exceptions: curve paths used as a duplicator */
	if (enable_cu_speed) {
		/* ctime is now a proper var setting of Curve which gets set by Animato like any other var that's animated,
		 * but this will only work if it actually is animated... 
		 *
		 * we divide the curvetime calculated in the previous step by the length of the path, to get a time
		 * factor, which then gets clamped to lie within 0.0 - 1.0 range
		 */
		if (cu->pathlen) {
			ctime = cu->ctime / cu->pathlen;
		}
		else {
			ctime = cu->ctime;
		}

		CLAMP(ctime, 0.0f, 1.0f);
	}
	else {
		/* For dupli-frames only */
		if (scene == NULL) {
			return false;
		}

		ctime = BKE_scene_frame_get(scene);
		if (cu->pathlen) {
			ctime /= cu->pathlen;
		}
		
		CLAMP(ctime, 0.0f, 1.0f);
	}
	
	unit_m4(mat);

	/* vec: 4 items! */
	if (where_on_path(par, ctime, vec, dir, (cu->flag & CU_FOLLOW) ? quat : NULL, &radius, NULL)) {

		if (cu->flag & CU_FOLLOW) {
#if 0
			float si, q[4];
			vec_to_quat(quat, dir, ob->trackflag, ob->upflag);
			
			/* the tilt */
			normalize_v3(dir);
			q[0] = cosf(0.5 * vec[3]);
			si = sinf(0.5 * vec[3]);
			q[1] = -si * dir[0];
			q[2] = -si * dir[1];
			q[3] = -si * dir[2];
			mul_qt_qtqt(quat, q, quat);
#else
			quat_apply_track(quat, ob->trackflag, ob->upflag);
#endif
			normalize_qt(quat);
			quat_to_mat4(mat, quat);
		}
		
		if (cu->flag & CU_PATH_RADIUS) {
			float tmat[4][4], rmat[4][4];
			scale_m4_fl(tmat, radius);
			mul_m4_m4m4(rmat, tmat, mat);
			copy_m4_m4(mat, rmat);
		}

		copy_v3_v3(mat[3], vec);
		
	}

	return true;
}

static void ob_parbone(Object *ob, Object *par, float mat[4][4])
{	
	bPoseChannel *pchan;
	float vec[3];
	
	if (par->type != OB_ARMATURE) {
		unit_m4(mat);
		return;
	}
	
	/* Make sure the bone is still valid */
	pchan = BKE_pose_channel_find_name(par->pose, ob->parsubstr);
	if (!pchan || !pchan->bone) {
		printf("Object %s with Bone parent: bone %s doesn't exist\n", ob->id.name + 2, ob->parsubstr);
		unit_m4(mat);
		return;
	}

	/* get bone transform */
	if (pchan->bone->flag & BONE_RELATIVE_PARENTING) {
		/* the new option uses the root - expected bahaviour, but differs from old... */
		/* XXX check on version patching? */
		copy_m4_m4(mat, pchan->chan_mat);
	}
	else {
		copy_m4_m4(mat, pchan->pose_mat);

		/* but for backwards compatibility, the child has to move to the tail */
		copy_v3_v3(vec, mat[1]);
		mul_v3_fl(vec, pchan->bone->length);
		add_v3_v3(mat[3], vec);
	}
}

static void give_parvert(Object *par, int nr, float vec[3])
{
	zero_v3(vec);
	
	if (par->type == OB_MESH) {
		Mesh *me = par->data;
		BMEditMesh *em = me->edit_btmesh;
		DerivedMesh *dm;

		dm = (em) ? em->derivedFinal : par->derivedFinal;
			
		if (dm) {
			int count = 0;
			int numVerts = dm->getNumVerts(dm);

			if (nr < numVerts) {
				bool use_special_ss_case = false;

				if (dm->type == DM_TYPE_CCGDM) {
					ModifierData *md;
					VirtualModifierData virtualModifierData;
					use_special_ss_case = true;
					for (md = modifiers_getVirtualModifierList(par, &virtualModifierData);
					     md != NULL;
					     md = md->next)
					{
						const ModifierTypeInfo *mti = modifierType_getInfo(md->type);
						/* TODO(sergey): Check for disabled modifiers. */
						if (mti->type != eModifierTypeType_OnlyDeform && md->next != NULL) {
							use_special_ss_case = false;
							break;
						}
					}
				}

				if (!use_special_ss_case) {
					/* avoid dm->getVertDataArray() since it allocates arrays in the dm (not thread safe) */
					if (em && dm->type == DM_TYPE_EDITBMESH) {
						if (em->bm->elem_table_dirty & BM_VERT) {
#ifdef VPARENT_THREADING_HACK
							BLI_mutex_lock(&vparent_lock);
							if (em->bm->elem_table_dirty & BM_VERT) {
								BM_mesh_elem_table_ensure(em->bm, BM_VERT);
							}
							BLI_mutex_unlock(&vparent_lock);
#else
							BLI_assert(!"Not safe for threading");
							BM_mesh_elem_table_ensure(em->bm, BM_VERT);
#endif
						}
					}
				}

				if (use_special_ss_case) {
					/* Special case if the last modifier is SS and no constructive modifier are in front of it. */
					CCGDerivedMesh *ccgdm = (CCGDerivedMesh *)dm;
					CCGVert *ccg_vert = ccgSubSurf_getVert(ccgdm->ss, SET_INT_IN_POINTER(nr));
					/* In case we deleted some verts, nr may refer to inexistent one now, see T42557. */
					if (ccg_vert) {
						float *co = ccgSubSurf_getVertData(ccgdm->ss, ccg_vert);
						add_v3_v3(vec, co);
						count++;
					}
				}
				else if (CustomData_has_layer(&dm->vertData, CD_ORIGINDEX) &&
				         !(em && dm->type == DM_TYPE_EDITBMESH))
				{
					int i;

					/* Get the average of all verts with (original index == nr). */
					for (i = 0; i < numVerts; i++) {
						const int *index = dm->getVertData(dm, i, CD_ORIGINDEX);
						if (*index == nr) {
							float co[3];
							dm->getVertCo(dm, i, co);
							add_v3_v3(vec, co);
							count++;
						}
					}
				}
				else {
					if (nr < numVerts) {
						float co[3];
						dm->getVertCo(dm, nr, co);
						add_v3_v3(vec, co);
						count++;
					}
				}
			}

			if (count == 0) {
				/* keep as 0, 0, 0 */
			}
			else if (count > 0) {
				mul_v3_fl(vec, 1.0f / count);
			}
			else {
				/* use first index if its out of range */
				dm->getVertCo(dm, 0, vec);
			}
		}
		else {
			fprintf(stderr,
			        "%s: DerivedMesh is needed to solve parenting, "
			        "object position can be wrong now\n", __func__);
		}
	}
	else if (ELEM(par->type, OB_CURVE, OB_SURF)) {
		ListBase *nurb;

		/* Unless there's some weird depsgraph failure the cache should exist. */
		BLI_assert(par->curve_cache != NULL);

		if (par->curve_cache->deformed_nurbs.first != NULL) {
			nurb = &par->curve_cache->deformed_nurbs;
		}
		else {
			Curve *cu = par->data;
			nurb = BKE_curve_nurbs_get(cu);
		}

		BKE_nurbList_index_get_co(nurb, nr, vec);
	}
	else if (par->type == OB_LATTICE) {
		Lattice *latt  = par->data;
		DispList *dl   = par->curve_cache ? BKE_displist_find(&par->curve_cache->disp, DL_VERTS) : NULL;
		float (*co)[3] = dl ? (float (*)[3])dl->verts : NULL;
		int tot;

		if (latt->editlatt) latt = latt->editlatt->latt;

		tot = latt->pntsu * latt->pntsv * latt->pntsw;

		/* ensure dl is correct size */
		BLI_assert(dl == NULL || dl->nr == tot);

		if (nr < tot) {
			if (co) {
				copy_v3_v3(vec, co[nr]);
			}
			else {
				copy_v3_v3(vec, latt->def[nr].vec);
			}
		}
	}
}

static void ob_parvert3(Object *ob, Object *par, float mat[4][4])
{

	/* in local ob space */
	if (OB_TYPE_SUPPORT_PARVERT(par->type)) {
		float cmat[3][3], v1[3], v2[3], v3[3], q[4];

		give_parvert(par, ob->par1, v1);
		give_parvert(par, ob->par2, v2);
		give_parvert(par, ob->par3, v3);

		tri_to_quat(q, v1, v2, v3);
		quat_to_mat3(cmat, q);
		copy_m4_m3(mat, cmat);

		mid_v3_v3v3v3(mat[3], v1, v2, v3);
	}
	else {
		unit_m4(mat);
	}
}


void BKE_object_get_parent_matrix(Scene *scene, Object *ob, Object *par, float parentmat[4][4])
{
	float tmat[4][4];
	float vec[3];
	bool ok;

	switch (ob->partype & PARTYPE) {
		case PAROBJECT:
			ok = 0;
			if (par->type == OB_CURVE) {
				if ((((Curve *)par->data)->flag & CU_PATH) &&
				    (ob_parcurve(scene, ob, par, tmat)))
				{
					ok = 1;
				}
			}
			
			if (ok) mul_m4_m4m4(parentmat, par->obmat, tmat);
			else copy_m4_m4(parentmat, par->obmat);
			
			break;
		case PARBONE:
			ob_parbone(ob, par, tmat);
			mul_m4_m4m4(parentmat, par->obmat, tmat);
			break;
		
		case PARVERT1:
			unit_m4(parentmat);
			give_parvert(par, ob->par1, vec);
			mul_v3_m4v3(parentmat[3], par->obmat, vec);
			break;
		case PARVERT3:
			ob_parvert3(ob, par, tmat);
			
			mul_m4_m4m4(parentmat, par->obmat, tmat);
			break;
		
		case PARSKEL:
			copy_m4_m4(parentmat, par->obmat);
			break;
	}

}

/**
 * \param r_originmat  Optional matrix that stores the space the object is in (without its own matrix applied)
 */
static void solve_parenting(Scene *scene, Object *ob, Object *par, float obmat[4][4], float slowmat[4][4],
                            float r_originmat[3][3], const bool set_origin)
{
	float totmat[4][4];
	float tmat[4][4];
	float locmat[4][4];
	
	BKE_object_to_mat4(ob, locmat);
	
	if (ob->partype & PARSLOW) copy_m4_m4(slowmat, obmat);

	BKE_object_get_parent_matrix(scene, ob, par, totmat);
	
	/* total */
	mul_m4_m4m4(tmat, totmat, ob->parentinv);
	mul_m4_m4m4(obmat, tmat, locmat);
	
	if (r_originmat) {
		/* usable originmat */
		copy_m3_m4(r_originmat, tmat);
	}
	
	/* origin, for help line */
	if (set_origin) {
		if ((ob->partype & PARTYPE) == PARSKEL) {
			copy_v3_v3(ob->orig, par->obmat[3]);
		}
		else {
			copy_v3_v3(ob->orig, totmat[3]);
		}
	}
}

static bool where_is_object_parslow(Object *ob, float obmat[4][4], float slowmat[4][4])
{
	float *fp1, *fp2;
	float fac1, fac2;
	int a;

	/* include framerate */
	fac1 = (1.0f / (1.0f + fabsf(ob->sf)));
	if (fac1 >= 1.0f) return false;
	fac2 = 1.0f - fac1;

	fp1 = obmat[0];
	fp2 = slowmat[0];
	for (a = 0; a < 16; a++, fp1++, fp2++) {
		fp1[0] = fac1 * fp1[0] + fac2 * fp2[0];
	}

	return true;
}

/* note, scene is the active scene while actual_scene is the scene the object resides in */
void BKE_object_where_is_calc_time_ex(
        const EvaluationContext *eval_ctx, Scene *scene, Object *ob, float ctime,
        RigidBodyWorld *rbw, float r_originmat[3][3])
{
	if (ob == NULL) return;
	
	/* execute drivers only, as animation has already been done */
	BKE_animsys_evaluate_animdata(scene, &ob->id, ob->adt, ctime, ADT_RECALC_DRIVERS);
	
	if (ob->parent) {
		Object *par = ob->parent;
		float slowmat[4][4];
		
		/* calculate parent matrix */
		solve_parenting(scene, ob, par, ob->obmat, slowmat, r_originmat, true);
		
		/* "slow parent" is definitely not threadsafe, and may also give bad results jumping around 
		 * An old-fashioned hack which probably doesn't really cut it anymore
		 */
		if (ob->partype & PARSLOW) {
			if (!where_is_object_parslow(ob, ob->obmat, slowmat))
				return;
		}
	}
	else {
		BKE_object_to_mat4(ob, ob->obmat);
	}

	/* try to fall back to the scene rigid body world if none given */
	rbw = rbw ? rbw : scene->rigidbody_world;
	/* read values pushed into RBO from sim/cache... */
	BKE_rigidbody_sync_transforms(rbw, ob, ctime);
	
	/* solve constraints */
	if (ob->constraints.first && !(ob->transflag & OB_NO_CONSTRAINTS)) {
		bConstraintOb *cob;
		cob = BKE_constraints_make_evalob(scene, ob, NULL, CONSTRAINT_OBTYPE_OBJECT);
		BKE_constraints_solve(eval_ctx, &ob->constraints, cob, ctime);
		BKE_constraints_clear_evalob(cob);
	}
	
	/* set negative scale flag in object */
	if (is_negative_m4(ob->obmat)) ob->transflag |= OB_NEG_SCALE;
	else ob->transflag &= ~OB_NEG_SCALE;
}

void BKE_object_where_is_calc_time(const EvaluationContext *eval_ctx, Scene *scene, Object *ob, float ctime)
{
	BKE_object_where_is_calc_time_ex(eval_ctx, scene, ob, ctime, NULL, NULL);
}

/* get object transformation matrix without recalculating dependencies and
 * constraints -- assume dependencies are already solved by depsgraph.
 * no changes to object and it's parent would be done.
 * used for bundles orientation in 3d space relative to parented blender camera */
void BKE_object_where_is_calc_mat4(Scene *scene, Object *ob, float obmat[4][4])
{

	if (ob->parent) {
		float slowmat[4][4];

		Object *par = ob->parent;
		
		solve_parenting(scene, ob, par, obmat, slowmat, NULL, false);
		
		if (ob->partype & PARSLOW)
			where_is_object_parslow(ob, obmat, slowmat);
	}
	else {
		BKE_object_to_mat4(ob, obmat);
	}
}

void BKE_object_where_is_calc_ex(const EvaluationContext *eval_ctx, Scene *scene, RigidBodyWorld *rbw, Object *ob, float r_originmat[3][3])
{
	BKE_object_where_is_calc_time_ex(eval_ctx, scene, ob, BKE_scene_frame_get(scene), rbw, r_originmat);
}
void BKE_object_where_is_calc(const EvaluationContext *eval_ctx, Scene *scene, Object *ob)
{
	BKE_object_where_is_calc_time_ex(eval_ctx, scene, ob, BKE_scene_frame_get(scene), NULL, NULL);
}

/* for calculation of the inverse parent transform, only used for editor */
void BKE_object_workob_calc_parent(const EvaluationContext *eval_ctx, Scene *scene, Object *ob, Object *workob)
{
	BKE_object_workob_clear(workob);
	
	unit_m4(workob->obmat);
	unit_m4(workob->parentinv);
	unit_m4(workob->constinv);
	workob->parent = ob->parent;

	workob->trackflag = ob->trackflag;
	workob->upflag = ob->upflag;
	
	workob->partype = ob->partype;
	workob->par1 = ob->par1;
	workob->par2 = ob->par2;
	workob->par3 = ob->par3;

	workob->constraints.first = ob->constraints.first;
	workob->constraints.last = ob->constraints.last;

	BLI_strncpy(workob->parsubstr, ob->parsubstr, sizeof(workob->parsubstr));

	BKE_object_where_is_calc(eval_ctx, scene, workob);
}

/* see BKE_pchan_apply_mat4() for the equivalent 'pchan' function */
void BKE_object_apply_mat4(Object *ob, float mat[4][4], const bool use_compat, const bool use_parent)
{
	float rot[3][3];

	if (use_parent && ob->parent) {
		float rmat[4][4], diff_mat[4][4], imat[4][4], parent_mat[4][4];

		BKE_object_get_parent_matrix(NULL, ob, ob->parent, parent_mat);

		mul_m4_m4m4(diff_mat, parent_mat, ob->parentinv);
		invert_m4_m4(imat, diff_mat);
		mul_m4_m4m4(rmat, imat, mat); /* get the parent relative matrix */

		/* same as below, use rmat rather than mat */
		mat4_to_loc_rot_size(ob->loc, rot, ob->size, rmat);
	}
	else {
		mat4_to_loc_rot_size(ob->loc, rot, ob->size, mat);
	}

	BKE_object_mat3_to_rot(ob, rot, use_compat);

	sub_v3_v3(ob->loc, ob->dloc);

	if (ob->dscale[0] != 0.0f) ob->size[0] /= ob->dscale[0];
	if (ob->dscale[1] != 0.0f) ob->size[1] /= ob->dscale[1];
	if (ob->dscale[2] != 0.0f) ob->size[2] /= ob->dscale[2];

	/* BKE_object_mat3_to_rot handles delta rotations */
}

BoundBox *BKE_boundbox_alloc_unit(void)
{
	BoundBox *bb;
	const float min[3] = {-1.0f, -1.0f, -1.0f}, max[3] = {-1.0f, -1.0f, -1.0f};

	bb = MEM_callocN(sizeof(BoundBox), "OB-BoundBox");
	BKE_boundbox_init_from_minmax(bb, min, max);
	
	return bb;
}

void BKE_boundbox_init_from_minmax(BoundBox *bb, const float min[3], const float max[3])
{
	bb->vec[0][0] = bb->vec[1][0] = bb->vec[2][0] = bb->vec[3][0] = min[0];
	bb->vec[4][0] = bb->vec[5][0] = bb->vec[6][0] = bb->vec[7][0] = max[0];
	
	bb->vec[0][1] = bb->vec[1][1] = bb->vec[4][1] = bb->vec[5][1] = min[1];
	bb->vec[2][1] = bb->vec[3][1] = bb->vec[6][1] = bb->vec[7][1] = max[1];

	bb->vec[0][2] = bb->vec[3][2] = bb->vec[4][2] = bb->vec[7][2] = min[2];
	bb->vec[1][2] = bb->vec[2][2] = bb->vec[5][2] = bb->vec[6][2] = max[2];
}

void BKE_boundbox_calc_center_aabb(const BoundBox *bb, float r_cent[3])
{
	r_cent[0] = 0.5f * (bb->vec[0][0] + bb->vec[4][0]);
	r_cent[1] = 0.5f * (bb->vec[0][1] + bb->vec[2][1]);
	r_cent[2] = 0.5f * (bb->vec[0][2] + bb->vec[1][2]);
}

void BKE_boundbox_calc_size_aabb(const BoundBox *bb, float r_size[3])
{
	r_size[0] = 0.5f * fabsf(bb->vec[0][0] - bb->vec[4][0]);
	r_size[1] = 0.5f * fabsf(bb->vec[0][1] - bb->vec[2][1]);
	r_size[2] = 0.5f * fabsf(bb->vec[0][2] - bb->vec[1][2]);
}

void BKE_boundbox_minmax(const BoundBox *bb, float obmat[4][4], float r_min[3], float r_max[3])
{
	int i;
	for (i = 0; i < 8; i++) {
		float vec[3];
		mul_v3_m4v3(vec, obmat, bb->vec[i]);
		minmax_v3v3_v3(r_min, r_max, vec);
	}
}

BoundBox *BKE_object_boundbox_get(Object *ob)
{
	BoundBox *bb = NULL;
	
	if (ob->type == OB_MESH) {
		bb = BKE_mesh_boundbox_get(ob);
	}
	else if (ELEM(ob->type, OB_CURVE, OB_SURF, OB_FONT)) {
		bb = BKE_curve_boundbox_get(ob);
	}
	else if (ob->type == OB_MBALL) {
		bb = ob->bb;
	}
	else if (ob->type == OB_LATTICE) {
		bb = BKE_lattice_boundbox_get(ob);
	}
	else if (ob->type == OB_ARMATURE) {
		bb = BKE_armature_boundbox_get(ob);
	}
	return bb;
}

/* used to temporally disable/enable boundbox */
void BKE_object_boundbox_flag(Object *ob, int flag, const bool set)
{
	BoundBox *bb = BKE_object_boundbox_get(ob);
	if (bb) {
		if (set) bb->flag |= flag;
		else bb->flag &= ~flag;
	}
}

void BKE_object_dimensions_get(Object *ob, float vec[3])
{
	BoundBox *bb = NULL;
	
	bb = BKE_object_boundbox_get(ob);
	if (bb) {
		float scale[3];
		
		mat4_to_size(scale, ob->obmat);
		
		vec[0] = fabsf(scale[0]) * (bb->vec[4][0] - bb->vec[0][0]);
		vec[1] = fabsf(scale[1]) * (bb->vec[2][1] - bb->vec[0][1]);
		vec[2] = fabsf(scale[2]) * (bb->vec[1][2] - bb->vec[0][2]);
	}
	else {
		zero_v3(vec);
	}
}

void BKE_object_dimensions_set(Object *ob, const float value[3])
{
	BoundBox *bb = NULL;
	
	bb = BKE_object_boundbox_get(ob);
	if (bb) {
		float scale[3], len[3];
		
		mat4_to_size(scale, ob->obmat);
		
		len[0] = bb->vec[4][0] - bb->vec[0][0];
		len[1] = bb->vec[2][1] - bb->vec[0][1];
		len[2] = bb->vec[1][2] - bb->vec[0][2];
		
		if (len[0] > 0.f) ob->size[0] = value[0] / len[0];
		if (len[1] > 0.f) ob->size[1] = value[1] / len[1];
		if (len[2] > 0.f) ob->size[2] = value[2] / len[2];
	}
}

void BKE_object_minmax(Object *ob, float min_r[3], float max_r[3], const bool use_hidden)
{
	BoundBox bb;
	float vec[3];
	bool changed = false;
	
	switch (ob->type) {
		case OB_CURVE:
		case OB_FONT:
		case OB_SURF:
		{
			bb = *BKE_curve_boundbox_get(ob);
			BKE_boundbox_minmax(&bb, ob->obmat, min_r, max_r);
			changed = true;
			break;
		}
		case OB_LATTICE:
		{
			Lattice *lt = ob->data;
			BPoint *bp = lt->def;
			int u, v, w;

			for (w = 0; w < lt->pntsw; w++) {
				for (v = 0; v < lt->pntsv; v++) {
					for (u = 0; u < lt->pntsu; u++, bp++) {
						mul_v3_m4v3(vec, ob->obmat, bp->vec);
						minmax_v3v3_v3(min_r, max_r, vec);
					}
				}
			}
			changed = true;
			break;
		}
		case OB_ARMATURE:
		{
			changed = BKE_pose_minmax(ob, min_r, max_r, use_hidden, false);
			break;
		}
		case OB_MESH:
		{
			Mesh *me = BKE_mesh_from_object(ob);

			if (me) {
				bb = *BKE_mesh_boundbox_get(ob);
				BKE_boundbox_minmax(&bb, ob->obmat, min_r, max_r);
				changed = true;
			}
			break;
		}
		case OB_MBALL:
		{
			float ob_min[3], ob_max[3];

			changed = BKE_mball_minmax_ex(ob->data, ob_min, ob_max, ob->obmat, 0);
			if (changed) {
				minmax_v3v3_v3(min_r, max_r, ob_min);
				minmax_v3v3_v3(min_r, max_r, ob_max);
			}
			break;
		}
	}

	if (changed == false) {
		float size[3];

		copy_v3_v3(size, ob->size);
		if (ob->type == OB_EMPTY) {
			mul_v3_fl(size, ob->empty_drawsize);
		}

		minmax_v3v3_v3(min_r, max_r, ob->obmat[3]);

		copy_v3_v3(vec, ob->obmat[3]);
		add_v3_v3(vec, size);
		minmax_v3v3_v3(min_r, max_r, vec);

		copy_v3_v3(vec, ob->obmat[3]);
		sub_v3_v3(vec, size);
		minmax_v3v3_v3(min_r, max_r, vec);
	}
}

void BKE_object_empty_draw_type_set(Object *ob, const int value)
{
	ob->empty_drawtype = value;

	if (ob->type == OB_EMPTY && ob->empty_drawtype == OB_EMPTY_IMAGE) {
		if (!ob->iuser) {
			ob->iuser = MEM_callocN(sizeof(ImageUser), "image user");
			ob->iuser->ok = 1;
			ob->iuser->frames = 100;
			ob->iuser->sfra = 1;
			ob->iuser->fie_ima = 2;
		}
	}
	else {
		if (ob->iuser) {
			MEM_freeN(ob->iuser);
			ob->iuser = NULL;
		}
	}
}

bool BKE_object_minmax_dupli(Scene *scene, Object *ob, float r_min[3], float r_max[3], const bool use_hidden)
{
	bool ok = false;
	if ((ob->transflag & OB_DUPLI) == 0) {
		return ok;
	}
	else {
		ListBase *lb;
		DupliObject *dob;
		lb = object_duplilist(G.main->eval_ctx, scene, ob);
		for (dob = lb->first; dob; dob = dob->next) {
			if ((use_hidden == false) && (dob->no_draw != 0)) {
				/* pass */
			}
			else {
				BoundBox *bb = BKE_object_boundbox_get(dob->ob);

				if (bb) {
					int i;
					for (i = 0; i < 8; i++) {
						float vec[3];
						mul_v3_m4v3(vec, dob->mat, bb->vec[i]);
						minmax_v3v3_v3(r_min, r_max, vec);
					}

					ok = true;
				}
			}
		}
		free_object_duplilist(lb);  /* does restore */
	}

	return ok;
}

void BKE_object_foreach_display_point(
        Object *ob, float obmat[4][4],
        void (*func_cb)(const float[3], void *), void *user_data)
{
	float co[3];

	if (ob->derivedFinal) {
		DerivedMesh *dm = ob->derivedFinal;
		MVert *mv = dm->getVertArray(dm);
		int totvert = dm->getNumVerts(dm);
		int i;

		for (i = 0; i < totvert; i++, mv++) {
			mul_v3_m4v3(co, obmat, mv->co);
			func_cb(co, user_data);
		}
	}
	else if (ob->curve_cache && ob->curve_cache->disp.first) {
		DispList *dl;

		for (dl = ob->curve_cache->disp.first; dl; dl = dl->next) {
			const float *v3 = dl->verts;
			int totvert = dl->nr;
			int i;

			for (i = 0; i < totvert; i++, v3 += 3) {
				mul_v3_m4v3(co, obmat, v3);
				func_cb(co, user_data);
			}
		}
	}
}

void BKE_scene_foreach_display_point(
        Scene *scene, ViewLayer *view_layer,
        void (*func_cb)(const float[3], void *), void *user_data)
{
	Base *base;
	Object *ob;

	for (base = FIRSTBASE(view_layer); base; base = base->next) {
		if (((base->flag & BASE_VISIBLED) != 0) && ((base->flag & BASE_SELECTED) != 0)) {
			ob = base->object;

			if ((ob->transflag & OB_DUPLI) == 0) {
				BKE_object_foreach_display_point(ob, ob->obmat, func_cb, user_data);
			}
			else {
				ListBase *lb;
				DupliObject *dob;

				lb = object_duplilist(G.main->eval_ctx, scene, ob);
				for (dob = lb->first; dob; dob = dob->next) {
					if (dob->no_draw == 0) {
						BKE_object_foreach_display_point(dob->ob, dob->mat, func_cb, user_data);
					}
				}
				free_object_duplilist(lb);  /* does restore */
			}
		}
	}
}

/* copied from DNA_object_types.h */
typedef struct ObTfmBack {
	float loc[3], dloc[3], orig[3];
	float size[3], dscale[3];   /* scale and delta scale */
	float rot[3], drot[3];      /* euler rotation */
	float quat[4], dquat[4];    /* quaternion rotation */
	float rotAxis[3], drotAxis[3];  /* axis angle rotation - axis part */
	float rotAngle, drotAngle;  /* axis angle rotation - angle part */
	float obmat[4][4];      /* final worldspace matrix with constraints & animsys applied */
	float parentinv[4][4]; /* inverse result of parent, so that object doesn't 'stick' to parent */
	float constinv[4][4]; /* inverse result of constraints. doesn't include effect of parent or object local transform */
	float imat[4][4];   /* inverse matrix of 'obmat' for during render, old game engine, temporally: ipokeys of transform  */
} ObTfmBack;

void *BKE_object_tfm_backup(Object *ob)
{
	ObTfmBack *obtfm = MEM_mallocN(sizeof(ObTfmBack), "ObTfmBack");
	copy_v3_v3(obtfm->loc, ob->loc);
	copy_v3_v3(obtfm->dloc, ob->dloc);
	copy_v3_v3(obtfm->orig, ob->orig);
	copy_v3_v3(obtfm->size, ob->size);
	copy_v3_v3(obtfm->dscale, ob->dscale);
	copy_v3_v3(obtfm->rot, ob->rot);
	copy_v3_v3(obtfm->drot, ob->drot);
	copy_qt_qt(obtfm->quat, ob->quat);
	copy_qt_qt(obtfm->dquat, ob->dquat);
	copy_v3_v3(obtfm->rotAxis, ob->rotAxis);
	copy_v3_v3(obtfm->drotAxis, ob->drotAxis);
	obtfm->rotAngle = ob->rotAngle;
	obtfm->drotAngle = ob->drotAngle;
	copy_m4_m4(obtfm->obmat, ob->obmat);
	copy_m4_m4(obtfm->parentinv, ob->parentinv);
	copy_m4_m4(obtfm->constinv, ob->constinv);
	copy_m4_m4(obtfm->imat, ob->imat);

	return (void *)obtfm;
}

void BKE_object_tfm_restore(Object *ob, void *obtfm_pt)
{
	ObTfmBack *obtfm = (ObTfmBack *)obtfm_pt;
	copy_v3_v3(ob->loc, obtfm->loc);
	copy_v3_v3(ob->dloc, obtfm->dloc);
	copy_v3_v3(ob->orig, obtfm->orig);
	copy_v3_v3(ob->size, obtfm->size);
	copy_v3_v3(ob->dscale, obtfm->dscale);
	copy_v3_v3(ob->rot, obtfm->rot);
	copy_v3_v3(ob->drot, obtfm->drot);
	copy_qt_qt(ob->quat, obtfm->quat);
	copy_qt_qt(ob->dquat, obtfm->dquat);
	copy_v3_v3(ob->rotAxis, obtfm->rotAxis);
	copy_v3_v3(ob->drotAxis, obtfm->drotAxis);
	ob->rotAngle = obtfm->rotAngle;
	ob->drotAngle = obtfm->drotAngle;
	copy_m4_m4(ob->obmat, obtfm->obmat);
	copy_m4_m4(ob->parentinv, obtfm->parentinv);
	copy_m4_m4(ob->constinv, obtfm->constinv);
	copy_m4_m4(ob->imat, obtfm->imat);
}

bool BKE_object_parent_loop_check(const Object *par, const Object *ob)
{
	/* test if 'ob' is a parent somewhere in par's parents */
	if (par == NULL) return false;
	if (ob == par) return true;
	return BKE_object_parent_loop_check(par->parent, ob);
}

static void object_handle_update_proxy(EvaluationContext *eval_ctx,
                                       Scene *scene,
                                       Object *object,
                                       const bool do_proxy_update)
{
	/* The case when this is a group proxy, object_update is called in group.c */
	if (object->proxy == NULL) {
		return;
	}
	/* set pointer in library proxy target, for copying, but restore it */
	object->proxy->proxy_from = object;
	// printf("set proxy pointer for later group stuff %s\n", ob->id.name);

	/* the no-group proxy case, we call update */
	if (object->proxy_group == NULL) {
		if (do_proxy_update) {
			// printf("call update, lib ob %s proxy %s\n", ob->proxy->id.name, ob->id.name);
			BKE_object_handle_update(eval_ctx, scene, object->proxy);
		}
	}
}

/* proxy rule: lib_object->proxy_from == the one we borrow from, only set temporal and cleared here */
/*           local_object->proxy      == pointer to library object, saved in files and read */

/* function below is polluted with proxy exceptions, cleanup will follow! */

/* the main object update call, for object matrix, constraints, keys and displist (modifiers) */
/* requires flags to be set! */
/* Ideally we shouldn't have to pass the rigid body world, but need bigger restructuring to avoid id */
void BKE_object_handle_update_ex(const EvaluationContext *eval_ctx,
                                 Scene *scene, Object *ob,
                                 RigidBodyWorld *rbw,
                                 const bool do_proxy_update)
{
	if ((ob->recalc & OB_RECALC_ALL) == 0) {
		object_handle_update_proxy(eval_ctx, scene, ob, do_proxy_update);
		return;
	}
	/* Speed optimization for animation lookups. */
	if (ob->pose != NULL) {
		BKE_pose_channels_hash_make(ob->pose);
		if (ob->pose->flag & POSE_CONSTRAINTS_NEED_UPDATE_FLAGS) {
			BKE_pose_update_constraint_flags(ob->pose);
		}
	}
	if (ob->recalc & OB_RECALC_DATA) {
		if (ob->type == OB_ARMATURE) {
			/* this happens for reading old files and to match library armatures
			 * with poses we do it ahead of BKE_object_where_is_calc to ensure animation
			 * is evaluated on the rebuilt pose, otherwise we get incorrect poses
			 * on file load */
			if (ob->pose == NULL || (ob->pose->flag & POSE_RECALC))
				BKE_pose_rebuild(ob, ob->data);
		}
<<<<<<< HEAD

		/* XXX new animsys warning: depsgraph tag OB_RECALC_DATA should not skip drivers, 
		 * which is only in BKE_object_where_is_calc now */
		/* XXX: should this case be OB_RECALC_OB instead? */
		if (ob->recalc & OB_RECALC_ALL) {
			
			if (G.debug & G_DEBUG_DEPSGRAPH)
				printf("recalcob %s\n", ob->id.name + 2);
			
			/* handle proxy copy for target */
			if (ID_IS_LINKED(ob) && ob->proxy_from) {
				// printf("ob proxy copy, lib ob %s proxy %s\n", ob->id.name, ob->proxy_from->id.name);
				if (ob->proxy_from->proxy_group) { /* transform proxy into group space */
					Object *obg = ob->proxy_from->proxy_group;
					float imat[4][4];
					invert_m4_m4(imat, obg->obmat);
					mul_m4_m4m4(ob->obmat, imat, ob->proxy_from->obmat);
					if (obg->dup_group) { /* should always be true */
						add_v3_v3(ob->obmat[3], obg->dup_group->dupli_ofs);
					}
				}
				else
					copy_m4_m4(ob->obmat, ob->proxy_from->obmat);
			}
			else
				BKE_object_where_is_calc_ex(eval_ctx, scene, rbw, ob, NULL);
=======
	}
	/* XXX new animsys warning: depsgraph tag OB_RECALC_DATA should not skip drivers,
	 * which is only in BKE_object_where_is_calc now */
	/* XXX: should this case be OB_RECALC_OB instead? */
	if (ob->recalc & OB_RECALC_ALL) {
		if (G.debug & G_DEBUG_DEPSGRAPH) {
			printf("recalcob %s\n", ob->id.name + 2);
>>>>>>> 1136dee2
		}
		/* Handle proxy copy for target. */
		if (!BKE_object_eval_proxy_copy(eval_ctx, ob)) {
			BKE_object_where_is_calc_ex(scene, rbw, ob, NULL);
		}
	}

	if (ob->recalc & OB_RECALC_DATA) {
		BKE_object_handle_data_update(eval_ctx, scene, ob);
	}

	ob->recalc &= ~OB_RECALC_ALL;

	object_handle_update_proxy(eval_ctx, scene, ob, do_proxy_update);
}

/* WARNING: "scene" here may not be the scene object actually resides in. 
 * When dealing with background-sets, "scene" is actually the active scene.
 * e.g. "scene" <-- set 1 <-- set 2 ("ob" lives here) <-- set 3 <-- ... <-- set n
 * rigid bodies depend on their world so use BKE_object_handle_update_ex() to also pass along the corrent rigid body world
 */
void BKE_object_handle_update(const EvaluationContext *eval_ctx, Scene *scene, Object *ob)
{
	BKE_object_handle_update_ex(eval_ctx, scene, ob, NULL, true);
}

void BKE_object_sculpt_modifiers_changed(Object *ob)
{
	SculptSession *ss = ob->sculpt;

	if (ss && ss->building_vp_handle == false) {
		if (!ss->cache) {
			/* we free pbvh on changes, except during sculpt since it can't deal with
			 * changing PVBH node organization, we hope topology does not change in
			 * the meantime .. weak */
			if (ss->pbvh) {
				BKE_pbvh_free(ss->pbvh);
				ss->pbvh = NULL;
			}

			BKE_sculptsession_free_deformMats(ob->sculpt);

			/* In vertex/weight paint, force maps to be rebuilt. */
			BKE_sculptsession_free_vwpaint_data(ob->sculpt);
		}
		else {
			PBVHNode **nodes;
			int n, totnode;

			BKE_pbvh_search_gather(ss->pbvh, NULL, NULL, &nodes, &totnode);

			for (n = 0; n < totnode; n++)
				BKE_pbvh_node_mark_update(nodes[n]);

			MEM_freeN(nodes);
		}
	}
}

int BKE_object_obdata_texspace_get(Object *ob, short **r_texflag, float **r_loc, float **r_size, float **r_rot)
{
	
	if (ob->data == NULL)
		return 0;
	
	switch (GS(((ID *)ob->data)->name)) {
		case ID_ME:
		{
			BKE_mesh_texspace_get_reference((Mesh *)ob->data, r_texflag, r_loc, r_rot, r_size);
			break;
		}
		case ID_CU:
		{
			Curve *cu = ob->data;
			if (cu->bb == NULL || (cu->bb->flag & BOUNDBOX_DIRTY)) {
				BKE_curve_texspace_calc(cu);
			}
			if (r_texflag) *r_texflag = &cu->texflag;
			if (r_loc) *r_loc = cu->loc;
			if (r_size) *r_size = cu->size;
			if (r_rot) *r_rot = cu->rot;
			break;
		}
		case ID_MB:
		{
			MetaBall *mb = ob->data;
			if (r_texflag) *r_texflag = &mb->texflag;
			if (r_loc) *r_loc = mb->loc;
			if (r_size) *r_size = mb->size;
			if (r_rot) *r_rot = mb->rot;
			break;
		}
		default:
			return 0;
	}
	return 1;
}

static int pc_cmp(const void *a, const void *b)
{
	const LinkData *ad = a, *bd = b;
	if (GET_INT_FROM_POINTER(ad->data) > GET_INT_FROM_POINTER(bd->data))
		return 1;
	else return 0;
}

int BKE_object_insert_ptcache(Object *ob) 
{
	LinkData *link = NULL;
	int i = 0;

	BLI_listbase_sort(&ob->pc_ids, pc_cmp);

	for (link = ob->pc_ids.first, i = 0; link; link = link->next, i++) {
		int index = GET_INT_FROM_POINTER(link->data);

		if (i < index)
			break;
	}

	link = MEM_callocN(sizeof(LinkData), "PCLink");
	link->data = SET_INT_IN_POINTER(i);
	BLI_addtail(&ob->pc_ids, link);

	return i;
}

static int pc_findindex(ListBase *listbase, int index)
{
	LinkData *link = NULL;
	int number = 0;
	
	if (listbase == NULL) return -1;
	
	link = listbase->first;
	while (link) {
		if (GET_INT_FROM_POINTER(link->data) == index)
			return number;
		
		number++;
		link = link->next;
	}
	
	return -1;
}

void BKE_object_delete_ptcache(Object *ob, int index)
{
	int list_index = pc_findindex(&ob->pc_ids, index);
	LinkData *link = BLI_findlink(&ob->pc_ids, list_index);
	BLI_freelinkN(&ob->pc_ids, link);
}

/* shape key utility function */

/************************* Mesh ************************/
static KeyBlock *insert_meshkey(Object *ob, const char *name, const bool from_mix)
{
	Mesh *me = ob->data;
	Key *key = me->key;
	KeyBlock *kb;
	int newkey = 0;

	if (key == NULL) {
		key = me->key = BKE_key_add((ID *)me);
		key->type = KEY_RELATIVE;
		newkey = 1;
	}

	if (newkey || from_mix == false) {
		/* create from mesh */
		kb = BKE_keyblock_add_ctime(key, name, false);
		BKE_keyblock_convert_from_mesh(me, kb);
	}
	else {
		/* copy from current values */
		int totelem;
		float *data = BKE_key_evaluate_object(ob, &totelem);

		/* create new block with prepared data */
		kb = BKE_keyblock_add_ctime(key, name, false);
		kb->data = data;
		kb->totelem = totelem;
	}

	return kb;
}
/************************* Lattice ************************/
static KeyBlock *insert_lattkey(Object *ob, const char *name, const bool from_mix)
{
	Lattice *lt = ob->data;
	Key *key = lt->key;
	KeyBlock *kb;
	int newkey = 0;

	if (key == NULL) {
		key = lt->key = BKE_key_add((ID *)lt);
		key->type = KEY_RELATIVE;
		newkey = 1;
	}

	if (newkey || from_mix == false) {
		kb = BKE_keyblock_add_ctime(key, name, false);
		if (!newkey) {
			KeyBlock *basekb = (KeyBlock *)key->block.first;
			kb->data = MEM_dupallocN(basekb->data);
			kb->totelem = basekb->totelem;
		}
		else {
			BKE_keyblock_convert_from_lattice(lt, kb);
		}
	}
	else {
		/* copy from current values */
		int totelem;
		float *data = BKE_key_evaluate_object(ob, &totelem);

		/* create new block with prepared data */
		kb = BKE_keyblock_add_ctime(key, name, false);
		kb->totelem = totelem;
		kb->data = data;
	}

	return kb;
}
/************************* Curve ************************/
static KeyBlock *insert_curvekey(Object *ob, const char *name, const bool from_mix)
{
	Curve *cu = ob->data;
	Key *key = cu->key;
	KeyBlock *kb;
	ListBase *lb = BKE_curve_nurbs_get(cu);
	int newkey = 0;

	if (key == NULL) {
		key = cu->key = BKE_key_add((ID *)cu);
		key->type = KEY_RELATIVE;
		newkey = 1;
	}

	if (newkey || from_mix == false) {
		/* create from curve */
		kb = BKE_keyblock_add_ctime(key, name, false);
		if (!newkey) {
			KeyBlock *basekb = (KeyBlock *)key->block.first;
			kb->data = MEM_dupallocN(basekb->data);
			kb->totelem = basekb->totelem;
		}
		else {
			BKE_keyblock_convert_from_curve(cu, kb, lb);
		}
	}
	else {
		/* copy from current values */
		int totelem;
		float *data = BKE_key_evaluate_object(ob, &totelem);

		/* create new block with prepared data */
		kb = BKE_keyblock_add_ctime(key, name, false);
		kb->totelem = totelem;
		kb->data = data;
	}

	return kb;
}

KeyBlock *BKE_object_shapekey_insert(Object *ob, const char *name, const bool from_mix)
{	
	switch (ob->type) {
		case OB_MESH:
			return insert_meshkey(ob, name, from_mix);
		case OB_CURVE:
		case OB_SURF:
			return insert_curvekey(ob, name, from_mix);
		case OB_LATTICE:
			return insert_lattkey(ob, name, from_mix);
		default:
			return NULL;
	}

}

bool BKE_object_shapekey_free(Main *bmain, Object *ob)
{
	Key **key_p, *key;

	key_p = BKE_key_from_object_p(ob);
	if (ELEM(NULL, key_p, *key_p)) {
		return false;
	}

	key = *key_p;
	*key_p = NULL;

	BKE_libblock_free_us(bmain, key);

	return false;
}

bool BKE_object_shapekey_remove(Main *bmain, Object *ob, KeyBlock *kb)
{
	KeyBlock *rkb;
	Key *key = BKE_key_from_object(ob);
	short kb_index;

	if (key == NULL) {
		return false;
	}

	kb_index = BLI_findindex(&key->block, kb);
	BLI_assert(kb_index != -1);

	for (rkb = key->block.first; rkb; rkb = rkb->next) {
		if (rkb->relative == kb_index) {
			/* remap to the 'Basis' */
			rkb->relative = 0;
		}
		else if (rkb->relative >= kb_index) {
			/* Fix positional shift of the keys when kb is deleted from the list */
			rkb->relative -= 1;
		}
	}

	BLI_remlink(&key->block, kb);
	key->totkey--;
	if (key->refkey == kb) {
		key->refkey = key->block.first;

		if (key->refkey) {
			/* apply new basis key on original data */
			switch (ob->type) {
				case OB_MESH:
					BKE_keyblock_convert_to_mesh(key->refkey, ob->data);
					break;
				case OB_CURVE:
				case OB_SURF:
					BKE_keyblock_convert_to_curve(key->refkey, ob->data, BKE_curve_nurbs_get(ob->data));
					break;
				case OB_LATTICE:
					BKE_keyblock_convert_to_lattice(key->refkey, ob->data);
					break;
			}
		}
	}

	if (kb->data) {
		MEM_freeN(kb->data);
	}
	MEM_freeN(kb);

	if (ob->shapenr > 1) {
		ob->shapenr--;
	}

	if (key->totkey == 0) {
		BKE_object_shapekey_free(bmain, ob);
	}

	return true;
}

bool BKE_object_flag_test_recursive(const Object *ob, short flag)
{
	if (ob->flag & flag) {
		return true;
	}
	else if (ob->parent) {
		return BKE_object_flag_test_recursive(ob->parent, flag);
	}
	else {
		return false;
	}
}

bool BKE_object_is_child_recursive(Object *ob_parent, Object *ob_child)
{
	for (ob_child = ob_child->parent; ob_child; ob_child = ob_child->parent) {
		if (ob_child == ob_parent) {
			return true;
		}
	}
	return false;
}

/* most important if this is modified it should _always_ return True, in certain
 * cases false positives are hard to avoid (shape keys for example) */
int BKE_object_is_modified(Scene *scene, Object *ob)
{
	int flag = 0;

	if (BKE_key_from_object(ob)) {
		flag |= eModifierMode_Render | eModifierMode_Realtime;
	}
	else {
		ModifierData *md;
		VirtualModifierData virtualModifierData;
		/* cloth */
		for (md = modifiers_getVirtualModifierList(ob, &virtualModifierData);
		     md && (flag != (eModifierMode_Render | eModifierMode_Realtime));
		     md = md->next)
		{
			if ((flag & eModifierMode_Render) == 0 && modifier_isEnabled(scene, md, eModifierMode_Render))
				flag |= eModifierMode_Render;

			if ((flag & eModifierMode_Realtime) == 0 && modifier_isEnabled(scene, md, eModifierMode_Realtime))
				flag |= eModifierMode_Realtime;
		}
	}

	return flag;
}

/* Check of objects moves in time. */
/* NOTE: This function is currently optimized for usage in combination
 * with mti->canDeform, so modifiers can quickly check if their target
 * objects moves (causing deformation motion blur) or not.
 *
 * This makes it possible to give some degree of false-positives here,
 * but it's currently an acceptable tradeoff between complexity and check
 * speed. In combination with checks of modifier stack and real life usage
 * percentage of false-positives shouldn't be that hight.
 */
static bool object_moves_in_time(Object *object)
{
	AnimData *adt = object->adt;
	if (adt != NULL) {
		/* If object has any sort of animation data assume it is moving. */
		if (adt->action != NULL ||
		    !BLI_listbase_is_empty(&adt->nla_tracks) ||
		    !BLI_listbase_is_empty(&adt->drivers) ||
		    !BLI_listbase_is_empty(&adt->overrides))
		{
			return true;
		}
	}
	if (!BLI_listbase_is_empty(&object->constraints)) {
		return true;
	}
	if (object->parent != NULL) {
		/* TODO(sergey): Do recursive check here? */
		return true;
	}
	return false;
}

static bool object_deforms_in_time(Object *object)
{
	if (BKE_key_from_object(object) != NULL) {
		return true;
	}
	if (!BLI_listbase_is_empty(&object->modifiers)) {
		return true;
	}
	return object_moves_in_time(object);
}

static bool constructive_modifier_is_deform_modified(ModifierData *md)
{
	/* TODO(sergey): Consider generalizing this a bit so all modifier logic
	 * is concentrated in MOD_{modifier}.c file,
	 */
	if (md->type == eModifierType_Array) {
		ArrayModifierData *amd = (ArrayModifierData *)md;
		/* TODO(sergey): Check if curve is deformed. */
		return (amd->start_cap != NULL && object_moves_in_time(amd->start_cap)) ||
		       (amd->end_cap != NULL && object_moves_in_time(amd->end_cap)) ||
		       (amd->curve_ob != NULL && object_moves_in_time(amd->curve_ob)) ||
		       (amd->offset_ob != NULL && object_moves_in_time(amd->offset_ob));
	}
	else if (md->type == eModifierType_Mirror) {
		MirrorModifierData *mmd = (MirrorModifierData *)md;
		return mmd->mirror_ob != NULL && object_moves_in_time(mmd->mirror_ob);
	}
	else if (md->type == eModifierType_Screw) {
		ScrewModifierData *smd = (ScrewModifierData *)md;
		return smd->ob_axis != NULL && object_moves_in_time(smd->ob_axis);
	}
	else if (md->type == eModifierType_MeshSequenceCache) {
		/* NOTE: Not ideal because it's unknown whether topology changes or not.
		 * This will be detected later, so by assuming it's only deformation
		 * going on here we allow to bake deform-only mesh to Alembic and have
		 * proper motion blur after that.
		 */
		return true;
	}
	return false;
}

static bool modifiers_has_animation_check(Object *ob)
{
	/* TODO(sergey): This is a bit code duplication with depsgraph, but
	 * would be nicer to solve this as a part of new dependency graph
	 * work, so we avoid conflicts and so.
	 */
	if (ob->adt != NULL) {
		AnimData *adt = ob->adt;
		FCurve *fcu;
		if (adt->action != NULL) {
			for (fcu = adt->action->curves.first; fcu; fcu = fcu->next) {
				if (fcu->rna_path && strstr(fcu->rna_path, "modifiers[")) {
					return true;
				}
			}
		}
		for (fcu = adt->drivers.first; fcu; fcu = fcu->next) {
			if (fcu->rna_path && strstr(fcu->rna_path, "modifiers[")) {
				return true;
			}
		}
	}
	return false;
}

/* test if object is affected by deforming modifiers (for motion blur). again
 * most important is to avoid false positives, this is to skip computations
 * and we can still if there was actual deformation afterwards */
int BKE_object_is_deform_modified(Scene *scene, Object *ob)
{
	ModifierData *md;
	VirtualModifierData virtualModifierData;
	int flag = 0;
	const bool is_modifier_animated = modifiers_has_animation_check(ob);

	if (BKE_key_from_object(ob)) {
		flag |= eModifierMode_Realtime | eModifierMode_Render;
	}

	if (ob->type == OB_CURVE) {
		Curve *cu = (Curve *)ob->data;
		if (cu->taperobj != NULL && object_deforms_in_time(cu->taperobj)) {
			flag |= eModifierMode_Realtime | eModifierMode_Render;
		}
	}

	/* cloth */
	for (md = modifiers_getVirtualModifierList(ob, &virtualModifierData);
	     md && (flag != (eModifierMode_Render | eModifierMode_Realtime));
	     md = md->next)
	{
		const ModifierTypeInfo *mti = modifierType_getInfo(md->type);
		bool can_deform = mti->type == eModifierTypeType_OnlyDeform ||
		                  is_modifier_animated;

		if (!can_deform) {
			can_deform = constructive_modifier_is_deform_modified(md);
		}

		if (can_deform) {
			if (!(flag & eModifierMode_Render) && modifier_isEnabled(scene, md, eModifierMode_Render))
				flag |= eModifierMode_Render;

			if (!(flag & eModifierMode_Realtime) && modifier_isEnabled(scene, md, eModifierMode_Realtime))
				flag |= eModifierMode_Realtime;
		}
	}

	return flag;
}

/* See if an object is using an animated modifier */
bool BKE_object_is_animated(Scene *scene, Object *ob)
{
	ModifierData *md;
	VirtualModifierData virtualModifierData;

	for (md = modifiers_getVirtualModifierList(ob, &virtualModifierData); md; md = md->next)
		if (modifier_dependsOnTime(md) &&
		    (modifier_isEnabled(scene, md, eModifierMode_Realtime) ||
		     modifier_isEnabled(scene, md, eModifierMode_Render)))
		{
			return true;
		}
	return false;
}

MovieClip *BKE_object_movieclip_get(Scene *scene, Object *ob, bool use_default)
{
	MovieClip *clip = use_default ? scene->clip : NULL;
	bConstraint *con = ob->constraints.first, *scon = NULL;

	while (con) {
		if (con->type == CONSTRAINT_TYPE_CAMERASOLVER) {
			if (scon == NULL || (scon->flag & CONSTRAINT_OFF))
				scon = con;
		}

		con = con->next;
	}

	if (scon) {
		bCameraSolverConstraint *solver = scon->data;
		if ((solver->flag & CAMERASOLVER_ACTIVECLIP) == 0)
			clip = solver->clip;
		else
			clip = scene->clip;
	}

	return clip;
}


/*
 * Find an associated Armature object
 */
static Object *obrel_armature_find(Object *ob)
{
	Object *ob_arm = NULL;

	if (ob->parent && ob->partype == PARSKEL && ob->parent->type == OB_ARMATURE) {
		ob_arm = ob->parent;
	}
	else {
		ModifierData *mod;
		for (mod = (ModifierData *)ob->modifiers.first; mod; mod = mod->next) {
			if (mod->type == eModifierType_Armature) {
				ob_arm = ((ArmatureModifierData *)mod)->object;
			}
		}
	}

	return ob_arm;
}

static bool obrel_list_test(Object *ob)
{
	return ob && !(ob->id.tag & LIB_TAG_DOIT);
}

static void obrel_list_add(LinkNode **links, Object *ob)
{
	BLI_linklist_prepend(links, ob);
	ob->id.tag |= LIB_TAG_DOIT;
}

/*
 * Iterates over all objects of the given scene layer.
 * Depending on the eObjectSet flag:
 * collect either OB_SET_ALL, OB_SET_VISIBLE or OB_SET_SELECTED objects.
 * If OB_SET_VISIBLE or OB_SET_SELECTED are collected, 
 * then also add related objects according to the given includeFilters.
 */
LinkNode *BKE_object_relational_superset(struct ViewLayer *view_layer, eObjectSet objectSet, eObRelationTypes includeFilter)
{
	LinkNode *links = NULL;

	Base *base;

	/* Remove markers from all objects */
	for (base = view_layer->object_bases.first; base; base = base->next) {
		base->object->id.tag &= ~LIB_TAG_DOIT;
	}

	/* iterate over all selected and visible objects */
	for (base = view_layer->object_bases.first; base; base = base->next) {
		if (objectSet == OB_SET_ALL) {
			/* as we get all anyways just add it */
			Object *ob = base->object;
			obrel_list_add(&links, ob);
		}
		else {
			if ((objectSet == OB_SET_SELECTED && TESTBASELIB_BGMODE(base)) ||
			    (objectSet == OB_SET_VISIBLE  && BASE_EDITABLE_BGMODE(base)))
			{
				Object *ob = base->object;

				if (obrel_list_test(ob))
					obrel_list_add(&links, ob);

				/* parent relationship */
				if (includeFilter & (OB_REL_PARENT | OB_REL_PARENT_RECURSIVE)) {
					Object *parent = ob->parent;
					if (obrel_list_test(parent)) {

						obrel_list_add(&links, parent);

						/* recursive parent relationship */
						if (includeFilter & OB_REL_PARENT_RECURSIVE) {
							parent = parent->parent;
							while (obrel_list_test(parent)) {

								obrel_list_add(&links, parent);
								parent = parent->parent;
							}
						}
					}
				}

				/* child relationship */
				if (includeFilter & (OB_REL_CHILDREN | OB_REL_CHILDREN_RECURSIVE)) {
					Base *local_base;
					for (local_base = view_layer->object_bases.first; local_base; local_base = local_base->next) {
						if (BASE_EDITABLE_BGMODE(local_base)) {

							Object *child = local_base->object;
							if (obrel_list_test(child)) {
								if ((includeFilter & OB_REL_CHILDREN_RECURSIVE && BKE_object_is_child_recursive(ob, child)) ||
								    (includeFilter & OB_REL_CHILDREN && child->parent && child->parent == ob))
								{
									obrel_list_add(&links, child);
								}
							}
						}
					}
				}


				/* include related armatures */
				if (includeFilter & OB_REL_MOD_ARMATURE) {
					Object *arm = obrel_armature_find(ob);
					if (obrel_list_test(arm)) {
						obrel_list_add(&links, arm);
					}
				}

			}
		}
	}

	return links;
}

/**
 * return all groups this object is apart of, caller must free.
 */
struct LinkNode *BKE_object_groups(Object *ob)
{
	LinkNode *group_linknode = NULL;
	Group *group = NULL;
	while ((group = BKE_group_object_find(group, ob))) {
		BLI_linklist_prepend(&group_linknode, group);
	}

	return group_linknode;
}

void BKE_object_groups_clear(Object *ob)
{
	Group *group = NULL;
	while ((group = BKE_group_object_find(group, ob))) {
		BKE_group_object_unlink(group, ob);
	}
}

/**
 * Return a KDTree from the deformed object (in worldspace)
 *
 * \note Only mesh objects currently support deforming, others are TODO.
 *
 * \param ob
 * \param r_tot
 * \return The kdtree or NULL if it can't be created.
 */
KDTree *BKE_object_as_kdtree(Object *ob, int *r_tot)
{
	KDTree *tree = NULL;
	unsigned int tot = 0;

	switch (ob->type) {
		case OB_MESH:
		{
			Mesh *me = ob->data;
			unsigned int i;

			DerivedMesh *dm = ob->derivedDeform ? ob->derivedDeform : ob->derivedFinal;
			const int *index;

			if (dm && (index = CustomData_get_layer(&dm->vertData, CD_ORIGINDEX))) {
				MVert *mvert = dm->getVertArray(dm);
				unsigned int totvert = dm->getNumVerts(dm);

				/* tree over-allocs in case where some verts have ORIGINDEX_NONE */
				tot = 0;
				tree = BLI_kdtree_new(totvert);

				/* we don't how how many verts from the DM we can use */
				for (i = 0; i < totvert; i++) {
					if (index[i] != ORIGINDEX_NONE) {
						float co[3];
						mul_v3_m4v3(co, ob->obmat, mvert[i].co);
						BLI_kdtree_insert(tree, index[i], co);
						tot++;
					}
				}
			}
			else {
				MVert *mvert = me->mvert;

				tot = me->totvert;
				tree = BLI_kdtree_new(tot);

				for (i = 0; i < tot; i++) {
					float co[3];
					mul_v3_m4v3(co, ob->obmat, mvert[i].co);
					BLI_kdtree_insert(tree, i, co);
				}
			}

			BLI_kdtree_balance(tree);
			break;
		}
		case OB_CURVE:
		case OB_SURF:
		{
			/* TODO: take deformation into account */
			Curve *cu = ob->data;
			unsigned int i, a;

			Nurb *nu;

			tot = BKE_nurbList_verts_count_without_handles(&cu->nurb);
			tree = BLI_kdtree_new(tot);
			i = 0;

			nu = cu->nurb.first;
			while (nu) {
				if (nu->bezt) {
					BezTriple *bezt;

					bezt = nu->bezt;
					a = nu->pntsu;
					while (a--) {
						float co[3];
						mul_v3_m4v3(co, ob->obmat, bezt->vec[1]);
						BLI_kdtree_insert(tree, i++, co);
						bezt++;
					}
				}
				else {
					BPoint *bp;

					bp = nu->bp;
					a = nu->pntsu * nu->pntsv;
					while (a--) {
						float co[3];
						mul_v3_m4v3(co, ob->obmat, bp->vec);
						BLI_kdtree_insert(tree, i++, co);
						bp++;
					}
				}
				nu = nu->next;
			}

			BLI_kdtree_balance(tree);
			break;
		}
		case OB_LATTICE:
		{
			/* TODO: take deformation into account */
			Lattice *lt = ob->data;
			BPoint *bp;
			unsigned int i;

			tot = lt->pntsu * lt->pntsv * lt->pntsw;
			tree = BLI_kdtree_new(tot);
			i = 0;

			for (bp = lt->def; i < tot; bp++) {
				float co[3];
				mul_v3_m4v3(co, ob->obmat, bp->vec);
				BLI_kdtree_insert(tree, i++, co);
			}

			BLI_kdtree_balance(tree);
			break;
		}
	}

	*r_tot = tot;
	return tree;
}

bool BKE_object_modifier_use_time(Object *ob, ModifierData *md)
{
	if (modifier_dependsOnTime(md)) {
		return true;
	}

	/* Check whether modifier is animated. */
	/* TODO: this should be handled as part of build_animdata() -- Aligorith */
	if (ob->adt) {
		AnimData *adt = ob->adt;
		FCurve *fcu;

		char pattern[MAX_NAME + 16];
		BLI_snprintf(pattern, sizeof(pattern), "modifiers[\"%s\"]", md->name);

		/* action - check for F-Curves with paths containing 'modifiers[' */
		if (adt->action) {
			for (fcu = (FCurve *)adt->action->curves.first;
			     fcu != NULL;
			     fcu = (FCurve *)fcu->next)
			{
				if (fcu->rna_path && strstr(fcu->rna_path, pattern))
					return true;
			}
		}

		/* This here allows modifier properties to get driven and still update properly
		 *
		 * Workaround to get [#26764] (e.g. subsurf levels not updating when animated/driven)
		 * working, without the updating problems ([#28525] [#28690] [#28774] [#28777]) caused
		 * by the RNA updates cache introduced in r.38649
		 */
		for (fcu = (FCurve *)adt->drivers.first;
		     fcu != NULL;
		     fcu = (FCurve *)fcu->next)
		{
			if (fcu->rna_path && strstr(fcu->rna_path, pattern))
				return true;
		}

		/* XXX: also, should check NLA strips, though for now assume that nobody uses
		 * that and we can omit that for performance reasons... */
	}

	return false;
}

/* set "ignore cache" flag for all caches on this object */
static void object_cacheIgnoreClear(Object *ob, int state)
{
	ListBase pidlist;
	PTCacheID *pid;
	BKE_ptcache_ids_from_object(&pidlist, ob, NULL, 0);

	for (pid = pidlist.first; pid; pid = pid->next) {
		if (pid->cache) {
			if (state)
				pid->cache->flag |= PTCACHE_IGNORE_CLEAR;
			else
				pid->cache->flag &= ~PTCACHE_IGNORE_CLEAR;
		}
	}

	BLI_freelistN(&pidlist);
}

/* Note: this function should eventually be replaced by depsgraph functionality.
 * Avoid calling this in new code unless there is a very good reason for it!
 */
bool BKE_object_modifier_update_subframe(
        const EvaluationContext *eval_ctx, Scene *scene, Object *ob, bool update_mesh,
        int parent_recursion, float frame, int type)
{
	ModifierData *md = modifiers_findByType(ob, (ModifierType)type);
	bConstraint *con;

	if (type == eModifierType_DynamicPaint) {
		DynamicPaintModifierData *pmd = (DynamicPaintModifierData *)md;

		/* if other is dynamic paint canvas, don't update */
		if (pmd && pmd->canvas)
			return true;
	}
	else if (type == eModifierType_Smoke) {
		SmokeModifierData *smd = (SmokeModifierData *)md;

		if (smd && (smd->type & MOD_SMOKE_TYPE_DOMAIN) != 0)
			return true;
	}

	/* if object has parents, update them too */
	if (parent_recursion) {
		int recursion = parent_recursion - 1;
		bool no_update = false;
		if (ob->parent) no_update |= BKE_object_modifier_update_subframe(eval_ctx, scene, ob->parent, 0, recursion, frame, type);
		if (ob->track) no_update |= BKE_object_modifier_update_subframe(eval_ctx, scene, ob->track, 0, recursion, frame, type);

		/* skip subframe if object is parented
		 *  to vertex of a dynamic paint canvas */
		if (no_update && (ob->partype == PARVERT1 || ob->partype == PARVERT3))
			return false;

		/* also update constraint targets */
		for (con = ob->constraints.first; con; con = con->next) {
			const bConstraintTypeInfo *cti = BKE_constraint_typeinfo_get(con);
			ListBase targets = {NULL, NULL};

			if (cti && cti->get_constraint_targets) {
				bConstraintTarget *ct;
				cti->get_constraint_targets(con, &targets);
				for (ct = targets.first; ct; ct = ct->next) {
					if (ct->tar)
						BKE_object_modifier_update_subframe(eval_ctx, scene, ct->tar, 0, recursion, frame, type);
				}
				/* free temp targets */
				if (cti->flush_constraint_targets)
					cti->flush_constraint_targets(con, &targets, 0);
			}
		}
	}

	/* was originally OB_RECALC_ALL - TODO - which flags are really needed??? */
	ob->recalc |= OB_RECALC_OB | OB_RECALC_DATA | OB_RECALC_TIME;
	BKE_animsys_evaluate_animdata(scene, &ob->id, ob->adt, frame, ADT_RECALC_ANIM);
	if (update_mesh) {
		/* ignore cache clear during subframe updates
		 *  to not mess up cache validity */
		object_cacheIgnoreClear(ob, 1);
		BKE_object_handle_update(G.main->eval_ctx, scene, ob);
		object_cacheIgnoreClear(ob, 0);
	}
	else
		BKE_object_where_is_calc_time(eval_ctx, scene, ob, frame);

	/* for curve following objects, parented curve has to be updated too */
	if (ob->type == OB_CURVE) {
		Curve *cu = ob->data;
		BKE_animsys_evaluate_animdata(scene, &cu->id, cu->adt, frame, ADT_RECALC_ANIM);
	}
	/* and armatures... */
	if (ob->type == OB_ARMATURE) {
		bArmature *arm = ob->data;
		BKE_animsys_evaluate_animdata(scene, &arm->id, arm->adt, frame, ADT_RECALC_ANIM);
		BKE_pose_where_is(eval_ctx, scene, ob);
	}

	return false;
}<|MERGE_RESOLUTION|>--- conflicted
+++ resolved
@@ -2664,7 +2664,7 @@
 	return BKE_object_parent_loop_check(par->parent, ob);
 }
 
-static void object_handle_update_proxy(EvaluationContext *eval_ctx,
+static void object_handle_update_proxy(const EvaluationContext *eval_ctx,
                                        Scene *scene,
                                        Object *object,
                                        const bool do_proxy_update)
@@ -2719,34 +2719,6 @@
 			if (ob->pose == NULL || (ob->pose->flag & POSE_RECALC))
 				BKE_pose_rebuild(ob, ob->data);
 		}
-<<<<<<< HEAD
-
-		/* XXX new animsys warning: depsgraph tag OB_RECALC_DATA should not skip drivers, 
-		 * which is only in BKE_object_where_is_calc now */
-		/* XXX: should this case be OB_RECALC_OB instead? */
-		if (ob->recalc & OB_RECALC_ALL) {
-			
-			if (G.debug & G_DEBUG_DEPSGRAPH)
-				printf("recalcob %s\n", ob->id.name + 2);
-			
-			/* handle proxy copy for target */
-			if (ID_IS_LINKED(ob) && ob->proxy_from) {
-				// printf("ob proxy copy, lib ob %s proxy %s\n", ob->id.name, ob->proxy_from->id.name);
-				if (ob->proxy_from->proxy_group) { /* transform proxy into group space */
-					Object *obg = ob->proxy_from->proxy_group;
-					float imat[4][4];
-					invert_m4_m4(imat, obg->obmat);
-					mul_m4_m4m4(ob->obmat, imat, ob->proxy_from->obmat);
-					if (obg->dup_group) { /* should always be true */
-						add_v3_v3(ob->obmat[3], obg->dup_group->dupli_ofs);
-					}
-				}
-				else
-					copy_m4_m4(ob->obmat, ob->proxy_from->obmat);
-			}
-			else
-				BKE_object_where_is_calc_ex(eval_ctx, scene, rbw, ob, NULL);
-=======
 	}
 	/* XXX new animsys warning: depsgraph tag OB_RECALC_DATA should not skip drivers,
 	 * which is only in BKE_object_where_is_calc now */
@@ -2754,11 +2726,10 @@
 	if (ob->recalc & OB_RECALC_ALL) {
 		if (G.debug & G_DEBUG_DEPSGRAPH) {
 			printf("recalcob %s\n", ob->id.name + 2);
->>>>>>> 1136dee2
 		}
 		/* Handle proxy copy for target. */
 		if (!BKE_object_eval_proxy_copy(eval_ctx, ob)) {
-			BKE_object_where_is_calc_ex(scene, rbw, ob, NULL);
+			BKE_object_where_is_calc_ex(eval_ctx, scene, rbw, ob, NULL);
 		}
 	}
 
