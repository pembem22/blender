#!/usr/bin/python
Import ('env')

sources = env.Glob('intern/*.c')

incs = '. #/intern/guardedalloc #/intern/memutil ../editors/include ../blenlib ../makesdna'
incs += ' ../render/extern/include #/intern/decimation/extern ../makesrna'
incs += ' ../imbuf ../avi #/intern/elbeem/extern ../nodes'
incs += ' #/intern/iksolver/extern ../blenloader'
incs += ' #/extern/bullet2/src'
incs += ' #/intern/opennl/extern #/intern/bsp/extern'
incs += ' ../gpu #/extern/glew/include'
<<<<<<< HEAD
incs += ' ../bmesh'
=======
incs += ' #/intern/smoke/extern'
>>>>>>> 1e4fb484

incs += ' ' + env['BF_OPENGL_INC']
incs += ' ' + env['BF_ZLIB_INC']

defs = []

if not env['WITH_BF_PYTHON']:
	defs.append('DISABLE_PYTHON')
else:
	incs += ' ../python'
	incs += ' ' + env['BF_PYTHON_INC']
	if env['BF_DEBUG']:
		defs.append('_DEBUG')

if env['WITH_BF_QUICKTIME']:
	incs += ' ../quicktime'

if env['WITH_BF_SDL']:
	incs += ' ' + env['BF_SDL_INC']
else:
	defs.append('DISABLE_SDL')

if env['WITH_BF_OPENEXR']:
	defs.append('WITH_OPENEXR')

if env['WITH_BF_OPENJPEG']:
	defs.append('WITH_OPENJPEG')

if env['WITH_BF_DDS']:
	defs.append('WITH_DDS')

if env['WITH_BF_FFMPEG']:
	defs.append('WITH_FFMPEG')
	incs += ' ' + env['BF_FFMPEG_INC']

if env['WITH_BF_QUICKTIME']:
	defs.append('WITH_QUICKTIME')
	incs += ' ' + env['BF_QUICKTIME_INC']

if env['WITH_BF_BULLET']:
	defs.append('WITH_BULLET')

if env['BF_NO_ELBEEM']:
	defs.append('DISABLE_ELBEEM')

if env['WITH_BF_LCMS']:
	defs.append('WITH_LCMS')
	
if env['OURPLATFORM'] in ('win32-vc', 'win32-mingw', 'linuxcross', 'win64-vc'):
    incs += ' ' + env['BF_PTHREADS_INC']

env.BlenderLib ( libname = 'bf_blenkernel', sources = sources, includes = Split(incs), defines = defs, libtype=['core'], priority = [165] )<|MERGE_RESOLUTION|>--- conflicted
+++ resolved
@@ -10,11 +10,8 @@
 incs += ' #/extern/bullet2/src'
 incs += ' #/intern/opennl/extern #/intern/bsp/extern'
 incs += ' ../gpu #/extern/glew/include'
-<<<<<<< HEAD
 incs += ' ../bmesh'
-=======
 incs += ' #/intern/smoke/extern'
->>>>>>> 1e4fb484
 
 incs += ' ' + env['BF_OPENGL_INC']
 incs += ' ' + env['BF_ZLIB_INC']
