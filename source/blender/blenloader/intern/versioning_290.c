/*
 * This program is free software; you can redistribute it and/or
 * modify it under the terms of the GNU General Public License
 * as published by the Free Software Foundation; either version 2
 * of the License, or (at your option) any later version.
 *
 * This program is distributed in the hope that it will be useful,
 * but WITHOUT ANY WARRANTY; without even the implied warranty of
 * MERCHANTABILITY or FITNESS FOR A PARTICULAR PURPOSE.  See the
 * GNU General Public License for more details.
 *
 * You should have received a copy of the GNU General Public License
 * along with this program; if not, write to the Free Software Foundation,
 * Inc., 51 Franklin Street, Fifth Floor, Boston, MA 02110-1301, USA.
 */

/** \file
 * \ingroup blenloader
 */
/* allow readfile to use deprecated functionality */
#define DNA_DEPRECATED_ALLOW

#include "BLI_alloca.h"
#include "BLI_listbase.h"
#include "BLI_math.h"
#include "BLI_string.h"
#include "BLI_utildefines.h"

#include "DNA_anim_types.h"
#include "DNA_brush_types.h"
#include "DNA_cachefile_types.h"
#include "DNA_constraint_types.h"
#include "DNA_fluid_types.h"
#include "DNA_genfile.h"
#include "DNA_gpencil_modifier_types.h"
#include "DNA_gpencil_types.h"
#include "DNA_hair_types.h"
#include "DNA_mesh_types.h"
#include "DNA_meshdata_types.h"
#include "DNA_modifier_types.h"
#include "DNA_object_types.h"
#include "DNA_particle_types.h"
#include "DNA_pointcloud_types.h"
#include "DNA_rigidbody_types.h"
#include "DNA_screen_types.h"
#include "DNA_shader_fx_types.h"
#include "DNA_space_types.h"
#include "DNA_tracking_types.h"
#include "DNA_workspace_types.h"

#include "BKE_animsys.h"
#include "BKE_armature.h"
#include "BKE_collection.h"
#include "BKE_colortools.h"
#include "BKE_fcurve.h"
#include "BKE_gpencil.h"
#include "BKE_lib_id.h"
#include "BKE_main.h"
#include "BKE_mesh.h"
#include "BKE_multires.h"
#include "BKE_node.h"
#include "BKE_spectral_stuff.h"

#include "MEM_guardedalloc.h"

#include "RNA_access.h"

#include "SEQ_sequencer.h"

#include "BLO_readfile.h"
#include "readfile.h"

/* Make preferences read-only, use versioning_userdef.c. */
#define U (*((const UserDef *)&U))

/* image_size is width or height depending what RNA property is converted - X or Y. */
static void seq_convert_transform_animation(const Scene *scene,
                                            const char *path,
                                            const int image_size)
{
  if (scene->adt == NULL || scene->adt->action == NULL) {
    return;
  }

  FCurve *fcu = BKE_fcurve_find(&scene->adt->action->curves, path, 0);
  if (fcu != NULL && !BKE_fcurve_is_empty(fcu)) {
    BezTriple *bezt = fcu->bezt;
    for (int i = 0; i < fcu->totvert; i++, bezt++) {
      /* Same math as with old_image_center_*, but simplified. */
      bezt->vec[1][1] = image_size / 2 + bezt->vec[1][1] - scene->r.xsch / 2;
    }
  }
}

static void seq_convert_transform_crop(const Scene *scene,
                                       Sequence *seq,
                                       const eSpaceSeq_Proxy_RenderSize render_size)
{
  StripCrop *c = seq->strip->crop;
  StripTransform *t = seq->strip->transform;
  int old_image_center_x = scene->r.xsch / 2;
  int old_image_center_y = scene->r.ysch / 2;
  int image_size_x = scene->r.xsch;
  int image_size_y = scene->r.ysch;

  /* Hardcoded legacy bit-flags which has been removed. */
  const uint32_t use_transform_flag = (1 << 16);
  const uint32_t use_crop_flag = (1 << 17);

  const StripElem *s_elem = SEQ_render_give_stripelem(seq, seq->start);
  if (s_elem != NULL) {
    image_size_x = s_elem->orig_width;
    image_size_y = s_elem->orig_height;

    if (SEQ_can_use_proxy(seq, SEQ_rendersize_to_proxysize(render_size))) {
      image_size_x /= SEQ_rendersize_to_scale_factor(render_size);
      image_size_y /= SEQ_rendersize_to_scale_factor(render_size);
    }
  }

  /* Default scale. */
  if (t->scale_x == 0.0f && t->scale_y == 0.0f) {
    t->scale_x = 1.0f;
    t->scale_y = 1.0f;
  }

  /* Clear crop if it was unused. This must happen before converting values. */
  if ((seq->flag & use_crop_flag) == 0) {
    c->bottom = c->top = c->left = c->right = 0;
  }

  if ((seq->flag & use_transform_flag) == 0) {
    t->xofs = t->yofs = 0;

    /* Reverse scale to fit for strips not using offset. */
    float project_aspect = (float)scene->r.xsch / (float)scene->r.ysch;
    float image_aspect = (float)image_size_x / (float)image_size_y;
    if (project_aspect > image_aspect) {
      t->scale_x = project_aspect / image_aspect;
    }
    else {
      t->scale_y = image_aspect / project_aspect;
    }
  }

  if ((seq->flag & use_crop_flag) != 0 && (seq->flag & use_transform_flag) == 0) {
    /* Calculate image offset. */
    float s_x = scene->r.xsch / image_size_x;
    float s_y = scene->r.ysch / image_size_y;
    old_image_center_x += c->right * s_x - c->left * s_x;
    old_image_center_y += c->top * s_y - c->bottom * s_y;

    /* Convert crop to scale. */
    int cropped_image_size_x = image_size_x - c->right - c->left;
    int cropped_image_size_y = image_size_y - c->top - c->bottom;
    c->bottom = c->top = c->left = c->right = 0;
    t->scale_x *= (float)image_size_x / (float)cropped_image_size_x;
    t->scale_y *= (float)image_size_y / (float)cropped_image_size_y;
  }

  if ((seq->flag & use_transform_flag) != 0) {
    /* Convert image offset. */
    old_image_center_x = image_size_x / 2 - c->left + t->xofs;
    old_image_center_y = image_size_y / 2 - c->bottom + t->yofs;

    /* Preserve original image size. */
    t->scale_x = t->scale_y = MAX2((float)image_size_x / (float)scene->r.xsch,
                                   (float)image_size_y / (float)scene->r.ysch);

    /* Convert crop. */
    if ((seq->flag & use_crop_flag) != 0) {
      c->top /= t->scale_x;
      c->bottom /= t->scale_x;
      c->left /= t->scale_x;
      c->right /= t->scale_x;
    }
  }

  t->xofs = old_image_center_x - scene->r.xsch / 2;
  t->yofs = old_image_center_y - scene->r.ysch / 2;

  /* Convert offset animation, but only if crop is not used. */
  if ((seq->flag & use_transform_flag) != 0 && (seq->flag & use_crop_flag) == 0) {
    char name_esc[(sizeof(seq->name) - 2) * 2], *path;
    BLI_str_escape(name_esc, seq->name + 2, sizeof(name_esc));

    path = BLI_sprintfN("sequence_editor.sequences_all[\"%s\"].transform.offset_x", name_esc);
    seq_convert_transform_animation(scene, path, image_size_x);
    MEM_freeN(path);
    path = BLI_sprintfN("sequence_editor.sequences_all[\"%s\"].transform.offset_y", name_esc);
    seq_convert_transform_animation(scene, path, image_size_y);
    MEM_freeN(path);
  }

  seq->flag &= ~use_transform_flag;
  seq->flag &= ~use_crop_flag;
}

static void seq_convert_transform_crop_lb(const Scene *scene,
                                          const ListBase *lb,
                                          const eSpaceSeq_Proxy_RenderSize render_size)
{

  LISTBASE_FOREACH (Sequence *, seq, lb) {
    if (seq->type != SEQ_TYPE_SOUND_RAM) {
      seq_convert_transform_crop(scene, seq, render_size);
    }
    if (seq->type == SEQ_TYPE_META) {
      seq_convert_transform_crop_lb(scene, &seq->seqbase, render_size);
    }
  }
}

void do_versions_after_linking_290(Main *bmain, ReportList *UNUSED(reports))
{
  if (!MAIN_VERSION_ATLEAST(bmain, 290, 1)) {
    /* Patch old grease pencil modifiers material filter. */
    LISTBASE_FOREACH (Object *, ob, &bmain->objects) {
      LISTBASE_FOREACH (GpencilModifierData *, md, &ob->greasepencil_modifiers) {
        switch (md->type) {
          case eGpencilModifierType_Array: {
            ArrayGpencilModifierData *gpmd = (ArrayGpencilModifierData *)md;
            if (gpmd->materialname[0] != '\0') {
              gpmd->material = BLI_findstring(
                  &bmain->materials, gpmd->materialname, offsetof(ID, name) + 2);
              gpmd->materialname[0] = '\0';
            }
            break;
          }
          case eGpencilModifierType_Color: {
            ColorGpencilModifierData *gpmd = (ColorGpencilModifierData *)md;
            if (gpmd->materialname[0] != '\0') {
              gpmd->material = BLI_findstring(
                  &bmain->materials, gpmd->materialname, offsetof(ID, name) + 2);
              gpmd->materialname[0] = '\0';
            }
            break;
          }
          case eGpencilModifierType_Hook: {
            HookGpencilModifierData *gpmd = (HookGpencilModifierData *)md;
            if (gpmd->materialname[0] != '\0') {
              gpmd->material = BLI_findstring(
                  &bmain->materials, gpmd->materialname, offsetof(ID, name) + 2);
              gpmd->materialname[0] = '\0';
            }
            break;
          }
          case eGpencilModifierType_Lattice: {
            LatticeGpencilModifierData *gpmd = (LatticeGpencilModifierData *)md;
            if (gpmd->materialname[0] != '\0') {
              gpmd->material = BLI_findstring(
                  &bmain->materials, gpmd->materialname, offsetof(ID, name) + 2);
              gpmd->materialname[0] = '\0';
            }
            break;
          }
          case eGpencilModifierType_Mirror: {
            MirrorGpencilModifierData *gpmd = (MirrorGpencilModifierData *)md;
            if (gpmd->materialname[0] != '\0') {
              gpmd->material = BLI_findstring(
                  &bmain->materials, gpmd->materialname, offsetof(ID, name) + 2);
              gpmd->materialname[0] = '\0';
            }
            break;
          }
          case eGpencilModifierType_Multiply: {
            MultiplyGpencilModifierData *gpmd = (MultiplyGpencilModifierData *)md;
            if (gpmd->materialname[0] != '\0') {
              gpmd->material = BLI_findstring(
                  &bmain->materials, gpmd->materialname, offsetof(ID, name) + 2);
              gpmd->materialname[0] = '\0';
            }
            break;
          }
          case eGpencilModifierType_Noise: {
            NoiseGpencilModifierData *gpmd = (NoiseGpencilModifierData *)md;
            if (gpmd->materialname[0] != '\0') {
              gpmd->material = BLI_findstring(
                  &bmain->materials, gpmd->materialname, offsetof(ID, name) + 2);
              gpmd->materialname[0] = '\0';
            }
            break;
          }
          case eGpencilModifierType_Offset: {
            OffsetGpencilModifierData *gpmd = (OffsetGpencilModifierData *)md;
            if (gpmd->materialname[0] != '\0') {
              gpmd->material = BLI_findstring(
                  &bmain->materials, gpmd->materialname, offsetof(ID, name) + 2);
              gpmd->materialname[0] = '\0';
            }
            break;
          }
          case eGpencilModifierType_Opacity: {
            OpacityGpencilModifierData *gpmd = (OpacityGpencilModifierData *)md;
            if (gpmd->materialname[0] != '\0') {
              gpmd->material = BLI_findstring(
                  &bmain->materials, gpmd->materialname, offsetof(ID, name) + 2);
              gpmd->materialname[0] = '\0';
            }
            break;
          }
          case eGpencilModifierType_Simplify: {
            SimplifyGpencilModifierData *gpmd = (SimplifyGpencilModifierData *)md;
            if (gpmd->materialname[0] != '\0') {
              gpmd->material = BLI_findstring(
                  &bmain->materials, gpmd->materialname, offsetof(ID, name) + 2);
              gpmd->materialname[0] = '\0';
            }
            break;
          }
          case eGpencilModifierType_Smooth: {
            SmoothGpencilModifierData *gpmd = (SmoothGpencilModifierData *)md;
            if (gpmd->materialname[0] != '\0') {
              gpmd->material = BLI_findstring(
                  &bmain->materials, gpmd->materialname, offsetof(ID, name) + 2);
              gpmd->materialname[0] = '\0';
            }
            break;
          }
          case eGpencilModifierType_Subdiv: {
            SubdivGpencilModifierData *gpmd = (SubdivGpencilModifierData *)md;
            if (gpmd->materialname[0] != '\0') {
              gpmd->material = BLI_findstring(
                  &bmain->materials, gpmd->materialname, offsetof(ID, name) + 2);
              gpmd->materialname[0] = '\0';
            }
            break;
          }
          case eGpencilModifierType_Texture: {
            TextureGpencilModifierData *gpmd = (TextureGpencilModifierData *)md;
            if (gpmd->materialname[0] != '\0') {
              gpmd->material = BLI_findstring(
                  &bmain->materials, gpmd->materialname, offsetof(ID, name) + 2);
              gpmd->materialname[0] = '\0';
            }
            break;
          }
          case eGpencilModifierType_Thick: {
            ThickGpencilModifierData *gpmd = (ThickGpencilModifierData *)md;
            if (gpmd->materialname[0] != '\0') {
              gpmd->material = BLI_findstring(
                  &bmain->materials, gpmd->materialname, offsetof(ID, name) + 2);
              gpmd->materialname[0] = '\0';
            }
            break;
          }
          default:
            break;
        }
      }
    }

    /* Patch first frame for old files. */
    Scene *scene = bmain->scenes.first;
    if (scene != NULL) {
      LISTBASE_FOREACH (Object *, ob, &bmain->objects) {
        if (ob->type != OB_GPENCIL) {
          continue;
        }
        bGPdata *gpd = ob->data;
        LISTBASE_FOREACH (bGPDlayer *, gpl, &gpd->layers) {
          bGPDframe *gpf = gpl->frames.first;
          if (gpf && gpf->framenum > scene->r.sfra) {
            bGPDframe *gpf_dup = BKE_gpencil_frame_duplicate(gpf);
            gpf_dup->framenum = scene->r.sfra;
            BLI_addhead(&gpl->frames, gpf_dup);
          }
        }
      }
    }
  }

  if (!MAIN_VERSION_ATLEAST(bmain, 291, 1)) {
    LISTBASE_FOREACH (Collection *, collection, &bmain->collections) {
      if (BKE_collection_cycles_fix(bmain, collection)) {
        printf(
            "WARNING: Cycle detected in collection '%s', fixed as best as possible.\n"
            "You may have to reconstruct your View Layers...\n",
            collection->id.name);
      }
    }
  }

  if (!MAIN_VERSION_ATLEAST(bmain, 291, 8)) {
    /**
     * Make sure Emission Alpha fcurve and drivers is properly mapped after the Emission Strength
     * got introduced.
     * */

    /**
     * Effectively we are replacing the (animation of) node socket input 18 with 19.
     * Emission Strength is the new socket input 18, pushing Emission Alpha to input 19.
     *
     * To play safe we move all the inputs beyond 18 to their rightful new place.
     * In case users are doing unexpected things with not-really supported keyframeable channels.
     *
     * The for loop for the input ids is at the top level otherwise we lose the animation
     * keyframe data.
     * */
    for (int input_id = 21; input_id >= 18; input_id--) {
      FOREACH_NODETREE_BEGIN (bmain, ntree, id) {
        if (ntree->type == NTREE_SHADER) {
          LISTBASE_FOREACH (bNode *, node, &ntree->nodes) {
            if (node->type != SH_NODE_BSDF_PRINCIPLED) {
              continue;
            }

            const size_t node_name_length = strlen(node->name);
            const size_t node_name_escaped_max_length = (node_name_length * 2);
            char *node_name_escaped = MEM_mallocN(node_name_escaped_max_length + 1,
                                                  "escaped name");
            BLI_str_escape(node_name_escaped, node->name, node_name_escaped_max_length);
            char *rna_path_prefix = BLI_sprintfN("nodes[\"%s\"].inputs", node_name_escaped);

            BKE_animdata_fix_paths_rename_all_ex(
                bmain, id, rna_path_prefix, NULL, NULL, input_id, input_id + 1, false);
            MEM_freeN(rna_path_prefix);
            MEM_freeN(node_name_escaped);
          }
        }
      }
      FOREACH_NODETREE_END;
    }
  }

  /* Convert all Multires displacement to Catmull-Clark subdivision limit surface. */
  if (!MAIN_VERSION_ATLEAST(bmain, 292, 1)) {
    LISTBASE_FOREACH (Object *, ob, &bmain->objects) {
      ModifierData *md;
      for (md = ob->modifiers.first; md; md = md->next) {
        if (md->type == eModifierType_Multires) {
          MultiresModifierData *mmd = (MultiresModifierData *)md;
          if (mmd->simple) {
            multires_do_versions_simple_to_catmull_clark(ob, mmd);
          }
        }
      }
    }
  }

  if (!MAIN_VERSION_ATLEAST(bmain, 292, 2)) {

    eSpaceSeq_Proxy_RenderSize render_size = 100;

    for (bScreen *screen = bmain->screens.first; screen; screen = screen->id.next) {
      LISTBASE_FOREACH (ScrArea *, area, &screen->areabase) {
        LISTBASE_FOREACH (SpaceLink *, sl, &area->spacedata) {
          switch (sl->spacetype) {
            case SPACE_SEQ: {
              SpaceSeq *sseq = (SpaceSeq *)sl;
              render_size = sseq->render_size;
              break;
            }
          }
        }
      }
    }

    LISTBASE_FOREACH (Scene *, scene, &bmain->scenes) {
      if (scene->ed != NULL) {
        seq_convert_transform_crop_lb(scene, &scene->ed->seqbase, render_size);
      }
    }
  }

  /**
   * Versioning code until next subversion bump goes here.
   *
   * \note Be sure to check when bumping the version:
   * - #blo_do_versions_290 in this file.
   * - "versioning_userdef.c", #blo_do_versions_userdef
   * - "versioning_userdef.c", #do_versions_theme
   *
   * \note Keep this message at the bottom of the function.
   */
  {
    /* Keep this block, even when empty. */

    /* Systematically rebuild posebones to ensure consistent ordering matching the one of bones in
     * Armature obdata. */
    LISTBASE_FOREACH (Object *, ob, &bmain->objects) {
      if (ob->type == OB_ARMATURE) {
        BKE_pose_rebuild(bmain, ob, ob->data, true);
      }
    }
  }

  /* Wet Paint Radius Factor */
  for (Brush *br = bmain->brushes.first; br; br = br->id.next) {
    if (br->ob_mode & OB_MODE_SCULPT && br->wet_paint_radius_factor == 0.0f) {
      br->wet_paint_radius_factor = 1.0f;
    }
  }
}

static void panels_remove_x_closed_flag_recursive(Panel *panel)
{
  const bool was_closed_x = panel->flag & PNL_UNUSED_1;
  const bool was_closed_y = panel->flag & PNL_CLOSED; /* That value was the Y closed flag. */

  SET_FLAG_FROM_TEST(panel->flag, was_closed_x || was_closed_y, PNL_CLOSED);

  /* Clear the old PNL_CLOSEDX flag. */
  panel->flag &= ~PNL_UNUSED_1;

  LISTBASE_FOREACH (Panel *, child_panel, &panel->children) {
    panels_remove_x_closed_flag_recursive(child_panel);
  }
}

static void do_versions_point_attributes(CustomData *pdata)
{
  /* Change to generic named float/float3 attributes. */
  const int CD_LOCATION = 43;
  const int CD_RADIUS = 44;

  for (int i = 0; i < pdata->totlayer; i++) {
    CustomDataLayer *layer = &pdata->layers[i];
    if (layer->type == CD_LOCATION) {
      STRNCPY(layer->name, "Position");
      layer->type = CD_PROP_FLOAT3;
    }
    else if (layer->type == CD_RADIUS) {
      STRNCPY(layer->name, "Radius");
      layer->type = CD_PROP_FLOAT;
    }
  }
}

static void do_versions_point_attribute_names(CustomData *pdata)
{
  /* Change from capital initial letter to lower case (T82693). */
  for (int i = 0; i < pdata->totlayer; i++) {
    CustomDataLayer *layer = &pdata->layers[i];
    if (layer->type == CD_PROP_FLOAT3 && STREQ(layer->name, "Position")) {
      STRNCPY(layer->name, "position");
    }
    else if (layer->type == CD_PROP_FLOAT && STREQ(layer->name, "Radius")) {
      STRNCPY(layer->name, "radius");
    }
  }
}

/* Move FCurve handles towards the control point in such a way that the curve itself doesn't
 * change. Since 2.91 FCurves are computed slightly differently, which requires this update to keep
 * the same animation result. Previous versions scaled down overlapping handles during evaluation.
 * This function applies the old correction to the actual animation data instead. */
static void do_versions_291_fcurve_handles_limit(FCurve *fcu)
{
  uint i = 1;
  for (BezTriple *bezt = fcu->bezt; i < fcu->totvert; i++, bezt++) {
    /* Only adjust bezier keyframes. */
    if (bezt->ipo != BEZT_IPO_BEZ) {
      continue;
    }

    BezTriple *nextbezt = bezt + 1;
    const float v1[2] = {bezt->vec[1][0], bezt->vec[1][1]};
    const float v2[2] = {bezt->vec[2][0], bezt->vec[2][1]};
    const float v3[2] = {nextbezt->vec[0][0], nextbezt->vec[0][1]};
    const float v4[2] = {nextbezt->vec[1][0], nextbezt->vec[1][1]};

    /* If the handles have no length, no need to do any corrections. */
    if (v1[0] == v2[0] && v3[0] == v4[0]) {
      continue;
    }

    /* Calculate handle deltas. */
    float delta1[2], delta2[2];
    sub_v2_v2v2(delta1, v1, v2);
    sub_v2_v2v2(delta2, v4, v3);

    const float len1 = fabsf(delta1[0]); /* Length of handle of first key. */
    const float len2 = fabsf(delta2[0]); /* Length of handle of second key. */

    /* Overlapping handles used to be internally scaled down in previous versions.
     * We bake the handles onto these previously virtual values. */
    const float time_delta = v4[0] - v1[0];
    const float total_len = len1 + len2;
    if (total_len <= time_delta) {
      continue;
    }

    const float factor = time_delta / total_len;
    /* Current keyframe's right handle: */
    madd_v2_v2v2fl(bezt->vec[2], v1, delta1, -factor); /* vec[2] = v1 - factor * delta1 */
    /* Next keyframe's left handle: */
    madd_v2_v2v2fl(nextbezt->vec[0], v4, delta2, -factor); /* vec[0] = v4 - factor * delta2 */
  }
}

void blo_do_versions_290(FileData *fd, Library *UNUSED(lib), Main *bmain)
{
  UNUSED_VARS(fd);

  if (MAIN_VERSION_ATLEAST(bmain, 290, 2) && MAIN_VERSION_OLDER(bmain, 291, 1)) {
    /* In this range, the extrude manifold could generate meshes with degenerated face. */
    LISTBASE_FOREACH (Mesh *, me, &bmain->meshes) {
      for (MPoly *mp = me->mpoly, *mp_end = mp + me->totpoly; mp < mp_end; mp++) {
        if (mp->totloop == 2) {
          bool changed;
          BKE_mesh_validate_arrays(me,
                                   me->mvert,
                                   me->totvert,
                                   me->medge,
                                   me->totedge,
                                   me->mface,
                                   me->totface,
                                   me->mloop,
                                   me->totloop,
                                   me->mpoly,
                                   me->totpoly,
                                   me->dvert,
                                   false,
                                   true,
                                   &changed);
          break;
        }
      }
    }
  }

  /** Repair files from duplicate brushes added to blend files, see: T76738. */
  if (!MAIN_VERSION_ATLEAST(bmain, 290, 2)) {
    {
      short id_codes[] = {ID_BR, ID_PAL};
      for (int i = 0; i < ARRAY_SIZE(id_codes); i++) {
        ListBase *lb = which_libbase(bmain, id_codes[i]);
        BKE_main_id_repair_duplicate_names_listbase(lb);
      }
    }

    if (!DNA_struct_elem_find(fd->filesdna, "SpaceImage", "float", "uv_opacity")) {
      for (bScreen *screen = bmain->screens.first; screen; screen = screen->id.next) {
        LISTBASE_FOREACH (ScrArea *, area, &screen->areabase) {
          LISTBASE_FOREACH (SpaceLink *, sl, &area->spacedata) {
            if (sl->spacetype == SPACE_IMAGE) {
              SpaceImage *sima = (SpaceImage *)sl;
              sima->uv_opacity = 1.0f;
            }
          }
        }
      }
    }

    /* Init Grease Pencil new random curves. */
    if (!DNA_struct_elem_find(fd->filesdna, "BrushGpencilSettings", "float", "random_hue")) {
      LISTBASE_FOREACH (Brush *, brush, &bmain->brushes) {
        if ((brush->gpencil_settings) && (brush->gpencil_settings->curve_rand_pressure == NULL)) {
          brush->gpencil_settings->curve_rand_pressure = BKE_curvemapping_add(
              1, 0.0f, 0.0f, 1.0f, 1.0f);
          brush->gpencil_settings->curve_rand_strength = BKE_curvemapping_add(
              1, 0.0f, 0.0f, 1.0f, 1.0f);
          brush->gpencil_settings->curve_rand_uv = BKE_curvemapping_add(1, 0.0f, 0.0f, 1.0f, 1.0f);
          brush->gpencil_settings->curve_rand_hue = BKE_curvemapping_add(
              1, 0.0f, 0.0f, 1.0f, 1.0f);
          brush->gpencil_settings->curve_rand_saturation = BKE_curvemapping_add(
              1, 0.0f, 0.0f, 1.0f, 1.0f);
          brush->gpencil_settings->curve_rand_value = BKE_curvemapping_add(
              1, 0.0f, 0.0f, 1.0f, 1.0f);
        }
      }
    }
  }

  if (!MAIN_VERSION_ATLEAST(bmain, 290, 4)) {
    /* Clear old deprecated bit-flag from edit weights modifiers, we now use it for something else.
     */
    LISTBASE_FOREACH (Object *, ob, &bmain->objects) {
      LISTBASE_FOREACH (ModifierData *, md, &ob->modifiers) {
        if (md->type == eModifierType_WeightVGEdit) {
          ((WeightVGEditModifierData *)md)->edit_flags &= ~MOD_WVG_EDIT_WEIGHTS_NORMALIZE;
        }
      }
    }

    /* Initialize parameters of the new Nishita sky model. */
    if (!DNA_struct_elem_find(fd->filesdna, "NodeTexSky", "float", "sun_size")) {
      FOREACH_NODETREE_BEGIN (bmain, ntree, id) {
        if (ntree->type == NTREE_SHADER) {
          LISTBASE_FOREACH (bNode *, node, &ntree->nodes) {
            if (node->type == SH_NODE_TEX_SKY && node->storage) {
              NodeTexSky *tex = (NodeTexSky *)node->storage;
              tex->sun_disc = true;
              tex->sun_size = DEG2RADF(0.545);
              tex->sun_elevation = M_PI_2;
              tex->sun_rotation = 0.0f;
              tex->altitude = 0.0f;
              tex->air_density = 1.0f;
              tex->dust_density = 1.0f;
              tex->ozone_density = 1.0f;
            }
          }
        }
      }
      FOREACH_NODETREE_END;
    }
  }

  if (!MAIN_VERSION_ATLEAST(bmain, 290, 6)) {
    /* Transition to saving expansion for all of a modifier's sub-panels. */
    if (!DNA_struct_elem_find(fd->filesdna, "ModifierData", "short", "ui_expand_flag")) {
      for (Object *object = bmain->objects.first; object != NULL; object = object->id.next) {
        LISTBASE_FOREACH (ModifierData *, md, &object->modifiers) {
          if (md->mode & eModifierMode_Expanded_DEPRECATED) {
            md->ui_expand_flag = 1;
          }
          else {
            md->ui_expand_flag = 0;
          }
        }
      }
    }

    /* EEVEE Motion blur new parameters. */
    if (!DNA_struct_elem_find(fd->filesdna, "SceneEEVEE", "float", "motion_blur_depth_scale")) {
      LISTBASE_FOREACH (Scene *, scene, &bmain->scenes) {
        scene->eevee.motion_blur_depth_scale = 100.0f;
        scene->eevee.motion_blur_max = 32;
      }
    }

    if (!DNA_struct_elem_find(fd->filesdna, "SceneEEVEE", "int", "motion_blur_steps")) {
      LISTBASE_FOREACH (Scene *, scene, &bmain->scenes) {
        scene->eevee.motion_blur_steps = 1;
      }
    }

    /* Transition to saving expansion for all of a constraint's sub-panels. */
    if (!DNA_struct_elem_find(fd->filesdna, "bConstraint", "short", "ui_expand_flag")) {
      for (Object *object = bmain->objects.first; object != NULL; object = object->id.next) {
        LISTBASE_FOREACH (bConstraint *, con, &object->constraints) {
          if (con->flag & CONSTRAINT_EXPAND_DEPRECATED) {
            con->ui_expand_flag = 1;
          }
          else {
            con->ui_expand_flag = 0;
          }
        }
      }
    }

    /* Transition to saving expansion for all of grease pencil modifier's sub-panels. */
    if (!DNA_struct_elem_find(fd->filesdna, "GpencilModifierData", "short", "ui_expand_flag")) {
      for (Object *object = bmain->objects.first; object != NULL; object = object->id.next) {
        LISTBASE_FOREACH (GpencilModifierData *, md, &object->greasepencil_modifiers) {
          if (md->mode & eGpencilModifierMode_Expanded_DEPRECATED) {
            md->ui_expand_flag = 1;
          }
          else {
            md->ui_expand_flag = 0;
          }
        }
      }
    }

    /* Transition to saving expansion for all of an effect's sub-panels. */
    if (!DNA_struct_elem_find(fd->filesdna, "ShaderFxData", "short", "ui_expand_flag")) {
      for (Object *object = bmain->objects.first; object != NULL; object = object->id.next) {
        LISTBASE_FOREACH (ShaderFxData *, fx, &object->shader_fx) {
          if (fx->mode & eShaderFxMode_Expanded_DEPRECATED) {
            fx->ui_expand_flag = 1;
          }
          else {
            fx->ui_expand_flag = 0;
          }
        }
      }
    }

    /* Refactor bevel profile type to use an enum. */
    if (!DNA_struct_elem_find(fd->filesdna, "BevelModifierData", "short", "profile_type")) {
      for (Object *object = bmain->objects.first; object != NULL; object = object->id.next) {
        LISTBASE_FOREACH (ModifierData *, md, &object->modifiers) {
          if (md->type == eModifierType_Bevel) {
            BevelModifierData *bmd = (BevelModifierData *)md;
            bool use_custom_profile = bmd->flags & MOD_BEVEL_CUSTOM_PROFILE_DEPRECATED;
            bmd->profile_type = use_custom_profile ? MOD_BEVEL_PROFILE_CUSTOM :
                                                     MOD_BEVEL_PROFILE_SUPERELLIPSE;
          }
        }
      }
    }

    /* Change ocean modifier values from [0, 10] to [0, 1] ranges. */
    for (Object *object = bmain->objects.first; object != NULL; object = object->id.next) {
      LISTBASE_FOREACH (ModifierData *, md, &object->modifiers) {
        if (md->type == eModifierType_Ocean) {
          OceanModifierData *omd = (OceanModifierData *)md;
          omd->wave_alignment *= 0.1f;
          omd->sharpen_peak_jonswap *= 0.1f;
        }
      }
    }
  }

  if (!MAIN_VERSION_ATLEAST(bmain, 291, 1)) {

    /* Initialize additional parameter of the Nishita sky model and change altitude unit. */
    if (!DNA_struct_elem_find(fd->filesdna, "NodeTexSky", "float", "sun_intensity")) {
      FOREACH_NODETREE_BEGIN (bmain, ntree, id) {
        if (ntree->type == NTREE_SHADER) {
          LISTBASE_FOREACH (bNode *, node, &ntree->nodes) {
            if (node->type == SH_NODE_TEX_SKY && node->storage) {
              NodeTexSky *tex = (NodeTexSky *)node->storage;
              tex->sun_intensity = 1.0f;
              tex->altitude *= 0.001f;
            }
          }
        }
      }
      FOREACH_NODETREE_END;
    }

    /* Refactor bevel affect type to use an enum. */
    if (!DNA_struct_elem_find(fd->filesdna, "BevelModifierData", "char", "affect_type")) {
      for (Object *object = bmain->objects.first; object != NULL; object = object->id.next) {
        LISTBASE_FOREACH (ModifierData *, md, &object->modifiers) {
          if (md->type == eModifierType_Bevel) {
            BevelModifierData *bmd = (BevelModifierData *)md;
            const bool use_vertex_bevel = bmd->flags & MOD_BEVEL_VERT_DEPRECATED;
            bmd->affect_type = use_vertex_bevel ? MOD_BEVEL_AFFECT_VERTICES :
                                                  MOD_BEVEL_AFFECT_EDGES;
          }
        }
      }
    }

    /* Initialize additional velocity parameter for #CacheFile's. */
    if (!DNA_struct_elem_find(
            fd->filesdna, "MeshSeqCacheModifierData", "float", "velocity_scale")) {
      for (Object *object = bmain->objects.first; object != NULL; object = object->id.next) {
        LISTBASE_FOREACH (ModifierData *, md, &object->modifiers) {
          if (md->type == eModifierType_MeshSequenceCache) {
            MeshSeqCacheModifierData *mcmd = (MeshSeqCacheModifierData *)md;
            mcmd->velocity_scale = 1.0f;
            mcmd->vertex_velocities = NULL;
            mcmd->num_vertices = 0;
          }
        }
      }
    }

    if (!DNA_struct_elem_find(fd->filesdna, "CacheFile", "char", "velocity_unit")) {
      for (CacheFile *cache_file = bmain->cachefiles.first; cache_file != NULL;
           cache_file = cache_file->id.next) {
        BLI_strncpy(cache_file->velocity_name, ".velocities", sizeof(cache_file->velocity_name));
        cache_file->velocity_unit = CACHEFILE_VELOCITY_UNIT_SECOND;
      }
    }

    if (!DNA_struct_elem_find(fd->filesdna, "OceanModifierData", "int", "viewport_resolution")) {
      for (Object *object = bmain->objects.first; object != NULL; object = object->id.next) {
        LISTBASE_FOREACH (ModifierData *, md, &object->modifiers) {
          if (md->type == eModifierType_Ocean) {
            OceanModifierData *omd = (OceanModifierData *)md;
            omd->viewport_resolution = omd->resolution;
          }
        }
      }
    }

    /* Remove panel X axis collapsing, a remnant of horizontal panel alignment. */
    LISTBASE_FOREACH (bScreen *, screen, &bmain->screens) {
      LISTBASE_FOREACH (ScrArea *, area, &screen->areabase) {
        LISTBASE_FOREACH (ARegion *, region, &area->regionbase) {
          LISTBASE_FOREACH (Panel *, panel, &region->panels) {
            panels_remove_x_closed_flag_recursive(panel);
          }
        }
      }
    }
  }

  if (!MAIN_VERSION_ATLEAST(bmain, 291, 2)) {
    for (Scene *scene = bmain->scenes.first; scene; scene = scene->id.next) {
      RigidBodyWorld *rbw = scene->rigidbody_world;

      if (rbw == NULL) {
        continue;
      }

      /* The substep method changed from "per second" to "per frame".
       * To get the new value simply divide the old bullet sim fps with the scene fps.
       */
      rbw->substeps_per_frame /= FPS;

      if (rbw->substeps_per_frame <= 0) {
        rbw->substeps_per_frame = 1;
      }
    }

    /* Set the minimum sequence interpolate for grease pencil. */
    if (!DNA_struct_elem_find(fd->filesdna, "GP_Interpolate_Settings", "int", "step")) {
      LISTBASE_FOREACH (Scene *, scene, &bmain->scenes) {
        ToolSettings *ts = scene->toolsettings;
        ts->gp_interpolate.step = 1;
      }
    }

    /* Hair and PointCloud attributes. */
    for (Hair *hair = bmain->hairs.first; hair != NULL; hair = hair->id.next) {
      do_versions_point_attributes(&hair->pdata);
    }
    for (PointCloud *pointcloud = bmain->pointclouds.first; pointcloud != NULL;
         pointcloud = pointcloud->id.next) {
      do_versions_point_attributes(&pointcloud->pdata);
    }

    /* Show outliner mode column by default. */
    LISTBASE_FOREACH (bScreen *, screen, &bmain->screens) {
      LISTBASE_FOREACH (ScrArea *, area, &screen->areabase) {
        LISTBASE_FOREACH (SpaceLink *, space, &area->spacedata) {
          if (space->spacetype == SPACE_OUTLINER) {
            SpaceOutliner *space_outliner = (SpaceOutliner *)space;

            space_outliner->flag |= SO_MODE_COLUMN;
          }
        }
      }
    }

    /* Solver and Collections for Boolean. */
    for (Object *object = bmain->objects.first; object != NULL; object = object->id.next) {
      LISTBASE_FOREACH (ModifierData *, md, &object->modifiers) {
        if (md->type == eModifierType_Boolean) {
          BooleanModifierData *bmd = (BooleanModifierData *)md;
          bmd->solver = eBooleanModifierSolver_Fast;
          bmd->flag = eBooleanModifierFlag_Object;
        }
      }
    }
  }

  if (!MAIN_VERSION_ATLEAST(bmain, 291, 4) && MAIN_VERSION_ATLEAST(bmain, 291, 1)) {
    /* Due to a48d78ce07f4f, CustomData.totlayer and CustomData.maxlayer has been written
     * incorrectly. Fortunately, the size of the layers array has been written to the .blend file
     * as well, so we can reconstruct totlayer and maxlayer from that. */
    LISTBASE_FOREACH (Mesh *, mesh, &bmain->meshes) {
      mesh->vdata.totlayer = mesh->vdata.maxlayer = MEM_allocN_len(mesh->vdata.layers) /
                                                    sizeof(CustomDataLayer);
      mesh->edata.totlayer = mesh->edata.maxlayer = MEM_allocN_len(mesh->edata.layers) /
                                                    sizeof(CustomDataLayer);
      /* We can be sure that mesh->fdata is empty for files written by 2.90. */
      mesh->ldata.totlayer = mesh->ldata.maxlayer = MEM_allocN_len(mesh->ldata.layers) /
                                                    sizeof(CustomDataLayer);
      mesh->pdata.totlayer = mesh->pdata.maxlayer = MEM_allocN_len(mesh->pdata.layers) /
                                                    sizeof(CustomDataLayer);
    }
  }

  if (!MAIN_VERSION_ATLEAST(bmain, 291, 5)) {
    /* Fix fcurves to allow for new bezier handles behaviour (T75881 and D8752). */
    for (bAction *act = bmain->actions.first; act; act = act->id.next) {
      for (FCurve *fcu = act->curves.first; fcu; fcu = fcu->next) {
        /* Only need to fix Bezier curves with at least 2 keyframes. */
        if (fcu->totvert < 2 || fcu->bezt == NULL) {
          continue;
        }
        do_versions_291_fcurve_handles_limit(fcu);
      }
    }

    LISTBASE_FOREACH (Collection *, collection, &bmain->collections) {
      collection->color_tag = COLLECTION_COLOR_NONE;
    }
    LISTBASE_FOREACH (Scene *, scene, &bmain->scenes) {
      /* Old files do not have a master collection, but it will be created by
       * `BKE_collection_master_add()`. */
      if (scene->master_collection) {
        scene->master_collection->color_tag = COLLECTION_COLOR_NONE;
      }
    }

    /* Add custom profile and bevel mode to curve bevels. */
    if (!DNA_struct_elem_find(fd->filesdna, "Curve", "char", "bevel_mode")) {
      LISTBASE_FOREACH (Curve *, curve, &bmain->curves) {
        if (curve->bevobj != NULL) {
          curve->bevel_mode = CU_BEV_MODE_OBJECT;
        }
        else {
          curve->bevel_mode = CU_BEV_MODE_ROUND;
        }
      }
    }

    /* Ensure that new viewport display fields are initialized correctly. */
    LISTBASE_FOREACH (Object *, ob, &bmain->objects) {
      LISTBASE_FOREACH (ModifierData *, md, &ob->modifiers) {
        if (md->type == eModifierType_Fluid) {
          FluidModifierData *fmd = (FluidModifierData *)md;
          if (fmd->domain != NULL) {
            if (!fmd->domain->coba_field && fmd->domain->type == FLUID_DOMAIN_TYPE_LIQUID) {
              fmd->domain->coba_field = FLUID_DOMAIN_FIELD_PHI;
            }
            fmd->domain->grid_scale = 1.0;
            fmd->domain->gridlines_upper_bound = 1.0;
            fmd->domain->vector_scale_with_magnitude = true;
            const float grid_lines[4] = {1.0, 0.0, 0.0, 1.0};
            copy_v4_v4(fmd->domain->gridlines_range_color, grid_lines);
          }
        }
      }
    }
  }

  if (!MAIN_VERSION_ATLEAST(bmain, 291, 6)) {
    /* Darken Inactive Overlay. */
    if (!DNA_struct_elem_find(fd->filesdna, "View3DOverlay", "float", "fade_alpha")) {
      for (bScreen *screen = bmain->screens.first; screen; screen = screen->id.next) {
        LISTBASE_FOREACH (ScrArea *, area, &screen->areabase) {
          LISTBASE_FOREACH (SpaceLink *, sl, &area->spacedata) {
            if (sl->spacetype == SPACE_VIEW3D) {
              View3D *v3d = (View3D *)sl;
              v3d->overlay.fade_alpha = 0.40f;
              v3d->overlay.flag |= V3D_OVERLAY_FADE_INACTIVE;
            }
          }
        }
      }
    }

    /* Unify symmetry as a mesh property. */
    if (!DNA_struct_elem_find(fd->filesdna, "Mesh", "char", "symmetry")) {
      LISTBASE_FOREACH (Mesh *, mesh, &bmain->meshes) {
        /* The previous flags used to store mesh symmetry in edit-mode match the new ones that are
         * used in #Mesh.symmetry. */
        mesh->symmetry = mesh->editflag & (ME_SYMMETRY_X | ME_SYMMETRY_Y | ME_SYMMETRY_Z);
      }
    }

    /* Alembic importer: allow vertex interpolation by default. */
    for (Object *object = bmain->objects.first; object != NULL; object = object->id.next) {
      LISTBASE_FOREACH (ModifierData *, md, &object->modifiers) {
        if (md->type != eModifierType_MeshSequenceCache) {
          continue;
        }

        MeshSeqCacheModifierData *data = (MeshSeqCacheModifierData *)md;
        data->read_flag |= MOD_MESHSEQ_INTERPOLATE_VERTICES;
      }
    }
  }

  if (!MAIN_VERSION_ATLEAST(bmain, 291, 7)) {
    LISTBASE_FOREACH (Scene *, scene, &bmain->scenes) {
      scene->r.simplify_volumes = 1.0f;
    }
  }

  if (!MAIN_VERSION_ATLEAST(bmain, 291, 8)) {
    if (!DNA_struct_elem_find(fd->filesdna, "WorkSpaceDataRelation", "int", "parentid")) {
      LISTBASE_FOREACH (WorkSpace *, workspace, &bmain->workspaces) {
        LISTBASE_FOREACH_MUTABLE (
            WorkSpaceDataRelation *, relation, &workspace->hook_layout_relations) {
          relation->parent = blo_read_get_new_globaldata_address(fd, relation->parent);
          BLI_assert(relation->parentid == 0);
          if (relation->parent != NULL) {
            LISTBASE_FOREACH (wmWindowManager *, wm, &bmain->wm) {
              wmWindow *win = BLI_findptr(
                  &wm->windows, relation->parent, offsetof(wmWindow, workspace_hook));
              if (win != NULL) {
                relation->parentid = win->winid;
                break;
              }
            }
            if (relation->parentid == 0) {
              BLI_assert(
                  !"Found a valid parent for workspace data relation, but no valid parent id.");
            }
          }
          if (relation->parentid == 0) {
            BLI_freelinkN(&workspace->hook_layout_relations, relation);
          }
        }
      }
    }

    /* UV/Image show overlay option. */
    if (!DNA_struct_find(fd->filesdna, "SpaceImageOverlay")) {
      LISTBASE_FOREACH (bScreen *, screen, &bmain->screens) {
        LISTBASE_FOREACH (ScrArea *, area, &screen->areabase) {
          LISTBASE_FOREACH (SpaceLink *, space, &area->spacedata) {
            if (space->spacetype == SPACE_IMAGE) {
              SpaceImage *sima = (SpaceImage *)space;
              sima->overlay.flag = SI_OVERLAY_SHOW_OVERLAYS;
            }
          }
        }
      }
    }

    /* Ensure that particle systems generated by fluid modifier have correct phystype. */
    LISTBASE_FOREACH (ParticleSettings *, part, &bmain->particles) {
      if (ELEM(
              part->type, PART_FLUID_FLIP, PART_FLUID_SPRAY, PART_FLUID_BUBBLE, PART_FLUID_FOAM)) {
        part->phystype = PART_PHYS_NO;
      }
    }
    /* Init grease pencil default curve resolution. */
    if (!DNA_struct_elem_find(fd->filesdna, "bGPdata", "int", "curve_edit_resolution")) {
      LISTBASE_FOREACH (bGPdata *, gpd, &bmain->gpencils) {
        gpd->curve_edit_resolution = GP_DEFAULT_CURVE_RESOLUTION;
        gpd->flag |= GP_DATA_CURVE_ADAPTIVE_RESOLUTION;
      }
    }
    /* Init grease pencil curve editing error threshold. */
    if (!DNA_struct_elem_find(fd->filesdna, "bGPdata", "float", "curve_edit_threshold")) {
      LISTBASE_FOREACH (bGPdata *, gpd, &bmain->gpencils) {
        gpd->curve_edit_threshold = GP_DEFAULT_CURVE_ERROR;
        gpd->curve_edit_corner_angle = GP_DEFAULT_CURVE_EDIT_CORNER_ANGLE;
      }
    }
  }

  if (!MAIN_VERSION_ATLEAST(bmain, 291, 9)) {
    /* Remove options of legacy UV/Image editor */
    for (bScreen *screen = bmain->screens.first; screen; screen = screen->id.next) {
      LISTBASE_FOREACH (ScrArea *, area, &screen->areabase) {
        LISTBASE_FOREACH (SpaceLink *, sl, &area->spacedata) {
          switch (sl->spacetype) {
            case SPACE_IMAGE: {
              SpaceImage *sima = (SpaceImage *)sl;
              sima->flag &= ~(SI_FLAG_UNUSED_20);
              break;
            }
          }
        }
      }
    }

    if (!DNA_struct_elem_find(fd->filesdna, "FluidModifierData", "float", "fractions_distance")) {
      LISTBASE_FOREACH (Object *, ob, &bmain->objects) {
        LISTBASE_FOREACH (ModifierData *, md, &ob->modifiers) {
          if (md->type == eModifierType_Fluid) {
            FluidModifierData *fmd = (FluidModifierData *)md;
            if (fmd->domain) {
              fmd->domain->fractions_distance = 0.5;
            }
          }
        }
      }
    }
  }

  if (!MAIN_VERSION_ATLEAST(bmain, 292, 1)) {
    {
      const int LEGACY_REFINE_RADIAL_DISTORTION_K1 = (1 << 2);

      LISTBASE_FOREACH (MovieClip *, clip, &bmain->movieclips) {
        MovieTracking *tracking = &clip->tracking;
        MovieTrackingSettings *settings = &tracking->settings;
        int new_refine_camera_intrinsics = 0;

        if (settings->refine_camera_intrinsics & REFINE_FOCAL_LENGTH) {
          new_refine_camera_intrinsics |= REFINE_FOCAL_LENGTH;
        }

        if (settings->refine_camera_intrinsics & REFINE_PRINCIPAL_POINT) {
          new_refine_camera_intrinsics |= REFINE_PRINCIPAL_POINT;
        }

        /* The end goal is to enable radial distortion refinement if either K1 or K2 were set for
         * refinement. It is enough to only check for L1 it was not possible to refine K2 without
         * K1. */
        if (settings->refine_camera_intrinsics & LEGACY_REFINE_RADIAL_DISTORTION_K1) {
          new_refine_camera_intrinsics |= REFINE_RADIAL_DISTORTION;
        }

        settings->refine_camera_intrinsics = new_refine_camera_intrinsics;
      }
    }
  }

<<<<<<< HEAD
  /**
   * Versioning code until next subversion bump goes here.
   *
   * \note Be sure to check when bumping the version:
   * - "versioning_userdef.c", #blo_do_versions_userdef
   * - "versioning_userdef.c", #do_versions_theme
   *
   * \note Keep this message at the bottom of the function.
   */
  {
    /* Keep this block, even when empty. */

    /* Initialize Camera Response Function curve. */
    if (!DNA_struct_elem_find(
            fd->filesdna, "RenderData", "CurveMapping", "camera_response_function_curve")) {
      Scene *scene;
      for (scene = bmain->scenes.first; scene != NULL; scene = scene->id.next) {
        CurveMapping *curve_mapping = &scene->r.camera_response_function_curve;
        BKE_curvemapping_set_defaults_spectrum(curve_mapping, 3);
        BKE_curvemapping_init(curve_mapping);
        BKE_curvemapping_init_cie1931(curve_mapping);
      }
    }

    /* Initialize Wavelength Sampling curve. */
    if (!DNA_struct_elem_find(
            fd->filesdna, "RenderData", "CurveMapping", "wavelength_importance_curve")) {
      Scene *scene;
      for (scene = bmain->scenes.first; scene != NULL; scene = scene->id.next) {
        CurveMapping *curve_mapping = &scene->r.wavelength_importance_curve;
        BKE_curvemapping_set_defaults_spectrum(curve_mapping, 1);
        BKE_curvemapping_init(curve_mapping);
        BKE_curvemap_reset(
            curve_mapping->cm, &curve_mapping->clipr, CURVE_PRESET_MAX, CURVEMAP_SLOPE_POS_NEG);
      }
    }

=======
  if (!MAIN_VERSION_ATLEAST(bmain, 292, 5)) {
>>>>>>> 0dbbcaf1
    /* Initialize the opacity of the overlay wireframe */
    if (!DNA_struct_elem_find(fd->filesdna, "View3DOverlay", "float", "wireframe_opacity")) {
      for (bScreen *screen = bmain->screens.first; screen; screen = screen->id.next) {
        LISTBASE_FOREACH (ScrArea *, area, &screen->areabase) {
          LISTBASE_FOREACH (SpaceLink *, sl, &area->spacedata) {
            if (sl->spacetype == SPACE_VIEW3D) {
              View3D *v3d = (View3D *)sl;
              v3d->overlay.wireframe_opacity = 1.0f;
            }
          }
        }
      }
    }

    /* Replace object hidden filter with inverted object visible filter.  */
    LISTBASE_FOREACH (bScreen *, screen, &bmain->screens) {
      LISTBASE_FOREACH (ScrArea *, area, &screen->areabase) {
        LISTBASE_FOREACH (SpaceLink *, space, &area->spacedata) {
          if (space->spacetype == SPACE_OUTLINER) {
            SpaceOutliner *space_outliner = (SpaceOutliner *)space;
            if (space_outliner->filter_state == SO_FILTER_OB_HIDDEN) {
              space_outliner->filter_state = SO_FILTER_OB_VISIBLE;
              space_outliner->filter |= SO_FILTER_OB_STATE_INVERSE;
            }
          }
        }
      }
    }

    LISTBASE_FOREACH (Object *, ob, &bmain->objects) {
      LISTBASE_FOREACH (ModifierData *, md, &ob->modifiers) {
        if (md->type == eModifierType_WeightVGProximity) {
          WeightVGProximityModifierData *wmd = (WeightVGProximityModifierData *)md;
          if (wmd->cmap_curve == NULL) {
            wmd->cmap_curve = BKE_curvemapping_add(1, 0.0, 0.0, 1.0, 1.0);
            BKE_curvemapping_init(wmd->cmap_curve);
          }
        }
      }
    }

    /* Hair and PointCloud attributes names. */
    LISTBASE_FOREACH (Hair *, hair, &bmain->hairs) {
      do_versions_point_attribute_names(&hair->pdata);
    }
    LISTBASE_FOREACH (PointCloud *, pointcloud, &bmain->pointclouds) {
      do_versions_point_attribute_names(&pointcloud->pdata);
    }

    /* Cryptomatte render pass */
    if (!DNA_struct_elem_find(fd->filesdna, "ViewLayer", "short", "cryptomatte_levels")) {
      LISTBASE_FOREACH (Scene *, scene, &bmain->scenes) {
        LISTBASE_FOREACH (ViewLayer *, view_layer, &scene->view_layers) {
          view_layer->cryptomatte_levels = 6;
          view_layer->cryptomatte_flag = VIEW_LAYER_CRYPTOMATTE_ACCURATE;
        }
      }
    }
  }

  /**
   * Versioning code until next subversion bump goes here.
   *
   * \note Be sure to check when bumping the version:
   * - "versioning_userdef.c", #blo_do_versions_userdef
   * - "versioning_userdef.c", #do_versions_theme
   *
   * \note Keep this message at the bottom of the function.
   */
  {
    /* Keep this block, even when empty. */

    /* Make all IDProperties used as interface of geometry node trees overridable. */
    LISTBASE_FOREACH (Object *, ob, &bmain->objects) {
      LISTBASE_FOREACH (ModifierData *, md, &ob->modifiers) {
        if (md->type == eModifierType_Nodes) {
          NodesModifierData *nmd = (NodesModifierData *)md;
          IDProperty *nmd_properties = nmd->settings.properties;

          BLI_assert(nmd_properties->type == IDP_GROUP);
          LISTBASE_FOREACH (IDProperty *, nmd_socket_idprop, &nmd_properties->data.group) {
            nmd_socket_idprop->flag |= IDP_FLAG_OVERRIDABLE_LIBRARY;
          }
        }
      }
    }
  }
}<|MERGE_RESOLUTION|>--- conflicted
+++ resolved
@@ -1172,7 +1172,67 @@
     }
   }
 
-<<<<<<< HEAD
+  if (!MAIN_VERSION_ATLEAST(bmain, 292, 5)) {
+    /* Initialize the opacity of the overlay wireframe */
+    if (!DNA_struct_elem_find(fd->filesdna, "View3DOverlay", "float", "wireframe_opacity")) {
+      for (bScreen *screen = bmain->screens.first; screen; screen = screen->id.next) {
+        LISTBASE_FOREACH (ScrArea *, area, &screen->areabase) {
+          LISTBASE_FOREACH (SpaceLink *, sl, &area->spacedata) {
+            if (sl->spacetype == SPACE_VIEW3D) {
+              View3D *v3d = (View3D *)sl;
+              v3d->overlay.wireframe_opacity = 1.0f;
+            }
+          }
+        }
+      }
+    }
+
+    /* Replace object hidden filter with inverted object visible filter.  */
+    LISTBASE_FOREACH (bScreen *, screen, &bmain->screens) {
+      LISTBASE_FOREACH (ScrArea *, area, &screen->areabase) {
+        LISTBASE_FOREACH (SpaceLink *, space, &area->spacedata) {
+          if (space->spacetype == SPACE_OUTLINER) {
+            SpaceOutliner *space_outliner = (SpaceOutliner *)space;
+            if (space_outliner->filter_state == SO_FILTER_OB_HIDDEN) {
+              space_outliner->filter_state = SO_FILTER_OB_VISIBLE;
+              space_outliner->filter |= SO_FILTER_OB_STATE_INVERSE;
+            }
+          }
+        }
+      }
+    }
+
+    LISTBASE_FOREACH (Object *, ob, &bmain->objects) {
+      LISTBASE_FOREACH (ModifierData *, md, &ob->modifiers) {
+        if (md->type == eModifierType_WeightVGProximity) {
+          WeightVGProximityModifierData *wmd = (WeightVGProximityModifierData *)md;
+          if (wmd->cmap_curve == NULL) {
+            wmd->cmap_curve = BKE_curvemapping_add(1, 0.0, 0.0, 1.0, 1.0);
+            BKE_curvemapping_init(wmd->cmap_curve);
+          }
+        }
+      }
+    }
+
+    /* Hair and PointCloud attributes names. */
+    LISTBASE_FOREACH (Hair *, hair, &bmain->hairs) {
+      do_versions_point_attribute_names(&hair->pdata);
+    }
+    LISTBASE_FOREACH (PointCloud *, pointcloud, &bmain->pointclouds) {
+      do_versions_point_attribute_names(&pointcloud->pdata);
+    }
+
+    /* Cryptomatte render pass */
+    if (!DNA_struct_elem_find(fd->filesdna, "ViewLayer", "short", "cryptomatte_levels")) {
+      LISTBASE_FOREACH (Scene *, scene, &bmain->scenes) {
+        LISTBASE_FOREACH (ViewLayer *, view_layer, &scene->view_layers) {
+          view_layer->cryptomatte_levels = 6;
+          view_layer->cryptomatte_flag = VIEW_LAYER_CRYPTOMATTE_ACCURATE;
+        }
+      }
+    }
+  }
+
   /**
    * Versioning code until next subversion bump goes here.
    *
@@ -1185,106 +1245,6 @@
   {
     /* Keep this block, even when empty. */
 
-    /* Initialize Camera Response Function curve. */
-    if (!DNA_struct_elem_find(
-            fd->filesdna, "RenderData", "CurveMapping", "camera_response_function_curve")) {
-      Scene *scene;
-      for (scene = bmain->scenes.first; scene != NULL; scene = scene->id.next) {
-        CurveMapping *curve_mapping = &scene->r.camera_response_function_curve;
-        BKE_curvemapping_set_defaults_spectrum(curve_mapping, 3);
-        BKE_curvemapping_init(curve_mapping);
-        BKE_curvemapping_init_cie1931(curve_mapping);
-      }
-    }
-
-    /* Initialize Wavelength Sampling curve. */
-    if (!DNA_struct_elem_find(
-            fd->filesdna, "RenderData", "CurveMapping", "wavelength_importance_curve")) {
-      Scene *scene;
-      for (scene = bmain->scenes.first; scene != NULL; scene = scene->id.next) {
-        CurveMapping *curve_mapping = &scene->r.wavelength_importance_curve;
-        BKE_curvemapping_set_defaults_spectrum(curve_mapping, 1);
-        BKE_curvemapping_init(curve_mapping);
-        BKE_curvemap_reset(
-            curve_mapping->cm, &curve_mapping->clipr, CURVE_PRESET_MAX, CURVEMAP_SLOPE_POS_NEG);
-      }
-    }
-
-=======
-  if (!MAIN_VERSION_ATLEAST(bmain, 292, 5)) {
->>>>>>> 0dbbcaf1
-    /* Initialize the opacity of the overlay wireframe */
-    if (!DNA_struct_elem_find(fd->filesdna, "View3DOverlay", "float", "wireframe_opacity")) {
-      for (bScreen *screen = bmain->screens.first; screen; screen = screen->id.next) {
-        LISTBASE_FOREACH (ScrArea *, area, &screen->areabase) {
-          LISTBASE_FOREACH (SpaceLink *, sl, &area->spacedata) {
-            if (sl->spacetype == SPACE_VIEW3D) {
-              View3D *v3d = (View3D *)sl;
-              v3d->overlay.wireframe_opacity = 1.0f;
-            }
-          }
-        }
-      }
-    }
-
-    /* Replace object hidden filter with inverted object visible filter.  */
-    LISTBASE_FOREACH (bScreen *, screen, &bmain->screens) {
-      LISTBASE_FOREACH (ScrArea *, area, &screen->areabase) {
-        LISTBASE_FOREACH (SpaceLink *, space, &area->spacedata) {
-          if (space->spacetype == SPACE_OUTLINER) {
-            SpaceOutliner *space_outliner = (SpaceOutliner *)space;
-            if (space_outliner->filter_state == SO_FILTER_OB_HIDDEN) {
-              space_outliner->filter_state = SO_FILTER_OB_VISIBLE;
-              space_outliner->filter |= SO_FILTER_OB_STATE_INVERSE;
-            }
-          }
-        }
-      }
-    }
-
-    LISTBASE_FOREACH (Object *, ob, &bmain->objects) {
-      LISTBASE_FOREACH (ModifierData *, md, &ob->modifiers) {
-        if (md->type == eModifierType_WeightVGProximity) {
-          WeightVGProximityModifierData *wmd = (WeightVGProximityModifierData *)md;
-          if (wmd->cmap_curve == NULL) {
-            wmd->cmap_curve = BKE_curvemapping_add(1, 0.0, 0.0, 1.0, 1.0);
-            BKE_curvemapping_init(wmd->cmap_curve);
-          }
-        }
-      }
-    }
-
-    /* Hair and PointCloud attributes names. */
-    LISTBASE_FOREACH (Hair *, hair, &bmain->hairs) {
-      do_versions_point_attribute_names(&hair->pdata);
-    }
-    LISTBASE_FOREACH (PointCloud *, pointcloud, &bmain->pointclouds) {
-      do_versions_point_attribute_names(&pointcloud->pdata);
-    }
-
-    /* Cryptomatte render pass */
-    if (!DNA_struct_elem_find(fd->filesdna, "ViewLayer", "short", "cryptomatte_levels")) {
-      LISTBASE_FOREACH (Scene *, scene, &bmain->scenes) {
-        LISTBASE_FOREACH (ViewLayer *, view_layer, &scene->view_layers) {
-          view_layer->cryptomatte_levels = 6;
-          view_layer->cryptomatte_flag = VIEW_LAYER_CRYPTOMATTE_ACCURATE;
-        }
-      }
-    }
-  }
-
-  /**
-   * Versioning code until next subversion bump goes here.
-   *
-   * \note Be sure to check when bumping the version:
-   * - "versioning_userdef.c", #blo_do_versions_userdef
-   * - "versioning_userdef.c", #do_versions_theme
-   *
-   * \note Keep this message at the bottom of the function.
-   */
-  {
-    /* Keep this block, even when empty. */
-
     /* Make all IDProperties used as interface of geometry node trees overridable. */
     LISTBASE_FOREACH (Object *, ob, &bmain->objects) {
       LISTBASE_FOREACH (ModifierData *, md, &ob->modifiers) {
@@ -1300,4 +1260,31 @@
       }
     }
   }
+
+  /* Spectral Cycles versioning. */
+
+  /* Initialize Camera Response Function curve. */
+  if (!DNA_struct_elem_find(
+          fd->filesdna, "RenderData", "CurveMapping", "camera_response_function_curve")) {
+    Scene *scene;
+    for (scene = bmain->scenes.first; scene != NULL; scene = scene->id.next) {
+      CurveMapping *curve_mapping = &scene->r.camera_response_function_curve;
+      BKE_curvemapping_set_defaults_spectrum(curve_mapping, 3);
+      BKE_curvemapping_init(curve_mapping);
+      BKE_curvemapping_init_cie1931(curve_mapping);
+    }
+  }
+
+  /* Initialize Wavelength Sampling curve. */
+  if (!DNA_struct_elem_find(
+          fd->filesdna, "RenderData", "CurveMapping", "wavelength_importance_curve")) {
+    Scene *scene;
+    for (scene = bmain->scenes.first; scene != NULL; scene = scene->id.next) {
+      CurveMapping *curve_mapping = &scene->r.wavelength_importance_curve;
+      BKE_curvemapping_set_defaults_spectrum(curve_mapping, 1);
+      BKE_curvemapping_init(curve_mapping);
+      BKE_curvemap_reset(
+          curve_mapping->cm, &curve_mapping->clipr, CURVE_PRESET_MAX, CURVEMAP_SLOPE_POS_NEG);
+    }
+  }
 }