--- conflicted
+++ resolved
@@ -12117,7 +12117,6 @@
 	/* put compatibility code here until next subversion bump */
 
 	{
-<<<<<<< HEAD
 		bScreen *sc;
 		Camera *cam;
 		MovieClip *clip;
@@ -12170,9 +12169,6 @@
 				cam->sensor_x = 32.f;
 			}
 		}
-=======
-
->>>>>>> 53671577
 	}
 
 	/* WATCH IT!!!: pointers from libdata have not been converted yet here! */
