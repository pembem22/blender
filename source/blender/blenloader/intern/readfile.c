--- conflicted
+++ resolved
@@ -3496,9 +3496,6 @@
 	MTFace *tf= mtface;
 	int i;
 
-	/* Add pseudo-references (not fake users!) to images used by texface. A
-	   little bogus; it would be better if each mesh consistently added one ref
-	   to each image it used. - z0r */
 	for (i=0; i<totface; i++, tf++) {
 		tf->tpage= newlibadr(fd, me->id.lib, tf->tpage);
 		if(tf->tpage && tf->tpage->id.us==0)
@@ -10605,6 +10602,7 @@
 			sce->gm.dome.warptext = sce->r.dometext;
 
 			//Stand Alone
+			sce->gm.fullscreen = sce->r.fullscreen;
 			sce->gm.xplay = sce->r.xplay;
 			sce->gm.yplay = sce->r.yplay;
 			sce->gm.freqplay = sce->r.freqplay;
@@ -12332,7 +12330,6 @@
 		}
 
 		{
-<<<<<<< HEAD
 			bScreen *sc;
 			Camera *cam;
 			MovieClip *clip;
@@ -12385,21 +12382,6 @@
 				if(clip->tracking.camera.pixel_aspect<0.01f)
 					clip->tracking.camera.pixel_aspect= 1.f;
 			}
-=======
-			/* Initialize BGE exit key to esc key */
-			Scene *scene;
-			for(scene= main->scene.first; scene; scene= scene->id.next) {
-				if (!scene->gm.exitkey)
-					scene->gm.exitkey = 218; //218 is the Blender key code for ESC
-			}
-		}
-
-		{
-			/* Initialize default values for collision masks */
-			Object *ob;
-			for(ob=main->object.first; ob; ob=ob->id.next)
-				ob->col_group = ob->col_mask = 1;
->>>>>>> a29c3b2b
 		}
 	}
 
