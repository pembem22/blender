--- conflicted
+++ resolved
@@ -2433,1608 +2433,8 @@
  */
 static bool scene_validate_setscene__liblink(Scene *sce, const int totscene)
 {
-<<<<<<< HEAD
-  bool warn = false;
-
-  /* XXX deprecated - old animation system <<< */
-  BLO_read_id_address(reader, ob->id.lib, &ob->ipo);
-  BLO_read_id_address(reader, ob->id.lib, &ob->action);
-  /* >>> XXX deprecated - old animation system */
-
-  BLO_read_id_address(reader, ob->id.lib, &ob->parent);
-  BLO_read_id_address(reader, ob->id.lib, &ob->track);
-  BLO_read_id_address(reader, ob->id.lib, &ob->poselib);
-
-  /* 2.8x drops support for non-empty dupli instances. */
-  if (ob->type == OB_EMPTY) {
-    BLO_read_id_address(reader, ob->id.lib, &ob->instance_collection);
-  }
-  else {
-    if (ob->instance_collection != NULL) {
-      ID *id = BLO_read_get_new_id_address(reader, ob->id.lib, &ob->instance_collection->id);
-      blo_reportf_wrap(reader->fd->reports,
-                       RPT_WARNING,
-                       TIP_("Non-Empty object '%s' cannot duplicate collection '%s' "
-                            "anymore in Blender 2.80, removed instancing"),
-                       ob->id.name + 2,
-                       id->name + 2);
-    }
-    ob->instance_collection = NULL;
-    ob->transflag &= ~OB_DUPLICOLLECTION;
-  }
-
-  BLO_read_id_address(reader, ob->id.lib, &ob->proxy);
-  if (ob->proxy) {
-    /* paranoia check, actually a proxy_from pointer should never be written... */
-    if (ob->proxy->id.lib == NULL) {
-      ob->proxy->proxy_from = NULL;
-      ob->proxy = NULL;
-
-      if (ob->id.lib) {
-        printf("Proxy lost from  object %s lib %s\n", ob->id.name + 2, ob->id.lib->filepath);
-      }
-      else {
-        printf("Proxy lost from  object %s lib <NONE>\n", ob->id.name + 2);
-      }
-    }
-    else {
-      /* this triggers object_update to always use a copy */
-      ob->proxy->proxy_from = ob;
-    }
-  }
-  BLO_read_id_address(reader, ob->id.lib, &ob->proxy_group);
-
-  void *poin = ob->data;
-  BLO_read_id_address(reader, ob->id.lib, &ob->data);
-
-  if (ob->data == NULL && poin != NULL) {
-    if (ob->id.lib) {
-      printf("Can't find obdata of %s lib %s\n", ob->id.name + 2, ob->id.lib->filepath);
-    }
-    else {
-      printf("Object %s lost data.\n", ob->id.name + 2);
-    }
-
-    ob->type = OB_EMPTY;
-    warn = true;
-
-    if (ob->pose) {
-      /* we can't call #BKE_pose_free() here because of library linking
-       * freeing will recurse down into every pose constraints ID pointers
-       * which are not always valid, so for now free directly and suffer
-       * some leaked memory rather than crashing immediately
-       * while bad this _is_ an exceptional case - campbell */
-#if 0
-      BKE_pose_free(ob->pose);
-#else
-      MEM_freeN(ob->pose);
-#endif
-      ob->pose = NULL;
-      ob->mode &= ~OB_MODE_POSE;
-    }
-  }
-  for (int a = 0; a < ob->totcol; a++) {
-    BLO_read_id_address(reader, ob->id.lib, &ob->mat[a]);
-  }
-
-  /* When the object is local and the data is library its possible
-   * the material list size gets out of sync. T22663. */
-  if (ob->data && ob->id.lib != ((ID *)ob->data)->lib) {
-    const short *totcol_data = BKE_object_material_len_p(ob);
-    /* Only expand so as not to lose any object materials that might be set. */
-    if (totcol_data && (*totcol_data > ob->totcol)) {
-      /* printf("'%s' %d -> %d\n", ob->id.name, ob->totcol, *totcol_data); */
-      BKE_object_material_resize(reader->main, ob, *totcol_data, false);
-    }
-  }
-
-  BLO_read_id_address(reader, ob->id.lib, &ob->gpd);
-
-  /* if id.us==0 a new base will be created later on */
-
-  /* WARNING! Also check expand_object(), should reflect the stuff below. */
-  lib_link_pose(reader, ob, ob->pose);
-  lib_link_constraints(reader, &ob->id, &ob->constraints);
-
-  /* XXX deprecated - old animation system <<< */
-  lib_link_constraint_channels(reader, &ob->id, &ob->constraintChannels);
-  lib_link_nlastrips(reader, &ob->id, &ob->nlastrips);
-  /* >>> XXX deprecated - old animation system */
-
-  LISTBASE_FOREACH (PartEff *, paf, &ob->effect) {
-    if (paf->type == EFF_PARTICLE) {
-      BLO_read_id_address(reader, ob->id.lib, &paf->group);
-    }
-  }
-
-  {
-    FluidsimModifierData *fluidmd = (FluidsimModifierData *)BKE_modifiers_findby_type(
-        ob, eModifierType_Fluidsim);
-
-    if (fluidmd && fluidmd->fss) {
-      BLO_read_id_address(
-          reader, ob->id.lib, &fluidmd->fss->ipo); /* XXX deprecated - old animation system */
-    }
-  }
-
-  {
-    FluidModifierData *fmd = (FluidModifierData *)BKE_modifiers_findby_type(ob,
-                                                                            eModifierType_Fluid);
-
-    if (fmd && (fmd->type == MOD_FLUID_TYPE_DOMAIN) && fmd->domain) {
-      /* Flag for refreshing the simulation after loading */
-      fmd->domain->flags |= FLUID_DOMAIN_FILE_LOAD;
-    }
-    else if (fmd && (fmd->type == MOD_FLUID_TYPE_FLOW) && fmd->flow) {
-      fmd->flow->flags &= ~FLUID_FLOW_NEEDS_UPDATE;
-    }
-    else if (fmd && (fmd->type == MOD_FLUID_TYPE_EFFEC) && fmd->effector) {
-      fmd->effector->flags &= ~FLUID_EFFECTOR_NEEDS_UPDATE;
-    }
-  }
-
-  /* texture field */
-  if (ob->pd) {
-    BKE_particle_partdeflect_blend_read_lib(reader, &ob->id, ob->pd);
-  }
-
-  if (ob->soft) {
-    BLO_read_id_address(reader, ob->id.lib, &ob->soft->collision_group);
-
-    BLO_read_id_address(reader, ob->id.lib, &ob->soft->effector_weights->group);
-  }
-
-  lib_link_particlesystems(reader, ob, &ob->id, &ob->particlesystem);
-  lib_link_modifiers(reader, ob);
-  lib_link_gpencil_modifiers(reader, ob);
-  lib_link_shaderfxs(reader, ob);
-
-  if (ob->rigidbody_constraint) {
-    BLO_read_id_address(reader, ob->id.lib, &ob->rigidbody_constraint->ob1);
-    BLO_read_id_address(reader, ob->id.lib, &ob->rigidbody_constraint->ob2);
-  }
-
-  if (warn) {
-    BKE_report(reader->fd->reports, RPT_WARNING, "Warning in console");
-  }
-}
-
-/* direct data for cache */
-static void direct_link_motionpath(BlendDataReader *reader, bMotionPath *mpath)
-{
-  /* sanity check */
-  if (mpath == NULL) {
-    return;
-  }
-
-  /* relink points cache */
-  BLO_read_data_address(reader, &mpath->points);
-
-  mpath->points_vbo = NULL;
-  mpath->batch_line = NULL;
-  mpath->batch_points = NULL;
-}
-
-static void direct_link_pose(BlendDataReader *reader, bPose *pose)
-{
-  if (!pose) {
-    return;
-  }
-
-  BLO_read_list(reader, &pose->chanbase);
-  BLO_read_list(reader, &pose->agroups);
-
-  pose->chanhash = NULL;
-  pose->chan_array = NULL;
-
-  LISTBASE_FOREACH (bPoseChannel *, pchan, &pose->chanbase) {
-    BKE_pose_channel_runtime_reset(&pchan->runtime);
-    BKE_pose_channel_session_uuid_generate(pchan);
-
-    pchan->bone = NULL;
-    BLO_read_data_address(reader, &pchan->parent);
-    BLO_read_data_address(reader, &pchan->child);
-    BLO_read_data_address(reader, &pchan->custom_tx);
-
-    BLO_read_data_address(reader, &pchan->bbone_prev);
-    BLO_read_data_address(reader, &pchan->bbone_next);
-
-    direct_link_constraints(reader, &pchan->constraints);
-
-    BLO_read_data_address(reader, &pchan->prop);
-    IDP_BlendDataRead(reader, &pchan->prop);
-
-    BLO_read_data_address(reader, &pchan->mpath);
-    if (pchan->mpath) {
-      direct_link_motionpath(reader, pchan->mpath);
-    }
-
-    BLI_listbase_clear(&pchan->iktree);
-    BLI_listbase_clear(&pchan->siktree);
-
-    /* in case this value changes in future, clamp else we get undefined behavior */
-    CLAMP(pchan->rotmode, ROT_MODE_MIN, ROT_MODE_MAX);
-
-    pchan->draw_data = NULL;
-  }
-  pose->ikdata = NULL;
-  if (pose->ikparam != NULL) {
-    BLO_read_data_address(reader, &pose->ikparam);
-  }
-}
-
-/* TODO(sergey): Find a better place for this.
- *
- * Unfortunately, this can not be done as a regular do_versions() since the modifier type is
- * set to NONE, so the do_versions code wouldn't know where the modifier came from.
- *
- * The best approach seems to have the functionality in versioning_280.c but still call the
- * function from #direct_link_modifiers().
- */
-
-/* Domain, inflow, ... */
-static void modifier_ensure_type(FluidModifierData *fluid_modifier_data, int type)
-{
-  fluid_modifier_data->type = type;
-  BKE_fluid_modifier_free(fluid_modifier_data);
-  BKE_fluid_modifier_create_type_data(fluid_modifier_data);
-}
-
-/**
- * \note The old_modifier_data is NOT linked.
- * This means that in order to access sub-data pointers #newdataadr is to be used.
- */
-static ModifierData *modifier_replace_with_fluid(FileData *fd,
-                                                 Object *object,
-                                                 ListBase *modifiers,
-                                                 ModifierData *old_modifier_data)
-{
-  ModifierData *new_modifier_data = BKE_modifier_new(eModifierType_Fluid);
-  FluidModifierData *fluid_modifier_data = (FluidModifierData *)new_modifier_data;
-
-  if (old_modifier_data->type == eModifierType_Fluidsim) {
-    FluidsimModifierData *old_fluidsim_modifier_data = (FluidsimModifierData *)old_modifier_data;
-    FluidsimSettings *old_fluidsim_settings = newdataadr(fd, old_fluidsim_modifier_data->fss);
-    switch (old_fluidsim_settings->type) {
-      case OB_FLUIDSIM_ENABLE:
-        modifier_ensure_type(fluid_modifier_data, 0);
-        break;
-      case OB_FLUIDSIM_DOMAIN:
-        modifier_ensure_type(fluid_modifier_data, MOD_FLUID_TYPE_DOMAIN);
-        BKE_fluid_domain_type_set(object, fluid_modifier_data->domain, FLUID_DOMAIN_TYPE_LIQUID);
-        break;
-      case OB_FLUIDSIM_FLUID:
-        modifier_ensure_type(fluid_modifier_data, MOD_FLUID_TYPE_FLOW);
-        BKE_fluid_flow_type_set(object, fluid_modifier_data->flow, FLUID_FLOW_TYPE_LIQUID);
-        /* No need to emit liquid far away from surface. */
-        fluid_modifier_data->flow->surface_distance = 0.0f;
-        break;
-      case OB_FLUIDSIM_OBSTACLE:
-        modifier_ensure_type(fluid_modifier_data, MOD_FLUID_TYPE_EFFEC);
-        BKE_fluid_effector_type_set(
-            object, fluid_modifier_data->effector, FLUID_EFFECTOR_TYPE_COLLISION);
-        break;
-      case OB_FLUIDSIM_INFLOW:
-        modifier_ensure_type(fluid_modifier_data, MOD_FLUID_TYPE_FLOW);
-        BKE_fluid_flow_type_set(object, fluid_modifier_data->flow, FLUID_FLOW_TYPE_LIQUID);
-        BKE_fluid_flow_behavior_set(object, fluid_modifier_data->flow, FLUID_FLOW_BEHAVIOR_INFLOW);
-        /* No need to emit liquid far away from surface. */
-        fluid_modifier_data->flow->surface_distance = 0.0f;
-        break;
-      case OB_FLUIDSIM_OUTFLOW:
-        modifier_ensure_type(fluid_modifier_data, MOD_FLUID_TYPE_FLOW);
-        BKE_fluid_flow_type_set(object, fluid_modifier_data->flow, FLUID_FLOW_TYPE_LIQUID);
-        BKE_fluid_flow_behavior_set(
-            object, fluid_modifier_data->flow, FLUID_FLOW_BEHAVIOR_OUTFLOW);
-        break;
-      case OB_FLUIDSIM_PARTICLE:
-        /* "Particle" type objects not being used by Mantaflow fluid simulations.
-         * Skip this object, secondary particles can only be enabled through the domain object. */
-        break;
-      case OB_FLUIDSIM_CONTROL:
-        /* "Control" type objects not being used by Mantaflow fluid simulations.
-         * Use guiding type instead which is similar. */
-        modifier_ensure_type(fluid_modifier_data, MOD_FLUID_TYPE_EFFEC);
-        BKE_fluid_effector_type_set(
-            object, fluid_modifier_data->effector, FLUID_EFFECTOR_TYPE_GUIDE);
-        break;
-    }
-  }
-  else if (old_modifier_data->type == eModifierType_Smoke) {
-    SmokeModifierData *old_smoke_modifier_data = (SmokeModifierData *)old_modifier_data;
-    modifier_ensure_type(fluid_modifier_data, old_smoke_modifier_data->type);
-    if (fluid_modifier_data->type == MOD_FLUID_TYPE_DOMAIN) {
-      BKE_fluid_domain_type_set(object, fluid_modifier_data->domain, FLUID_DOMAIN_TYPE_GAS);
-    }
-    else if (fluid_modifier_data->type == MOD_FLUID_TYPE_FLOW) {
-      BKE_fluid_flow_type_set(object, fluid_modifier_data->flow, FLUID_FLOW_TYPE_SMOKE);
-    }
-    else if (fluid_modifier_data->type == MOD_FLUID_TYPE_EFFEC) {
-      BKE_fluid_effector_type_set(
-          object, fluid_modifier_data->effector, FLUID_EFFECTOR_TYPE_COLLISION);
-    }
-  }
-
-  /* Replace modifier data in the stack. */
-  new_modifier_data->next = old_modifier_data->next;
-  new_modifier_data->prev = old_modifier_data->prev;
-  if (new_modifier_data->prev != NULL) {
-    new_modifier_data->prev->next = new_modifier_data;
-  }
-  if (new_modifier_data->next != NULL) {
-    new_modifier_data->next->prev = new_modifier_data;
-  }
-  if (modifiers->first == old_modifier_data) {
-    modifiers->first = new_modifier_data;
-  }
-  if (modifiers->last == old_modifier_data) {
-    modifiers->last = new_modifier_data;
-  }
-
-  /* Free old modifier data. */
-  MEM_freeN(old_modifier_data);
-
-  return new_modifier_data;
-}
-
-static void direct_link_modifiers(BlendDataReader *reader, ListBase *lb, Object *ob)
-{
-  BLO_read_list(reader, lb);
-
-  LISTBASE_FOREACH (ModifierData *, md, lb) {
-    BKE_modifier_session_uuid_generate(md);
-
-    md->error = NULL;
-    md->runtime = NULL;
-
-    /* Modifier data has been allocated as a part of data migration process and
-     * no reading of nested fields from file is needed. */
-    bool is_allocated = false;
-
-    if (md->type == eModifierType_Fluidsim) {
-      blo_reportf_wrap(
-          reader->fd->reports,
-          RPT_WARNING,
-          TIP_("Possible data loss when saving this file! %s modifier is deprecated (Object: %s)"),
-          md->name,
-          ob->id.name + 2);
-      md = modifier_replace_with_fluid(reader->fd, ob, lb, md);
-      is_allocated = true;
-    }
-    else if (md->type == eModifierType_Smoke) {
-      blo_reportf_wrap(
-          reader->fd->reports,
-          RPT_WARNING,
-          TIP_("Possible data loss when saving this file! %s modifier is deprecated (Object: %s)"),
-          md->name,
-          ob->id.name + 2);
-      md = modifier_replace_with_fluid(reader->fd, ob, lb, md);
-      is_allocated = true;
-    }
-
-    const ModifierTypeInfo *mti = BKE_modifier_get_info(md->type);
-
-    /* if modifiers disappear, or for upward compatibility */
-    if (mti == NULL) {
-      md->type = eModifierType_None;
-    }
-
-    if (is_allocated) {
-      /* All the fields has been properly allocated. */
-    }
-    else if (md->type == eModifierType_Cloth) {
-      ClothModifierData *clmd = (ClothModifierData *)md;
-
-      clmd->clothObject = NULL;
-      clmd->hairdata = NULL;
-
-      BLO_read_data_address(reader, &clmd->sim_parms);
-      BLO_read_data_address(reader, &clmd->coll_parms);
-
-      direct_link_pointcache_list(reader, &clmd->ptcaches, &clmd->point_cache, 0);
-
-      if (clmd->sim_parms) {
-        if (clmd->sim_parms->presets > 10) {
-          clmd->sim_parms->presets = 0;
-        }
-
-        clmd->sim_parms->reset = 0;
-
-        BLO_read_data_address(reader, &clmd->sim_parms->effector_weights);
-
-        if (!clmd->sim_parms->effector_weights) {
-          clmd->sim_parms->effector_weights = BKE_effector_add_weights(NULL);
-        }
-      }
-
-      clmd->solver_result = NULL;
-    }
-    else if (md->type == eModifierType_Fluid) {
-
-      FluidModifierData *fmd = (FluidModifierData *)md;
-
-      if (fmd->type == MOD_FLUID_TYPE_DOMAIN) {
-        fmd->flow = NULL;
-        fmd->effector = NULL;
-        BLO_read_data_address(reader, &fmd->domain);
-        fmd->domain->fmd = fmd;
-
-        fmd->domain->fluid = NULL;
-        fmd->domain->fluid_mutex = BLI_rw_mutex_alloc();
-        fmd->domain->tex_density = NULL;
-        fmd->domain->tex_color = NULL;
-        fmd->domain->tex_shadow = NULL;
-        fmd->domain->tex_flame = NULL;
-        fmd->domain->tex_flame_coba = NULL;
-        fmd->domain->tex_coba = NULL;
-        fmd->domain->tex_field = NULL;
-        fmd->domain->tex_velocity_x = NULL;
-        fmd->domain->tex_velocity_y = NULL;
-        fmd->domain->tex_velocity_z = NULL;
-        fmd->domain->tex_wt = NULL;
-        fmd->domain->mesh_velocities = NULL;
-        BLO_read_data_address(reader, &fmd->domain->coba);
-
-        BLO_read_data_address(reader, &fmd->domain->effector_weights);
-        if (!fmd->domain->effector_weights) {
-          fmd->domain->effector_weights = BKE_effector_add_weights(NULL);
-        }
-
-        direct_link_pointcache_list(
-            reader, &(fmd->domain->ptcaches[0]), &(fmd->domain->point_cache[0]), 1);
-
-        /* Manta sim uses only one cache from now on, so store pointer convert */
-        if (fmd->domain->ptcaches[1].first || fmd->domain->point_cache[1]) {
-          if (fmd->domain->point_cache[1]) {
-            PointCache *cache = BLO_read_get_new_data_address(reader, fmd->domain->point_cache[1]);
-            if (cache->flag & PTCACHE_FAKE_SMOKE) {
-              /* Manta-sim/smoke was already saved in "new format" and this cache is a fake one. */
-            }
-            else {
-              printf(
-                  "High resolution manta cache not available due to pointcache update. Please "
-                  "reset the simulation.\n");
-            }
-            BKE_ptcache_free(cache);
-          }
-          BLI_listbase_clear(&fmd->domain->ptcaches[1]);
-          fmd->domain->point_cache[1] = NULL;
-        }
-      }
-      else if (fmd->type == MOD_FLUID_TYPE_FLOW) {
-        fmd->domain = NULL;
-        fmd->effector = NULL;
-        BLO_read_data_address(reader, &fmd->flow);
-        fmd->flow->fmd = fmd;
-        fmd->flow->mesh = NULL;
-        fmd->flow->verts_old = NULL;
-        fmd->flow->numverts = 0;
-        BLO_read_data_address(reader, &fmd->flow->psys);
-      }
-      else if (fmd->type == MOD_FLUID_TYPE_EFFEC) {
-        fmd->flow = NULL;
-        fmd->domain = NULL;
-        BLO_read_data_address(reader, &fmd->effector);
-        if (fmd->effector) {
-          fmd->effector->fmd = fmd;
-          fmd->effector->verts_old = NULL;
-          fmd->effector->numverts = 0;
-          fmd->effector->mesh = NULL;
-        }
-        else {
-          fmd->type = 0;
-          fmd->flow = NULL;
-          fmd->domain = NULL;
-          fmd->effector = NULL;
-        }
-      }
-    }
-    else if (md->type == eModifierType_DynamicPaint) {
-      DynamicPaintModifierData *pmd = (DynamicPaintModifierData *)md;
-
-      if (pmd->canvas) {
-        BLO_read_data_address(reader, &pmd->canvas);
-        pmd->canvas->pmd = pmd;
-        pmd->canvas->flags &= ~MOD_DPAINT_BAKING; /* just in case */
-
-        if (pmd->canvas->surfaces.first) {
-          BLO_read_list(reader, &pmd->canvas->surfaces);
-
-          LISTBASE_FOREACH (DynamicPaintSurface *, surface, &pmd->canvas->surfaces) {
-            surface->canvas = pmd->canvas;
-            surface->data = NULL;
-            direct_link_pointcache_list(reader, &(surface->ptcaches), &(surface->pointcache), 1);
-
-            BLO_read_data_address(reader, &surface->effector_weights);
-            if (surface->effector_weights == NULL) {
-              surface->effector_weights = BKE_effector_add_weights(NULL);
-            }
-          }
-        }
-      }
-      if (pmd->brush) {
-        BLO_read_data_address(reader, &pmd->brush);
-        pmd->brush->pmd = pmd;
-        BLO_read_data_address(reader, &pmd->brush->psys);
-        BLO_read_data_address(reader, &pmd->brush->paint_ramp);
-        BLO_read_data_address(reader, &pmd->brush->vel_ramp);
-      }
-    }
-
-    if (mti->blendRead != NULL) {
-      mti->blendRead(reader, md);
-    }
-  }
-}
-
-static void direct_link_gpencil_modifiers(BlendDataReader *reader, ListBase *lb)
-{
-  BLO_read_list(reader, lb);
-
-  LISTBASE_FOREACH (GpencilModifierData *, md, lb) {
-    md->error = NULL;
-
-    /* if modifiers disappear, or for upward compatibility */
-    if (NULL == BKE_gpencil_modifier_get_info(md->type)) {
-      md->type = eModifierType_None;
-    }
-
-    if (md->type == eGpencilModifierType_Lattice) {
-      LatticeGpencilModifierData *gpmd = (LatticeGpencilModifierData *)md;
-      gpmd->cache_data = NULL;
-    }
-    else if (md->type == eGpencilModifierType_Hook) {
-      HookGpencilModifierData *hmd = (HookGpencilModifierData *)md;
-
-      BLO_read_data_address(reader, &hmd->curfalloff);
-      if (hmd->curfalloff) {
-        BKE_curvemapping_blend_read(reader, hmd->curfalloff);
-      }
-    }
-    else if (md->type == eGpencilModifierType_Noise) {
-      NoiseGpencilModifierData *gpmd = (NoiseGpencilModifierData *)md;
-
-      BLO_read_data_address(reader, &gpmd->curve_intensity);
-      if (gpmd->curve_intensity) {
-        BKE_curvemapping_blend_read(reader, gpmd->curve_intensity);
-        /* initialize the curve. Maybe this could be moved to modififer logic */
-        BKE_curvemapping_init(gpmd->curve_intensity);
-      }
-    }
-    else if (md->type == eGpencilModifierType_Thick) {
-      ThickGpencilModifierData *gpmd = (ThickGpencilModifierData *)md;
-
-      BLO_read_data_address(reader, &gpmd->curve_thickness);
-      if (gpmd->curve_thickness) {
-        BKE_curvemapping_blend_read(reader, gpmd->curve_thickness);
-        BKE_curvemapping_init(gpmd->curve_thickness);
-      }
-    }
-    else if (md->type == eGpencilModifierType_Tint) {
-      TintGpencilModifierData *gpmd = (TintGpencilModifierData *)md;
-      BLO_read_data_address(reader, &gpmd->colorband);
-      BLO_read_data_address(reader, &gpmd->curve_intensity);
-      if (gpmd->curve_intensity) {
-        BKE_curvemapping_blend_read(reader, gpmd->curve_intensity);
-        BKE_curvemapping_init(gpmd->curve_intensity);
-      }
-    }
-    else if (md->type == eGpencilModifierType_Smooth) {
-      SmoothGpencilModifierData *gpmd = (SmoothGpencilModifierData *)md;
-      BLO_read_data_address(reader, &gpmd->curve_intensity);
-      if (gpmd->curve_intensity) {
-        BKE_curvemapping_blend_read(reader, gpmd->curve_intensity);
-        BKE_curvemapping_init(gpmd->curve_intensity);
-      }
-    }
-    else if (md->type == eGpencilModifierType_Color) {
-      ColorGpencilModifierData *gpmd = (ColorGpencilModifierData *)md;
-      BLO_read_data_address(reader, &gpmd->curve_intensity);
-      if (gpmd->curve_intensity) {
-        BKE_curvemapping_blend_read(reader, gpmd->curve_intensity);
-        BKE_curvemapping_init(gpmd->curve_intensity);
-      }
-    }
-    else if (md->type == eGpencilModifierType_Opacity) {
-      OpacityGpencilModifierData *gpmd = (OpacityGpencilModifierData *)md;
-      BLO_read_data_address(reader, &gpmd->curve_intensity);
-      if (gpmd->curve_intensity) {
-        BKE_curvemapping_blend_read(reader, gpmd->curve_intensity);
-        BKE_curvemapping_init(gpmd->curve_intensity);
-      }
-    }
-  }
-}
-
-static void direct_link_shaderfxs(BlendDataReader *reader, ListBase *lb)
-{
-  BLO_read_list(reader, lb);
-
-  LISTBASE_FOREACH (ShaderFxData *, fx, lb) {
-    fx->error = NULL;
-
-    /* if shader disappear, or for upward compatibility */
-    if (NULL == BKE_shaderfx_get_info(fx->type)) {
-      fx->type = eShaderFxType_None;
-    }
-  }
-}
-
-static void direct_link_object(BlendDataReader *reader, Object *ob)
-{
-  PartEff *paf;
-
-  /* XXX This should not be needed - but seems like it can happen in some cases,
-   * so for now play safe. */
-  ob->proxy_from = NULL;
-
-  const bool is_undo = BLO_read_data_is_undo(reader);
-  if (ob->id.tag & (LIB_TAG_EXTERN | LIB_TAG_INDIRECT)) {
-    /* Do not allow any non-object mode for linked data.
-     * See T34776, T42780, T81027 for more information. */
-    ob->mode &= ~OB_MODE_ALL_MODE_DATA;
-  }
-  else if (is_undo) {
-    /* For undo we want to stay in object mode during undo presses, so keep some edit modes
-     * disabled.
-     * TODO: Check if we should not disable more edit modes here? */
-    ob->mode &= ~(OB_MODE_EDIT | OB_MODE_PARTICLE_EDIT);
-  }
-
-  BLO_read_data_address(reader, &ob->adt);
-  BKE_animdata_blend_read_data(reader, ob->adt);
-
-  BLO_read_data_address(reader, &ob->pose);
-  direct_link_pose(reader, ob->pose);
-
-  BLO_read_data_address(reader, &ob->mpath);
-  if (ob->mpath) {
-    direct_link_motionpath(reader, ob->mpath);
-  }
-
-  BLO_read_list(reader, &ob->defbase);
-  BLO_read_list(reader, &ob->fmaps);
-  /* XXX deprecated - old animation system <<< */
-  direct_link_nlastrips(reader, &ob->nlastrips);
-  BLO_read_list(reader, &ob->constraintChannels);
-  /* >>> XXX deprecated - old animation system */
-
-  BLO_read_pointer_array(reader, (void **)&ob->mat);
-  BLO_read_data_address(reader, &ob->matbits);
-
-  /* do it here, below old data gets converted */
-  direct_link_modifiers(reader, &ob->modifiers, ob);
-  direct_link_gpencil_modifiers(reader, &ob->greasepencil_modifiers);
-  direct_link_shaderfxs(reader, &ob->shader_fx);
-
-  BLO_read_list(reader, &ob->effect);
-  paf = ob->effect.first;
-  while (paf) {
-    if (paf->type == EFF_PARTICLE) {
-      paf->keys = NULL;
-    }
-    if (paf->type == EFF_WAVE) {
-      WaveEff *wav = (WaveEff *)paf;
-      PartEff *next = paf->next;
-      WaveModifierData *wmd = (WaveModifierData *)BKE_modifier_new(eModifierType_Wave);
-
-      wmd->damp = wav->damp;
-      wmd->flag = wav->flag;
-      wmd->height = wav->height;
-      wmd->lifetime = wav->lifetime;
-      wmd->narrow = wav->narrow;
-      wmd->speed = wav->speed;
-      wmd->startx = wav->startx;
-      wmd->starty = wav->startx;
-      wmd->timeoffs = wav->timeoffs;
-      wmd->width = wav->width;
-
-      BLI_addtail(&ob->modifiers, wmd);
-
-      BLI_remlink(&ob->effect, paf);
-      MEM_freeN(paf);
-
-      paf = next;
-      continue;
-    }
-    if (paf->type == EFF_BUILD) {
-      BuildEff *baf = (BuildEff *)paf;
-      PartEff *next = paf->next;
-      BuildModifierData *bmd = (BuildModifierData *)BKE_modifier_new(eModifierType_Build);
-
-      bmd->start = baf->sfra;
-      bmd->length = baf->len;
-      bmd->randomize = 0;
-      bmd->seed = 1;
-
-      BLI_addtail(&ob->modifiers, bmd);
-
-      BLI_remlink(&ob->effect, paf);
-      MEM_freeN(paf);
-
-      paf = next;
-      continue;
-    }
-    paf = paf->next;
-  }
-
-  BLO_read_data_address(reader, &ob->pd);
-  BKE_particle_partdeflect_blend_read_data(reader, ob->pd);
-  BLO_read_data_address(reader, &ob->soft);
-  if (ob->soft) {
-    SoftBody *sb = ob->soft;
-
-    sb->bpoint = NULL; /* init pointers so it gets rebuilt nicely */
-    sb->bspring = NULL;
-    sb->scratch = NULL;
-    /* although not used anymore */
-    /* still have to be loaded to be compatible with old files */
-    BLO_read_pointer_array(reader, (void **)&sb->keys);
-    if (sb->keys) {
-      for (int a = 0; a < sb->totkey; a++) {
-        BLO_read_data_address(reader, &sb->keys[a]);
-      }
-    }
-
-    BLO_read_data_address(reader, &sb->effector_weights);
-    if (!sb->effector_weights) {
-      sb->effector_weights = BKE_effector_add_weights(NULL);
-    }
-
-    BLO_read_data_address(reader, &sb->shared);
-    if (sb->shared == NULL) {
-      /* Link deprecated caches if they exist, so we can use them for versioning.
-       * We should only do this when sb->shared == NULL, because those pointers
-       * are always set (for compatibility with older Blenders). We mustn't link
-       * the same pointcache twice. */
-      direct_link_pointcache_list(reader, &sb->ptcaches, &sb->pointcache, false);
-    }
-    else {
-      /* link caches */
-      direct_link_pointcache_list(reader, &sb->shared->ptcaches, &sb->shared->pointcache, false);
-    }
-  }
-  BLO_read_data_address(reader, &ob->fluidsimSettings); /* NT */
-
-  BLO_read_data_address(reader, &ob->rigidbody_object);
-  if (ob->rigidbody_object) {
-    RigidBodyOb *rbo = ob->rigidbody_object;
-    /* Allocate runtime-only struct */
-    rbo->shared = MEM_callocN(sizeof(*rbo->shared), "RigidBodyObShared");
-  }
-  BLO_read_data_address(reader, &ob->rigidbody_constraint);
-  if (ob->rigidbody_constraint) {
-    ob->rigidbody_constraint->physics_constraint = NULL;
-  }
-
-  BLO_read_list(reader, &ob->particlesystem);
-  direct_link_particlesystems(reader, &ob->particlesystem);
-
-  direct_link_constraints(reader, &ob->constraints);
-
-  BLO_read_list(reader, &ob->hooks);
-  while (ob->hooks.first) {
-    ObHook *hook = ob->hooks.first;
-    HookModifierData *hmd = (HookModifierData *)BKE_modifier_new(eModifierType_Hook);
-
-    BLO_read_int32_array(reader, hook->totindex, &hook->indexar);
-
-    /* Do conversion here because if we have loaded
-     * a hook we need to make sure it gets converted
-     * and freed, regardless of version.
-     */
-    copy_v3_v3(hmd->cent, hook->cent);
-    hmd->falloff = hook->falloff;
-    hmd->force = hook->force;
-    hmd->indexar = hook->indexar;
-    hmd->object = hook->parent;
-    memcpy(hmd->parentinv, hook->parentinv, sizeof(hmd->parentinv));
-    hmd->totindex = hook->totindex;
-
-    BLI_addhead(&ob->modifiers, hmd);
-    BLI_remlink(&ob->hooks, hook);
-
-    BKE_modifier_unique_name(&ob->modifiers, (ModifierData *)hmd);
-
-    MEM_freeN(hook);
-  }
-
-  BLO_read_data_address(reader, &ob->iuser);
-  if (ob->type == OB_EMPTY && ob->empty_drawtype == OB_EMPTY_IMAGE && !ob->iuser) {
-    BKE_object_empty_draw_type_set(ob, ob->empty_drawtype);
-  }
-
-  BKE_object_runtime_reset(ob);
-  BLO_read_list(reader, &ob->pc_ids);
-
-  /* in case this value changes in future, clamp else we get undefined behavior */
-  CLAMP(ob->rotmode, ROT_MODE_MIN, ROT_MODE_MAX);
-
-  if (ob->sculpt) {
-    ob->sculpt = NULL;
-    /* Only create data on undo, otherwise rely on editor mode switching. */
-    if (BLO_read_data_is_undo(reader) && (ob->mode & OB_MODE_ALL_SCULPT)) {
-      BKE_object_sculpt_data_create(ob);
-    }
-  }
-
-  BLO_read_data_address(reader, &ob->preview);
-  BKE_previewimg_blend_read(reader, ob->preview);
-}
-
-static void direct_link_view_settings(BlendDataReader *reader,
-                                      ColorManagedViewSettings *view_settings)
-{
-  BLO_read_data_address(reader, &view_settings->curve_mapping);
-
-  if (view_settings->curve_mapping) {
-    BKE_curvemapping_blend_read(reader, view_settings->curve_mapping);
-  }
-}
-
-/** \} */
-
-/* -------------------------------------------------------------------- */
-/** \name Read ID: Scene
- * \{ */
-
-/* patch for missing scene IDs, can't be in do-versions */
-static void composite_patch(bNodeTree *ntree, Scene *scene)
-{
-
-  LISTBASE_FOREACH (bNode *, node, &ntree->nodes) {
-    if (node->id == NULL && node->type == CMP_NODE_R_LAYERS) {
-      node->id = &scene->id;
-    }
-  }
-}
-
-static void link_paint(BlendLibReader *reader, Scene *sce, Paint *p)
-{
-  if (p) {
-    BLO_read_id_address(reader, sce->id.lib, &p->brush);
-    for (int i = 0; i < p->tool_slots_len; i++) {
-      if (p->tool_slots[i].brush != NULL) {
-        BLO_read_id_address(reader, sce->id.lib, &p->tool_slots[i].brush);
-      }
-    }
-    BLO_read_id_address(reader, sce->id.lib, &p->palette);
-    p->paint_cursor = NULL;
-
-    BKE_paint_runtime_init(sce->toolsettings, p);
-  }
-}
-
-static void lib_link_sequence_modifiers(BlendLibReader *reader, Scene *scene, ListBase *lb)
-{
-  LISTBASE_FOREACH (SequenceModifierData *, smd, lb) {
-    if (smd->mask_id) {
-      BLO_read_id_address(reader, scene->id.lib, &smd->mask_id);
-    }
-  }
-}
-
-static void direct_link_lightcache_texture(BlendDataReader *reader, LightCacheTexture *lctex)
-{
-  lctex->tex = NULL;
-
-  if (lctex->data) {
-    BLO_read_data_address(reader, &lctex->data);
-    if (lctex->data && BLO_read_requires_endian_switch(reader)) {
-      int data_size = lctex->components * lctex->tex_size[0] * lctex->tex_size[1] *
-                      lctex->tex_size[2];
-
-      if (lctex->data_type == LIGHTCACHETEX_FLOAT) {
-        BLI_endian_switch_float_array((float *)lctex->data, data_size * sizeof(float));
-      }
-      else if (lctex->data_type == LIGHTCACHETEX_UINT) {
-        BLI_endian_switch_uint32_array((uint *)lctex->data, data_size * sizeof(uint));
-      }
-    }
-  }
-
-  if (lctex->data == NULL) {
-    zero_v3_int(lctex->tex_size);
-  }
-}
-
-static void direct_link_lightcache(BlendDataReader *reader, LightCache *cache)
-{
-  cache->flag &= ~LIGHTCACHE_NOT_USABLE;
-  direct_link_lightcache_texture(reader, &cache->cube_tx);
-  direct_link_lightcache_texture(reader, &cache->grid_tx);
-
-  if (cache->cube_mips) {
-    BLO_read_data_address(reader, &cache->cube_mips);
-    for (int i = 0; i < cache->mips_len; i++) {
-      direct_link_lightcache_texture(reader, &cache->cube_mips[i]);
-    }
-  }
-
-  BLO_read_data_address(reader, &cache->cube_data);
-  BLO_read_data_address(reader, &cache->grid_data);
-}
-
-/* check for cyclic set-scene,
- * libs can cause this case which is normally prevented, see (T#####) */
-#define USE_SETSCENE_CHECK
-
-#ifdef USE_SETSCENE_CHECK
-/**
- * A version of #BKE_scene_validate_setscene with special checks for linked libs.
- */
-static bool scene_validate_setscene__liblink(Scene *sce, const int totscene)
-{
   Scene *sce_iter;
   int a;
-
-  if (sce->set == NULL) {
-    return true;
-  }
-
-  for (a = 0, sce_iter = sce; sce_iter->set; sce_iter = sce_iter->set, a++) {
-    /* This runs per library (before each libraries #Main has been joined),
-     * so we can't step into other libraries since `totscene` is only for this library.
-     *
-     * Also, other libraries may not have been linked yet,
-     * while we could check #LIB_TAG_NEED_LINK the library pointer check is sufficient. */
-    if (sce->id.lib != sce_iter->id.lib) {
-      return true;
-    }
-    if (sce_iter->flag & SCE_READFILE_LIBLINK_NEED_SETSCENE_CHECK) {
-      return true;
-    }
-
-    if (a > totscene) {
-      sce->set = NULL;
-      return false;
-    }
-  }
-
-  return true;
-}
-#endif
-
-static void lib_link_scene(BlendLibReader *reader, Scene *sce)
-{
-  BKE_keyingsets_blend_read_lib(reader, &sce->id, &sce->keyingsets);
-
-  BLO_read_id_address(reader, sce->id.lib, &sce->camera);
-  BLO_read_id_address(reader, sce->id.lib, &sce->world);
-  BLO_read_id_address(reader, sce->id.lib, &sce->set);
-  BLO_read_id_address(reader, sce->id.lib, &sce->gpd);
-
-  link_paint(reader, sce, &sce->toolsettings->imapaint.paint);
-  if (sce->toolsettings->sculpt) {
-    link_paint(reader, sce, &sce->toolsettings->sculpt->paint);
-  }
-  if (sce->toolsettings->vpaint) {
-    link_paint(reader, sce, &sce->toolsettings->vpaint->paint);
-  }
-  if (sce->toolsettings->wpaint) {
-    link_paint(reader, sce, &sce->toolsettings->wpaint->paint);
-  }
-  if (sce->toolsettings->uvsculpt) {
-    link_paint(reader, sce, &sce->toolsettings->uvsculpt->paint);
-  }
-  if (sce->toolsettings->gp_paint) {
-    link_paint(reader, sce, &sce->toolsettings->gp_paint->paint);
-  }
-  if (sce->toolsettings->gp_vertexpaint) {
-    link_paint(reader, sce, &sce->toolsettings->gp_vertexpaint->paint);
-  }
-  if (sce->toolsettings->gp_sculptpaint) {
-    link_paint(reader, sce, &sce->toolsettings->gp_sculptpaint->paint);
-  }
-  if (sce->toolsettings->gp_weightpaint) {
-    link_paint(reader, sce, &sce->toolsettings->gp_weightpaint->paint);
-  }
-
-  if (sce->toolsettings->sculpt) {
-    BLO_read_id_address(reader, sce->id.lib, &sce->toolsettings->sculpt->gravity_object);
-  }
-
-  if (sce->toolsettings->imapaint.stencil) {
-    BLO_read_id_address(reader, sce->id.lib, &sce->toolsettings->imapaint.stencil);
-  }
-
-  if (sce->toolsettings->imapaint.clone) {
-    BLO_read_id_address(reader, sce->id.lib, &sce->toolsettings->imapaint.clone);
-  }
-
-  if (sce->toolsettings->imapaint.canvas) {
-    BLO_read_id_address(reader, sce->id.lib, &sce->toolsettings->imapaint.canvas);
-  }
-
-  BLO_read_id_address(reader, sce->id.lib, &sce->toolsettings->particle.shape_object);
-
-  BLO_read_id_address(reader, sce->id.lib, &sce->toolsettings->gp_sculpt.guide.reference_object);
-
-  LISTBASE_FOREACH_MUTABLE (Base *, base_legacy, &sce->base) {
-    BLO_read_id_address(reader, sce->id.lib, &base_legacy->object);
-
-    if (base_legacy->object == NULL) {
-      blo_reportf_wrap(reader->fd->reports,
-                       RPT_WARNING,
-                       TIP_("LIB: object lost from scene: '%s'"),
-                       sce->id.name + 2);
-      BLI_remlink(&sce->base, base_legacy);
-      if (base_legacy == sce->basact) {
-        sce->basact = NULL;
-      }
-      MEM_freeN(base_legacy);
-    }
-  }
-
-  Sequence *seq;
-  SEQ_ALL_BEGIN (sce->ed, seq) {
-    IDP_BlendReadLib(reader, seq->prop);
-
-    if (seq->ipo) {
-      BLO_read_id_address(
-          reader, sce->id.lib, &seq->ipo); /* XXX deprecated - old animation system */
-    }
-    seq->scene_sound = NULL;
-    if (seq->scene) {
-      BLO_read_id_address(reader, sce->id.lib, &seq->scene);
-      seq->scene_sound = NULL;
-    }
-    if (seq->clip) {
-      BLO_read_id_address(reader, sce->id.lib, &seq->clip);
-    }
-    if (seq->mask) {
-      BLO_read_id_address(reader, sce->id.lib, &seq->mask);
-    }
-    if (seq->scene_camera) {
-      BLO_read_id_address(reader, sce->id.lib, &seq->scene_camera);
-    }
-    if (seq->sound) {
-      seq->scene_sound = NULL;
-      if (seq->type == SEQ_TYPE_SOUND_HD) {
-        seq->type = SEQ_TYPE_SOUND_RAM;
-      }
-      else {
-        BLO_read_id_address(reader, sce->id.lib, &seq->sound);
-      }
-      if (seq->sound) {
-        id_us_plus_no_lib((ID *)seq->sound);
-        seq->scene_sound = NULL;
-      }
-    }
-    if (seq->type == SEQ_TYPE_TEXT) {
-      TextVars *t = seq->effectdata;
-      BLO_read_id_address(reader, sce->id.lib, &t->text_font);
-    }
-    BLI_listbase_clear(&seq->anims);
-
-    lib_link_sequence_modifiers(reader, sce, &seq->modifiers);
-  }
-  SEQ_ALL_END;
-
-  LISTBASE_FOREACH (TimeMarker *, marker, &sce->markers) {
-    IDP_BlendReadLib(reader, marker->prop);
-
-    if (marker->camera) {
-      BLO_read_id_address(reader, sce->id.lib, &marker->camera);
-    }
-  }
-
-  /* rigidbody world relies on its linked collections */
-  if (sce->rigidbody_world) {
-    RigidBodyWorld *rbw = sce->rigidbody_world;
-    if (rbw->group) {
-      BLO_read_id_address(reader, sce->id.lib, &rbw->group);
-    }
-    if (rbw->constraints) {
-      BLO_read_id_address(reader, sce->id.lib, &rbw->constraints);
-    }
-    if (rbw->effector_weights) {
-      BLO_read_id_address(reader, sce->id.lib, &rbw->effector_weights->group);
-    }
-  }
-
-  if (sce->nodetree) {
-    composite_patch(sce->nodetree, sce);
-  }
-
-  LISTBASE_FOREACH (SceneRenderLayer *, srl, &sce->r.layers) {
-    BLO_read_id_address(reader, sce->id.lib, &srl->mat_override);
-    LISTBASE_FOREACH (FreestyleModuleConfig *, fmc, &srl->freestyleConfig.modules) {
-      BLO_read_id_address(reader, sce->id.lib, &fmc->script);
-    }
-    LISTBASE_FOREACH (FreestyleLineSet *, fls, &srl->freestyleConfig.linesets) {
-      BLO_read_id_address(reader, sce->id.lib, &fls->linestyle);
-      BLO_read_id_address(reader, sce->id.lib, &fls->group);
-    }
-  }
-  /* Motion Tracking */
-  BLO_read_id_address(reader, sce->id.lib, &sce->clip);
-
-#ifdef USE_COLLECTION_COMPAT_28
-  if (sce->collection) {
-    BKE_collection_compat_blend_read_lib(reader, sce->id.lib, sce->collection);
-  }
-#endif
-
-  LISTBASE_FOREACH (ViewLayer *, view_layer, &sce->view_layers) {
-    BKE_view_layer_blend_read_lib(reader, sce->id.lib, view_layer);
-  }
-
-  if (sce->r.bake.cage_object) {
-    BLO_read_id_address(reader, sce->id.lib, &sce->r.bake.cage_object);
-  }
-
-#ifdef USE_SETSCENE_CHECK
-  if (sce->set != NULL) {
-    sce->flag |= SCE_READFILE_LIBLINK_NEED_SETSCENE_CHECK;
-  }
-#endif
-}
-
-static void lib_link_scenes_check_set(Main *bmain)
-{
-#ifdef USE_SETSCENE_CHECK
-  const int totscene = BLI_listbase_count(&bmain->scenes);
-  LISTBASE_FOREACH (Scene *, sce, &bmain->scenes) {
-    if (sce->flag & SCE_READFILE_LIBLINK_NEED_SETSCENE_CHECK) {
-      sce->flag &= ~SCE_READFILE_LIBLINK_NEED_SETSCENE_CHECK;
-      if (!scene_validate_setscene__liblink(sce, totscene)) {
-        printf("Found cyclic background scene when linking %s\n", sce->id.name + 2);
-      }
-    }
-  }
-#else
-  UNUSED_VARS(bmain, totscene);
-#endif
-}
-
-#undef USE_SETSCENE_CHECK
-
-static void link_recurs_seq(BlendDataReader *reader, ListBase *lb)
-{
-  BLO_read_list(reader, lb);
-
-  LISTBASE_FOREACH (Sequence *, seq, lb) {
-    if (seq->seqbase.first) {
-      link_recurs_seq(reader, &seq->seqbase);
-    }
-  }
-}
-
-static void direct_link_paint(BlendDataReader *reader, const Scene *scene, Paint *p)
-{
-  if (p->num_input_samples < 1) {
-    p->num_input_samples = 1;
-  }
-
-  BLO_read_data_address(reader, &p->cavity_curve);
-  if (p->cavity_curve) {
-    BKE_curvemapping_blend_read(reader, p->cavity_curve);
-  }
-  else {
-    BKE_paint_cavity_curve_preset(p, CURVE_PRESET_LINE);
-  }
-
-  BLO_read_data_address(reader, &p->tool_slots);
-
-  /* Workaround for invalid data written in older versions. */
-  const size_t expected_size = sizeof(PaintToolSlot) * p->tool_slots_len;
-  if (p->tool_slots && MEM_allocN_len(p->tool_slots) < expected_size) {
-    MEM_freeN(p->tool_slots);
-    p->tool_slots = MEM_callocN(expected_size, "PaintToolSlot");
-  }
-
-  BKE_paint_runtime_init(scene->toolsettings, p);
-}
-
-static void direct_link_paint_helper(BlendDataReader *reader, const Scene *scene, Paint **paint)
-{
-  /* TODO. is this needed */
-  BLO_read_data_address(reader, paint);
-
-  if (*paint) {
-    direct_link_paint(reader, scene, *paint);
-  }
-}
-
-static void direct_link_sequence_modifiers(BlendDataReader *reader, ListBase *lb)
-{
-  BLO_read_list(reader, lb);
-
-  LISTBASE_FOREACH (SequenceModifierData *, smd, lb) {
-    if (smd->mask_sequence) {
-      BLO_read_data_address(reader, &smd->mask_sequence);
-    }
-
-    if (smd->type == seqModifierType_Curves) {
-      CurvesModifierData *cmd = (CurvesModifierData *)smd;
-
-      BKE_curvemapping_blend_read(reader, &cmd->curve_mapping);
-    }
-    else if (smd->type == seqModifierType_HueCorrect) {
-      HueCorrectModifierData *hcmd = (HueCorrectModifierData *)smd;
-
-      BKE_curvemapping_blend_read(reader, &hcmd->curve_mapping);
-    }
-  }
-}
-
-static void direct_link_scene(BlendDataReader *reader, Scene *sce)
-{
-  sce->depsgraph_hash = NULL;
-  sce->fps_info = NULL;
-
-  memset(&sce->customdata_mask, 0, sizeof(sce->customdata_mask));
-  memset(&sce->customdata_mask_modal, 0, sizeof(sce->customdata_mask_modal));
-
-  BKE_sound_reset_scene_runtime(sce);
-
-  /* set users to one by default, not in lib-link, this will increase it for compo nodes */
-  id_us_ensure_real(&sce->id);
-
-  BLO_read_list(reader, &(sce->base));
-
-  BLO_read_data_address(reader, &sce->adt);
-  BKE_animdata_blend_read_data(reader, sce->adt);
-
-  BLO_read_list(reader, &sce->keyingsets);
-  BKE_keyingsets_blend_read_data(reader, &sce->keyingsets);
-
-  BLO_read_data_address(reader, &sce->basact);
-
-  BLO_read_data_address(reader, &sce->toolsettings);
-  if (sce->toolsettings) {
-
-    /* Reset last_location and last_hit, so they are not remembered across sessions. In some files
-     * these are also NaN, which could lead to crashes in painting. */
-    struct UnifiedPaintSettings *ups = &sce->toolsettings->unified_paint_settings;
-    zero_v3(ups->last_location);
-    ups->last_hit = 0;
-
-    direct_link_paint_helper(reader, sce, (Paint **)&sce->toolsettings->sculpt);
-    direct_link_paint_helper(reader, sce, (Paint **)&sce->toolsettings->vpaint);
-    direct_link_paint_helper(reader, sce, (Paint **)&sce->toolsettings->wpaint);
-    direct_link_paint_helper(reader, sce, (Paint **)&sce->toolsettings->uvsculpt);
-    direct_link_paint_helper(reader, sce, (Paint **)&sce->toolsettings->gp_paint);
-    direct_link_paint_helper(reader, sce, (Paint **)&sce->toolsettings->gp_vertexpaint);
-    direct_link_paint_helper(reader, sce, (Paint **)&sce->toolsettings->gp_sculptpaint);
-    direct_link_paint_helper(reader, sce, (Paint **)&sce->toolsettings->gp_weightpaint);
-
-    direct_link_paint(reader, sce, &sce->toolsettings->imapaint.paint);
-
-    sce->toolsettings->particle.paintcursor = NULL;
-    sce->toolsettings->particle.scene = NULL;
-    sce->toolsettings->particle.object = NULL;
-    sce->toolsettings->gp_sculpt.paintcursor = NULL;
-
-    /* relink grease pencil interpolation curves */
-    BLO_read_data_address(reader, &sce->toolsettings->gp_interpolate.custom_ipo);
-    if (sce->toolsettings->gp_interpolate.custom_ipo) {
-      BKE_curvemapping_blend_read(reader, sce->toolsettings->gp_interpolate.custom_ipo);
-    }
-    /* relink grease pencil multiframe falloff curve */
-    BLO_read_data_address(reader, &sce->toolsettings->gp_sculpt.cur_falloff);
-    if (sce->toolsettings->gp_sculpt.cur_falloff) {
-      BKE_curvemapping_blend_read(reader, sce->toolsettings->gp_sculpt.cur_falloff);
-    }
-    /* relink grease pencil primitive curve */
-    BLO_read_data_address(reader, &sce->toolsettings->gp_sculpt.cur_primitive);
-    if (sce->toolsettings->gp_sculpt.cur_primitive) {
-      BKE_curvemapping_blend_read(reader, sce->toolsettings->gp_sculpt.cur_primitive);
-    }
-
-    /* Relink toolsettings curve profile */
-    BLO_read_data_address(reader, &sce->toolsettings->custom_bevel_profile_preset);
-    if (sce->toolsettings->custom_bevel_profile_preset) {
-      BKE_curveprofile_blend_read(reader, sce->toolsettings->custom_bevel_profile_preset);
-    }
-  }
-
-  if (sce->ed) {
-    ListBase *old_seqbasep = &sce->ed->seqbase;
-
-    BLO_read_data_address(reader, &sce->ed);
-    Editing *ed = sce->ed;
-
-    BLO_read_data_address(reader, &ed->act_seq);
-    ed->cache = NULL;
-    ed->prefetch_job = NULL;
-
-    /* recursive link sequences, lb will be correctly initialized */
-    link_recurs_seq(reader, &ed->seqbase);
-
-    Sequence *seq;
-    SEQ_ALL_BEGIN (ed, seq) {
-      /* Do as early as possible, so that other parts of reading can rely on valid session UUID. */
-      BKE_sequence_session_uuid_generate(seq);
-
-      BLO_read_data_address(reader, &seq->seq1);
-      BLO_read_data_address(reader, &seq->seq2);
-      BLO_read_data_address(reader, &seq->seq3);
-
-      /* a patch: after introduction of effects with 3 input strips */
-      if (seq->seq3 == NULL) {
-        seq->seq3 = seq->seq2;
-      }
-
-      BLO_read_data_address(reader, &seq->effectdata);
-      BLO_read_data_address(reader, &seq->stereo3d_format);
-
-      if (seq->type & SEQ_TYPE_EFFECT) {
-        seq->flag |= SEQ_EFFECT_NOT_LOADED;
-      }
-
-      if (seq->type == SEQ_TYPE_SPEED) {
-        SpeedControlVars *s = seq->effectdata;
-        s->frameMap = NULL;
-      }
-
-      if (seq->type == SEQ_TYPE_TEXT) {
-        TextVars *t = seq->effectdata;
-        t->text_blf_id = SEQ_FONT_NOT_LOADED;
-      }
-
-      BLO_read_data_address(reader, &seq->prop);
-      IDP_BlendDataRead(reader, &seq->prop);
-
-      BLO_read_data_address(reader, &seq->strip);
-      if (seq->strip && seq->strip->done == 0) {
-        seq->strip->done = true;
-
-        if (ELEM(seq->type,
-                 SEQ_TYPE_IMAGE,
-                 SEQ_TYPE_MOVIE,
-                 SEQ_TYPE_SOUND_RAM,
-                 SEQ_TYPE_SOUND_HD)) {
-          BLO_read_data_address(reader, &seq->strip->stripdata);
-        }
-        else {
-          seq->strip->stripdata = NULL;
-        }
-        BLO_read_data_address(reader, &seq->strip->crop);
-        BLO_read_data_address(reader, &seq->strip->transform);
-        BLO_read_data_address(reader, &seq->strip->proxy);
-        if (seq->strip->proxy) {
-          seq->strip->proxy->anim = NULL;
-        }
-        else if (seq->flag & SEQ_USE_PROXY) {
-          SEQ_proxy_set(seq, true);
-        }
-
-        /* need to load color balance to it could be converted to modifier */
-        BLO_read_data_address(reader, &seq->strip->color_balance);
-      }
-
-      direct_link_sequence_modifiers(reader, &seq->modifiers);
-    }
-    SEQ_ALL_END;
-
-    /* link metastack, slight abuse of structs here,
-     * have to restore pointer to internal part in struct */
-    {
-      Sequence temp;
-      void *poin;
-      intptr_t offset;
-
-      offset = ((intptr_t) & (temp.seqbase)) - ((intptr_t)&temp);
-
-      /* root pointer */
-      if (ed->seqbasep == old_seqbasep) {
-        ed->seqbasep = &ed->seqbase;
-      }
-      else {
-        poin = POINTER_OFFSET(ed->seqbasep, -offset);
-
-        poin = BLO_read_get_new_data_address(reader, poin);
-
-        if (poin) {
-          ed->seqbasep = (ListBase *)POINTER_OFFSET(poin, offset);
-        }
-        else {
-          ed->seqbasep = &ed->seqbase;
-        }
-      }
-      /* stack */
-      BLO_read_list(reader, &(ed->metastack));
-
-      LISTBASE_FOREACH (MetaStack *, ms, &ed->metastack) {
-        BLO_read_data_address(reader, &ms->parseq);
-
-        if (ms->oldbasep == old_seqbasep) {
-          ms->oldbasep = &ed->seqbase;
-        }
-        else {
-          poin = POINTER_OFFSET(ms->oldbasep, -offset);
-          poin = BLO_read_get_new_data_address(reader, poin);
-          if (poin) {
-            ms->oldbasep = (ListBase *)POINTER_OFFSET(poin, offset);
-          }
-          else {
-            ms->oldbasep = &ed->seqbase;
-          }
-        }
-      }
-    }
-  }
-
-#ifdef DURIAN_CAMERA_SWITCH
-  /* Runtime */
-  sce->r.mode &= ~R_NO_CAMERA_SWITCH;
-#endif
-
-  BLO_read_data_address(reader, &sce->r.avicodecdata);
-  if (sce->r.avicodecdata) {
-    BLO_read_data_address(reader, &sce->r.avicodecdata->lpFormat);
-    BLO_read_data_address(reader, &sce->r.avicodecdata->lpParms);
-  }
-  if (sce->r.ffcodecdata.properties) {
-    BLO_read_data_address(reader, &sce->r.ffcodecdata.properties);
-    IDP_BlendDataRead(reader, &sce->r.ffcodecdata.properties);
-  }
-
-  BLO_read_list(reader, &(sce->markers));
-  LISTBASE_FOREACH (TimeMarker *, marker, &sce->markers) {
-    BLO_read_data_address(reader, &marker->prop);
-    IDP_BlendDataRead(reader, &marker->prop);
-  }
-
-  BLO_read_list(reader, &(sce->transform_spaces));
-  BLO_read_list(reader, &(sce->r.layers));
-  BLO_read_list(reader, &(sce->r.views));
-
-  LISTBASE_FOREACH (SceneRenderLayer *, srl, &sce->r.layers) {
-    BLO_read_data_address(reader, &srl->prop);
-    IDP_BlendDataRead(reader, &srl->prop);
-    BLO_read_list(reader, &(srl->freestyleConfig.modules));
-    BLO_read_list(reader, &(srl->freestyleConfig.linesets));
-  }
-
-  direct_link_view_settings(reader, &sce->view_settings);
-
-  BLO_read_data_address(reader, &sce->rigidbody_world);
-  RigidBodyWorld *rbw = sce->rigidbody_world;
-  if (rbw) {
-    BLO_read_data_address(reader, &rbw->shared);
-
-    if (rbw->shared == NULL) {
-      /* Link deprecated caches if they exist, so we can use them for versioning.
-       * We should only do this when rbw->shared == NULL, because those pointers
-       * are always set (for compatibility with older Blenders). We mustn't link
-       * the same pointcache twice. */
-      direct_link_pointcache_list(reader, &rbw->ptcaches, &rbw->pointcache, false);
-
-      /* make sure simulation starts from the beginning after loading file */
-      if (rbw->pointcache) {
-        rbw->ltime = (float)rbw->pointcache->startframe;
-      }
-    }
-    else {
-      /* must nullify the reference to physics sim object, since it no-longer exist
-       * (and will need to be recalculated)
-       */
-      rbw->shared->physics_world = NULL;
-
-      /* link caches */
-      direct_link_pointcache_list(reader, &rbw->shared->ptcaches, &rbw->shared->pointcache, false);
-
-      /* make sure simulation starts from the beginning after loading file */
-      if (rbw->shared->pointcache) {
-        rbw->ltime = (float)rbw->shared->pointcache->startframe;
-      }
-    }
-    rbw->objects = NULL;
-    rbw->numbodies = 0;
-
-    /* set effector weights */
-    BLO_read_data_address(reader, &rbw->effector_weights);
-    if (!rbw->effector_weights) {
-      rbw->effector_weights = BKE_effector_add_weights(NULL);
-    }
-  }
-
-  BLO_read_data_address(reader, &sce->preview);
-  BKE_previewimg_blend_read(reader, sce->preview);
-
-  BKE_curvemapping_blend_read(reader, &sce->r.mblur_shutter_curve);
-  BKE_curvemapping_blend_read(reader, &sce->r.camera_response_function_curve);
-  BKE_curvemapping_blend_read(reader, &sce->r.wavelength_importance_curve);
-
-#ifdef USE_COLLECTION_COMPAT_28
-  /* this runs before the very first doversion */
-  if (sce->collection) {
-    BLO_read_data_address(reader, &sce->collection);
-    BKE_collection_compat_blend_read_data(reader, sce->collection);
-  }
-#endif
-
-  /* insert into global old-new map for reading without UI (link_global accesses it again) */
-  link_glob_list(reader->fd, &sce->view_layers);
-  LISTBASE_FOREACH (ViewLayer *, view_layer, &sce->view_layers) {
-    BKE_view_layer_blend_read_data(reader, view_layer);
-  }
-
-  if (BLO_read_data_is_undo(reader)) {
-    /* If it's undo do nothing here, caches are handled by higher-level generic calling code. */
-  }
-  else {
-    /* else try to read the cache from file. */
-    BLO_read_data_address(reader, &sce->eevee.light_cache_data);
-    if (sce->eevee.light_cache_data) {
-      direct_link_lightcache(reader, sce->eevee.light_cache_data);
-    }
-  }
-  EEVEE_lightcache_info_update(&sce->eevee);
-
-  BKE_screen_view3d_shading_blend_read_data(reader, &sce->display.shading);
-
-  BLO_read_data_address(reader, &sce->layer_properties);
-  IDP_BlendDataRead(reader, &sce->layer_properties);
-}
-
-/** \} */
-
-/* -------------------------------------------------------------------- */
-/** \name XR-data
- * \{ */
-
-static void direct_link_wm_xr_data(BlendDataReader *reader, wmXrData *xr_data)
-{
-  BKE_screen_view3d_shading_blend_read_data(reader, &xr_data->session_settings.shading);
-}
-
-static void lib_link_wm_xr_data(BlendLibReader *reader, ID *parent_id, wmXrData *xr_data)
-{
-  BLO_read_id_address(reader, parent_id->lib, &xr_data->session_settings.base_pose_object);
-}
-
-/** \} */
-
-/* -------------------------------------------------------------------- */
-/** \name Read ID: Window Manager
- * \{ */
-
-static void direct_link_windowmanager(BlendDataReader *reader, wmWindowManager *wm)
-{
-  id_us_ensure_real(&wm->id);
-  BLO_read_list(reader, &wm->windows);
-
-  LISTBASE_FOREACH (wmWindow *, win, &wm->windows) {
-    BLO_read_data_address(reader, &win->parent);
-
-    WorkSpaceInstanceHook *hook = win->workspace_hook;
-    BLO_read_data_address(reader, &win->workspace_hook);
-
-    /* This will be NULL for any pre-2.80 blend file. */
-    if (win->workspace_hook != NULL) {
-      /* We need to restore a pointer to this later when reading workspaces,
-       * so store in global oldnew-map.
-       * Note that this is only needed for versioning of older .blend files now.. */
-      oldnewmap_insert(reader->fd->globmap, hook, win->workspace_hook, 0);
-      /* Cleanup pointers to data outside of this data-block scope. */
-      win->workspace_hook->act_layout = NULL;
-      win->workspace_hook->temp_workspace_store = NULL;
-      win->workspace_hook->temp_layout_store = NULL;
-    }
-
-    BKE_screen_area_map_blend_read_data(reader, &win->global_areas);
-
-    win->ghostwin = NULL;
-    win->gpuctx = NULL;
-    win->eventstate = NULL;
-    win->cursor_keymap_status = NULL;
-    win->tweak = NULL;
-#ifdef WIN32
-    win->ime_data = NULL;
-#endif
-
-    BLI_listbase_clear(&win->queue);
-    BLI_listbase_clear(&win->handlers);
-    BLI_listbase_clear(&win->modalhandlers);
-    BLI_listbase_clear(&win->gesture);
-=======
-  Scene *sce_iter;
-  int a;
->>>>>>> 626a7920
 
   if (sce->set == NULL) {
     return true;
