--- conflicted
+++ resolved
@@ -451,10 +451,7 @@
 	
 	/* Alt+RMB option */
 	char edge_mode;
-<<<<<<< HEAD
-	char pad3[2];
-=======
->>>>>>> 481831bd
+	char pad3[6];
 } ToolSettings;
 
 /* Used by all brushes to store their properties, which can be directly set
@@ -851,15 +848,6 @@
 #define RETOPO_ELLIPSE 4
 
 /* toolsettings->skgen_options */
-<<<<<<< HEAD
-#define SKGEN_FILTER_INTERNAL	1
-#define SKGEN_FILTER_EXTERNAL	2
-#define	SKGEN_SYMMETRY			4
-#define	SKGEN_CUT_LENGTH		8
-#define	SKGEN_CUT_ANGLE			16
-#define	SKGEN_CUT_CORRELATION	32
-#define	SKGEN_CUT_FIXED			64
-=======
 #define SKGEN_FILTER_INTERNAL	(1 << 0)
 #define SKGEN_FILTER_EXTERNAL	(1 << 1)
 #define	SKGEN_SYMMETRY			(1 << 2)
@@ -875,7 +863,7 @@
 #define SKGEN_DISP_ORIG			(1 << 12)
 #define SKGEN_DISP_EMBED		(1 << 13)
 #define SKGEN_DISP_INDEX		(1 << 14)
->>>>>>> 481831bd
+#define	SKGEN_CUT_FIXED			64
 
 #define	SKGEN_SUB_LENGTH		0
 #define	SKGEN_SUB_ANGLE			1
