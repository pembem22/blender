--- conflicted
+++ resolved
@@ -132,12 +132,9 @@
 	"DNA_anim_types.h",
 	"DNA_boid_types.h",
 	"DNA_smoke_types.h",
-<<<<<<< HEAD
+	"DNA_speaker_types.h",
 	"DNA_movieclip_types.h",
 	"DNA_tracking_types.h",
-=======
-	"DNA_speaker_types.h",
->>>>>>> 53671577
 
 	// empty string to indicate end of includefiles
 	""
@@ -1202,10 +1199,7 @@
 #include "DNA_anim_types.h"
 #include "DNA_boid_types.h"
 #include "DNA_smoke_types.h"
-<<<<<<< HEAD
+#include "DNA_speaker_types.h"
 #include "DNA_movieclip_types.h"
 #include "DNA_tracking_types.h"
-=======
-#include "DNA_speaker_types.h"
->>>>>>> 53671577
 /* end of list */