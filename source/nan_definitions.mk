--- conflicted
+++ resolved
@@ -266,11 +266,7 @@
     export NAN_SAMPLERATE_LIBS ?= $(NAN_SAMPLERATE)/lib/libsamplerate.a 
 
     # enable building with Cocoa
-<<<<<<< HEAD
-    export WITH_COCOA ?= true
-=======
     export WITH_COCOA ?= false
->>>>>>> 7a76bc9a
     export USE_QTKIT ?= false
     # use cocoa and qtkit for 64bit builds
     ifeq (64, $(findstring 64, $(MACOSX_ARCHITECTURE)))
@@ -278,11 +274,8 @@
         export USE_QTKIT = true
     endif
 
-<<<<<<< HEAD
-=======
     export BF_PCRE = $(LCGDIR)/opencollada
 
->>>>>>> 7a76bc9a
   else
   ifeq ($(OS),freebsd)
 
