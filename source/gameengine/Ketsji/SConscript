#!/usr/bin/python
import sys

Import ('env')

sources = env.Glob('*.cpp')
defs = []

incs = '. #source/blender/python/generic' # Only for Mathutils! and bpy_internal_import.h, be very careful

incs += ' #source/kernel/gen_system #intern/string #intern/guardedalloc'
incs += ' #source/gameengine/Rasterizer/RAS_OpenGLRasterizer'
incs += ' #intern/audaspace/intern #source/gameengine/Converter'
incs += ' #source/gameengine/BlenderRoutines #source/blender/imbuf #intern/moto/include'
incs += ' #source/gameengine/Ketsji #source/gameengine/Ketsji/KXNetwork #source/blender/blenlib'
incs += ' #source/blender/blenkernel #source/blender #source/blender/editors/include'
incs += ' #source/blender/makesdna #source/blender/python #source/gameengine/Rasterizer'
incs += ' #source/gameengine/GameLogic #source/gameengine/Expressions #source/gameengine/Network'
incs += ' #source/gameengine/SceneGraph #source/gameengine/Physics/common #source/gameengine/Physics/Bullet'
incs += ' #source/gameengine/Physics/Dummy'
incs += ' #source/blender/misc #source/blender/blenloader #extern/glew/include #source/blender/gpu'

<<<<<<< HEAD
incs += ' ' + env['BF_PYTHON_INC']
=======
>>>>>>> 16c1a294
incs += ' ' + env['BF_BULLET_INC']
incs += ' ' + env['BF_OPENGL_INC']

if  env['WITH_BF_SDL']:
    incs += ' ' + env['BF_SDL_INC']
else:
	defs.append('DISABLE_SDL')
<<<<<<< HEAD
	
if env['OURPLATFORM'] in ('win32-vc', 'win64-vc'):
	if env['BF_DEBUG']:
		defs.append('_DEBUG') # for Python

env.BlenderLib ( 'bf_ketsji', sources, Split(incs), defs, libtype=['core'], priority=[320], cxx_compileflags=env['BGE_CXXFLAGS'])
=======

if env['WITH_BF_PYTHON']:
	incs += ' ' + env['BF_PYTHON_INC']
else:
	defs.append('DISABLE_PYTHON')
	
if env['OURPLATFORM'] in ('win32-vc', 'win64-vc', 'win32-mingw'):
	if env['BF_DEBUG']:
		defs.append('_DEBUG') # for Python

env.BlenderLib ( 'bf_ketsji', sources, Split(incs), defs, libtype=['core','player'], priority=[320,45], cxx_compileflags=env['BGE_CXXFLAGS'])
>>>>>>> 16c1a294
<|MERGE_RESOLUTION|>--- conflicted
+++ resolved
@@ -20,10 +20,6 @@
 incs += ' #source/gameengine/Physics/Dummy'
 incs += ' #source/blender/misc #source/blender/blenloader #extern/glew/include #source/blender/gpu'
 
-<<<<<<< HEAD
-incs += ' ' + env['BF_PYTHON_INC']
-=======
->>>>>>> 16c1a294
 incs += ' ' + env['BF_BULLET_INC']
 incs += ' ' + env['BF_OPENGL_INC']
 
@@ -31,14 +27,6 @@
     incs += ' ' + env['BF_SDL_INC']
 else:
 	defs.append('DISABLE_SDL')
-<<<<<<< HEAD
-	
-if env['OURPLATFORM'] in ('win32-vc', 'win64-vc'):
-	if env['BF_DEBUG']:
-		defs.append('_DEBUG') # for Python
-
-env.BlenderLib ( 'bf_ketsji', sources, Split(incs), defs, libtype=['core'], priority=[320], cxx_compileflags=env['BGE_CXXFLAGS'])
-=======
 
 if env['WITH_BF_PYTHON']:
 	incs += ' ' + env['BF_PYTHON_INC']
@@ -49,5 +37,4 @@
 	if env['BF_DEBUG']:
 		defs.append('_DEBUG') # for Python
 
-env.BlenderLib ( 'bf_ketsji', sources, Split(incs), defs, libtype=['core','player'], priority=[320,45], cxx_compileflags=env['BGE_CXXFLAGS'])
->>>>>>> 16c1a294
+env.BlenderLib ( 'bf_ketsji', sources, Split(incs), defs, libtype=['core','player'], priority=[320,45], cxx_compileflags=env['BGE_CXXFLAGS'])