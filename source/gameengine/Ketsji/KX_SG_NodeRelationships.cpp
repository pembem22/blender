/**
 * $Id$
 * ***** BEGIN GPL LICENSE BLOCK *****
 *
 * This program is free software; you can redistribute it and/or
 * modify it under the terms of the GNU General Public License
 * as published by the Free Software Foundation; either version 2
 * of the License, or (at your option) any later version.
 *
 * This program is distributed in the hope that it will be useful,
 * but WITHOUT ANY WARRANTY; without even the implied warranty of
 * MERCHANTABILITY or FITNESS FOR A PARTICULAR PURPOSE.  See the
 * GNU General Public License for more details.
 *
 * You should have received a copy of the GNU General Public License
 * along with this program; if not, write to the Free Software Foundation,
 * Inc., 59 Temple Place - Suite 330, Boston, MA  02111-1307, USA.
 *
 * The Original Code is Copyright (C) 2001-2002 by NaN Holding BV.
 * All rights reserved.
 *
 * The Original Code is: all of this file.
 *
 * Contributor(s): none yet.
 *
 * ***** END GPL LICENSE BLOCK *****
 */

#include "KX_SG_NodeRelationships.h"

#ifdef HAVE_CONFIG_H
#include <config.h>
#endif

/**
 * Implementation of classes defined in KX_SG_NodeRelationships.h
 */

/** 
 * first of all KX_NormalParentRelation
 */

	KX_NormalParentRelation *
KX_NormalParentRelation::
New(
) {
	return new KX_NormalParentRelation();
}		

	bool
KX_NormalParentRelation::
UpdateChildCoordinates(
	SG_Spatial * child,
	const SG_Spatial * parent,
	bool& parentUpdated	
){
	MT_assert(child != NULL);

	if (!parentUpdated && !child->IsModified())
		return false;

	parentUpdated = true;

	if (parent==NULL) { /* Simple case */
		child->SetWorldFromLocalTransform();
<<<<<<< HEAD
		child->SetModified(false);
=======
		child->ClearModified();
>>>>>>> fba6a993
		return true; //false;
	}
	else {
		// the childs world locations which we will update.	
		const MT_Vector3 & p_world_scale = parent->GetWorldScaling();
		const MT_Point3 & p_world_pos = parent->GetWorldPosition();
		const MT_Matrix3x3 & p_world_rotation = parent->GetWorldOrientation();

		child->SetWorldScale(p_world_scale * child->GetLocalScale());
		child->SetWorldOrientation(p_world_rotation * child->GetLocalOrientation());
		child->SetWorldPosition(p_world_pos + p_world_scale * (p_world_rotation * child->GetLocalPosition()));
<<<<<<< HEAD
		child->SetModified(false);
=======
		child->ClearModified();
>>>>>>> fba6a993
		return true;
	}
}

	SG_ParentRelation *
KX_NormalParentRelation::
NewCopy(
){
	return new KX_NormalParentRelation();
}

KX_NormalParentRelation::
~KX_NormalParentRelation(
){
	//nothing to do
}


KX_NormalParentRelation::
KX_NormalParentRelation(
){
	// nothing to do
}

/** 
 * Next KX_VertexParentRelation
 */


	KX_VertexParentRelation *
KX_VertexParentRelation::
New(
){
	return new KX_VertexParentRelation();
}
		
/** 
 * Method inherited from KX_ParentRelation
 */

	bool
KX_VertexParentRelation::
UpdateChildCoordinates(
	SG_Spatial * child,
	const SG_Spatial * parent,
	bool& parentUpdated	
){

	MT_assert(child != NULL);

	if (!parentUpdated && !child->IsModified())
		return false;

	child->SetWorldScale(child->GetLocalScale());
	
	if (parent)
		child->SetWorldPosition(child->GetLocalPosition()+parent->GetWorldPosition());
	else
		child->SetWorldPosition(child->GetLocalPosition());
	
	child->SetWorldOrientation(child->GetLocalOrientation());
<<<<<<< HEAD
	child->SetModified(false);
=======
	child->ClearModified();
>>>>>>> fba6a993
	return true; //parent != NULL;
}

/** 
 * Method inherited from KX_ParentRelation
 */

	SG_ParentRelation *
KX_VertexParentRelation::
NewCopy(
){
	return new KX_VertexParentRelation();
};

KX_VertexParentRelation::
~KX_VertexParentRelation(
){
	//nothing to do
}


KX_VertexParentRelation::
KX_VertexParentRelation(
){
	//nothing to do
}


/**
 * Slow parent relationship
 */

	KX_SlowParentRelation *
KX_SlowParentRelation::
New(
	MT_Scalar relaxation
){
	return new 	KX_SlowParentRelation(relaxation);
}	

/** 
 * Method inherited from KX_ParentRelation
 */

	bool
KX_SlowParentRelation::
UpdateChildCoordinates(
	SG_Spatial * child,
	const SG_Spatial * parent,
	bool& parentUpdated	
){
	MT_assert(child != NULL);

	// the child will move even if the parent is not
	parentUpdated = true;

	const MT_Vector3 & child_scale = child->GetLocalScale();
	const MT_Point3 & child_pos = child->GetLocalPosition();
	const MT_Matrix3x3 & child_rotation = child->GetLocalOrientation();

	// the childs world locations which we will update.	
	
	MT_Vector3 child_w_scale;
	MT_Point3 child_w_pos;
	MT_Matrix3x3 child_w_rotation;
		
	if (parent) {

		// This is a slow parent relation
		// first compute the normal child world coordinates.

		MT_Vector3 child_n_scale;
		MT_Point3 child_n_pos;
		MT_Matrix3x3 child_n_rotation;

		const MT_Vector3 & p_world_scale = parent->GetWorldScaling();
		const MT_Point3 & p_world_pos = parent->GetWorldPosition();
		const MT_Matrix3x3 & p_world_rotation = parent->GetWorldOrientation();

		child_n_scale = p_world_scale * child_scale;
		child_n_rotation = p_world_rotation * child_rotation;

		child_n_pos = p_world_pos + p_world_scale * 
			(p_world_rotation * child_pos);


		if (m_initialized) {

			// get the current world positions

			child_w_scale = child->GetWorldScaling();
			child_w_pos = child->GetWorldPosition();
			child_w_rotation = child->GetWorldOrientation();	

			// now 'interpolate' the normal coordinates with the last 
			// world coordinates to get the new world coordinates.

			MT_Scalar weight = MT_Scalar(1)/(m_relax + 1);
			child_w_scale = (m_relax * child_w_scale + child_n_scale) * weight;
			child_w_pos = (m_relax * child_w_pos + child_n_pos) * weight;
			// for rotation we must go through quaternion
			MT_Quaternion child_w_quat = child_w_rotation.getRotation().slerp(child_n_rotation.getRotation(), weight);
			child_w_rotation.setRotation(child_w_quat);
			//FIXME: update physics controller.
		} else {
			child_w_scale = child_n_scale;
			child_w_pos = child_n_pos;
			child_w_rotation = child_n_rotation;
			m_initialized = true;
		}
			
	} else {

		child_w_scale = child_scale;
		child_w_pos = child_pos;
		child_w_rotation = child_rotation;
	}

	child->SetWorldScale(child_w_scale);
	child->SetWorldPosition(child_w_pos);
	child->SetWorldOrientation(child_w_rotation);
<<<<<<< HEAD
	child->SetModified(false);
=======
	child->ClearModified();
	// this node must always be updated, so reschedule it for next time
	child->ActivateRecheduleUpdateCallback();
>>>>>>> fba6a993
	
	return true; //parent != NULL;
}

/** 
 * Method inherited from KX_ParentRelation
 */

	SG_ParentRelation *
KX_SlowParentRelation::
NewCopy(
){
	return new 	KX_SlowParentRelation(m_relax);
}

KX_SlowParentRelation::
KX_SlowParentRelation(
	MT_Scalar relaxation
):
	m_relax(relaxation),
	m_initialized(false)
{
	//nothing to do
}

KX_SlowParentRelation::
~KX_SlowParentRelation(
){
	//nothing to do
}



<|MERGE_RESOLUTION|>--- conflicted
+++ resolved
@@ -63,11 +63,7 @@
 
 	if (parent==NULL) { /* Simple case */
 		child->SetWorldFromLocalTransform();
-<<<<<<< HEAD
-		child->SetModified(false);
-=======
 		child->ClearModified();
->>>>>>> fba6a993
 		return true; //false;
 	}
 	else {
@@ -79,11 +75,7 @@
 		child->SetWorldScale(p_world_scale * child->GetLocalScale());
 		child->SetWorldOrientation(p_world_rotation * child->GetLocalOrientation());
 		child->SetWorldPosition(p_world_pos + p_world_scale * (p_world_rotation * child->GetLocalPosition()));
-<<<<<<< HEAD
-		child->SetModified(false);
-=======
 		child->ClearModified();
->>>>>>> fba6a993
 		return true;
 	}
 }
@@ -145,11 +137,7 @@
 		child->SetWorldPosition(child->GetLocalPosition());
 	
 	child->SetWorldOrientation(child->GetLocalOrientation());
-<<<<<<< HEAD
-	child->SetModified(false);
-=======
 	child->ClearModified();
->>>>>>> fba6a993
 	return true; //parent != NULL;
 }
 
@@ -271,13 +259,9 @@
 	child->SetWorldScale(child_w_scale);
 	child->SetWorldPosition(child_w_pos);
 	child->SetWorldOrientation(child_w_rotation);
-<<<<<<< HEAD
-	child->SetModified(false);
-=======
 	child->ClearModified();
 	// this node must always be updated, so reschedule it for next time
 	child->ActivateRecheduleUpdateCallback();
->>>>>>> fba6a993
 	
 	return true; //parent != NULL;
 }
