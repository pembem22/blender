/*
 * ***** BEGIN GPL LICENSE BLOCK *****
 *
 * This program is free software; you can redistribute it and/or
 * modify it under the terms of the GNU General Public License
 * as published by the Free Software Foundation; either version 2
 * of the License, or (at your option) any later version.
 *
 * This program is distributed in the hope that it will be useful,
 * but WITHOUT ANY WARRANTY; without even the implied warranty of
 * MERCHANTABILITY or FITNESS FOR A PARTICULAR PURPOSE.  See the
 * GNU General Public License for more details.
 *
 * You should have received a copy of the GNU General Public License
 * along with this program; if not, write to the Free Software Foundation,
 * Inc., 51 Franklin Street, Fifth Floor, Boston, MA 02110-1301, USA.
 *
 * The Original Code is Copyright (C) 2001-2002 by NaN Holding BV.
 * All rights reserved.
 *
 * The Original Code is: all of this file.
 *
 * Contributor(s): none yet.
 *
 * ***** END GPL LICENSE BLOCK *****
 * BKE_bad_level_calls function stubs
 */

/** \file blenderplayer/bad_level_call_stubs/stubs.c
 *  \ingroup blc
 */

#ifdef WITH_GAMEENGINE

#define ASSERT_STUBS 0
#if ASSERT_STUBS
#  include <assert.h>
#  define STUB_ASSERT(x) (assert(x))
#else
#  define STUB_ASSERT(x)
#endif


struct ARegion;
struct ARegionType;
struct bFaceMap;
struct BMEditMesh;
struct Base;
struct bContext;
struct BoundBox;
struct Brush;
struct CSG_FaceIteratorDescriptor;
struct CSG_VertexIteratorDescriptor;
struct ChannelDriver;
struct ColorBand;
struct Context;
struct Curve;
struct CurveMapping;
struct DerivedMesh;
struct EditBone;
struct EnvMap;
struct FCurve;
struct Heap;
struct HeapNode;
struct ID;
struct ImBuf;
struct Image;
struct ImageUser;
struct KeyingSet;
struct KeyingSetInfo;
struct MCol;
struct MTex;
struct Main;
struct Mask;
struct Material;
struct MenuType;
struct Mesh;
struct MetaBall;
struct Lattice;
struct ModifierData;
struct MovieClip;
struct MultiresModifierData;
struct HookModifierData;
struct NodeBlurData;
struct Nurb;
struct Object;
struct PBVHNode;
struct PyObject;
struct Render;
struct RenderEngine;
struct RenderEngineType;
struct RenderLayer;
struct RenderResult;
struct Scene;
struct Scene;
struct ScrArea;
struct SculptSession;
struct ShadeInput;
struct ShadeResult;
struct SpaceButs;
struct SpaceClip;
struct SpaceImage;
struct SpaceNode;
struct Tex;
struct TexResult;
struct Text;
struct ToolSettings;
struct View2D;
struct View3D;
struct bAction;
struct bArmature;
struct bConstraint;
struct bConstraintOb;
struct bConstraintTarget;
struct bContextDataResult;
struct bGPDlayer;
struct bFaceMap;
struct bNode;
struct bNodeType;
struct bNodeSocket;
struct bNodeSocketType;
struct bNodeTree;
struct bNodeTreeType;
struct bPoseChannel;
struct bPythonConstraint;
struct bTheme;
struct uiLayout;
struct wmEvent;
struct wmKeyConfig;
struct wmKeyMap;
struct wmOperator;
struct wmOperatorType;
struct wmWindow;
struct wmWindowManager;
struct wmManipulatorGroupType;
struct wmManipulatorMap;


/* -------------------------------------------------------------------- */
/* Declarations */

/* may cause troubles... enable for now so args match for certain */
#if 1
#if defined(__GNUC__)
#  pragma GCC diagnostic error "-Wmissing-prototypes"
#  pragma GCC diagnostic ignored "-Wunused-parameter"
#endif

#include <stdio.h>  /* FILE */

#include "../../intern/dualcon/dualcon.h"
#include "../../intern/elbeem/extern/elbeem.h"
#include "../blender/blenkernel/BKE_modifier.h"
#include "../blender/blenkernel/BKE_paint.h"
#include "../blender/collada/collada.h"
#include "../blender/compositor/COM_compositor.h"
#include "../blender/editors/include/ED_armature.h"
#include "../blender/editors/include/ED_anim_api.h"
#include "../blender/editors/include/ED_buttons.h"
#include "../blender/editors/include/ED_clip.h"
#include "../blender/editors/include/ED_curve.h"
#include "../blender/editors/include/ED_fileselect.h"
#include "../blender/editors/include/ED_gpencil.h"
#include "../blender/editors/include/ED_image.h"
#include "../blender/editors/include/ED_info.h"
#include "../blender/editors/include/ED_keyframes_edit.h"
#include "../blender/editors/include/ED_keyframing.h"
#include "../blender/editors/include/ED_lattice.h"
#include "../blender/editors/include/ED_manipulator_library.h"
#include "../blender/editors/include/ED_mball.h"
#include "../blender/editors/include/ED_mesh.h"
#include "../blender/editors/include/ED_node.h"
#include "../blender/editors/include/ED_object.h"
#include "../blender/editors/include/ED_particle.h"
#include "../blender/editors/include/ED_render.h"
#include "../blender/editors/include/ED_scene.h"
#include "../blender/editors/include/ED_screen.h"
#include "../blender/editors/include/ED_space_api.h"
#include "../blender/editors/include/ED_text.h"
#include "../blender/editors/include/ED_transform.h"
#include "../blender/editors/include/ED_transform_snap_object_context.h"
#include "../blender/editors/include/ED_uvedit.h"
#include "../blender/editors/include/ED_view3d.h"
#include "../blender/editors/include/UI_interface.h"
#include "../blender/editors/include/UI_interface_icons.h"
#include "../blender/editors/include/UI_resources.h"
#include "../blender/editors/include/UI_view2d.h"
#include "../blender/freestyle/FRS_freestyle.h"
#include "../blender/gpu/GPU_immediate.h"
#include "../blender/gpu/GPU_matrix.h"
#include "../blender/python/BPY_extern.h"
#include "../blender/python/intern/bpy_manipulator_wrap.h"
#include "../blender/render/extern/include/RE_engine.h"
#include "../blender/render/extern/include/RE_pipeline.h"
#include "../blender/render/extern/include/RE_render_ext.h"
#include "../blender/render/extern/include/RE_shader_ext.h"
#include "../blender/draw/DRW_engine.h"
#include "../blender/windowmanager/WM_api.h"
#include "../blender/windowmanager/WM_types.h"
#include "../blender/windowmanager/WM_message.h"


/* -------------------------------------------------------------------- */
/* Externs
 * (ideally we wouldn't have _any_ but we can't include all directly)
 */

/* bpy_operator_wrap.h */
extern void macro_wrapper(struct wmOperatorType *ot, void *userdata);
extern void operator_wrapper(struct wmManipulatorGroupType *wgt, void *userdata);

/* bpy_widgetgroup_wrap.h */
extern void widgetgroup_wrapper(struct wmOperatorType *ot, void *userdata);

/* bpy_rna.h */
extern bool pyrna_id_FromPyObject(struct PyObject *obj, struct ID **id);
extern const char *BPY_app_translations_py_pgettext(const char *msgctxt, const char *msgid);
extern const char *BPY_app_translations_py_pgettext(const char *msgctxt, const char *msgid);
extern struct PyObject *pyrna_id_CreatePyObject(struct ID *id);
extern bool pyrna_id_CheckPyObject(struct PyObject *obj);
/* bpy_interface.c */
bool BPY_string_is_keyword(const char *str) { return false; }

#endif
/* end declarations */


/* -------------------------------------------------------------------- */
/* Return Macro's */

#include <string.h>  /* memset */
#define RET_NULL {STUB_ASSERT(0); return (void *) NULL;}
#define RET_ZERO {STUB_ASSERT(0); return 0;}
#define RET_MINUSONE {STUB_ASSERT(0); return -1;}
#define RET_STRUCT(t) {struct t v; STUB_ASSERT(0); memset(&v, 0, sizeof(v)); return v;}
#define RET_ARG(arg) {STUB_ASSERT(0); return arg; }
#define RET_NONE {STUB_ASSERT(0);}

/* -------------------------------------------------------------------- */
/* Stubs */

/*new render funcs */
void EDBM_selectmode_set(struct BMEditMesh *em) RET_NONE
void EDBM_mesh_load(struct Object *ob) RET_NONE
void EDBM_mesh_make(struct ToolSettings *ts, struct Object *ob, const bool use_key_index) RET_NONE
void EDBM_mesh_normals_update(struct BMEditMesh *em) RET_NONE
void *g_system;
bool EDBM_uv_check(struct BMEditMesh *em) RET_ZERO

float *RE_RenderLayerGetPass(volatile struct RenderLayer *rl, const char *name, const char *viewname) RET_NULL
float RE_filter_value(int type, float x) RET_ZERO
struct RenderLayer *RE_GetRenderLayer(struct RenderResult *rr, const char *name) RET_NULL
void RE_texture_rng_init() RET_NONE
void RE_texture_rng_exit() RET_NONE

bool RE_layers_have_name(struct RenderResult *result) RET_ZERO
const char *RE_engine_active_view_get(struct RenderEngine *engine) RET_NULL
void RE_engine_active_view_set(struct RenderEngine *engine, const char *viewname) RET_NONE
void RE_engine_get_camera_model_matrix(struct RenderEngine *engine, struct Object *camera, int use_spherical_stereo, float *r_modelmat) RET_NONE
float RE_engine_get_camera_shift_x(struct RenderEngine *engine, struct Object *camera, int use_spherical_stereo) RET_ZERO
int RE_engine_get_spherical_stereo(struct RenderEngine *engine, struct Object *camera) RET_ZERO
void RE_SetActiveRenderView(struct Render *re, const char *viewname) RET_NONE

struct RenderPass *RE_pass_find_by_name(volatile struct RenderLayer *rl, const char *name, const char *viewname) RET_NULL
struct RenderPass *RE_pass_find_by_type(volatile struct RenderLayer *rl, int passtype, const char *viewname) RET_NULL
bool RE_HasCombinedLayer(RenderResult *res) RET_ZERO

/* zbuf.c stub */
void antialias_tagbuf(int xsize, int ysize, char *rectmove) RET_NONE
void RE_zbuf_accumulate_vecblur(struct NodeBlurData *nbd, int xsize, int ysize, float *newrect, const float *imgrect, float *vecbufrect, const float *zbufrect) RET_NONE

/* imagetexture.c stub */
void ibuf_sample(struct ImBuf *ibuf, float fx, float fy, float dx, float dy, float *result) RET_NONE

/* Freestyle */
bool ED_texture_context_check_linestyle(const struct bContext *C) RET_ZERO
void FRS_free_view_map_cache(void) RET_NONE

/* texture.c */
int	multitex_ext(struct Tex *tex, float texvec[3], float dxt[3], float dyt[3], int osatex, struct TexResult *texres, const short thread, struct ImagePool *pool, bool scene_color_manage, const bool skip_load_image) RET_ZERO
int multitex_ext_safe(struct Tex *tex, float texvec[3], struct TexResult *texres, struct ImagePool *pool, bool scene_color_manage, const bool skip_load_image) RET_ZERO
int multitex_nodes(struct Tex *tex, float texvec[3], float dxt[3], float dyt[3], int osatex, struct TexResult *texres, const short thread, short which_output, struct ShadeInput *shi, struct MTex *mtex, struct ImagePool *pool) RET_ZERO

struct Material *RE_sample_material_init(struct Material *orig_mat, struct Scene *scene) RET_NULL
void RE_sample_material_free(struct Material *mat) RET_NONE
void RE_sample_material_color(
        struct Material *mat, float color[3], float *alpha, const float volume_co[3], const float surface_co[3],
        int tri_index, struct DerivedMesh *orcoDm, struct Object *ob) RET_NONE
/* nodes */
struct Render *RE_GetRender(const char *name) RET_NULL
struct Render *RE_GetSceneRender(const struct Scene *scene) RET_NULL
struct Object *RE_GetCamera(struct Render *re) RET_NULL
float RE_lamp_get_data(struct ShadeInput *shi, struct Object *lamp_obj, float col[4], float lv[3], float *dist, float shadow[4]) RET_ZERO
const float (*RE_object_instance_get_matrix(struct ObjectInstanceRen *obi, int matrix_id))[4] RET_NULL
const float (*RE_render_current_get_matrix(int matrix_id))[4] RET_NULL
float RE_object_instance_get_object_pass_index(struct ObjectInstanceRen *obi) RET_ZERO
float RE_object_instance_get_random_id(struct ObjectInstanceRen *obi) RET_ZERO

/* blenkernel */
bool BKE_paint_proj_mesh_data_check(struct Scene *scene, struct Object *ob, bool *uvs, bool *mat, bool *tex, bool *stencil) RET_ZERO

/* render */
void RE_FreeRenderResult(struct RenderResult *res) RET_NONE
void RE_FreeAllRenderResults(void) RET_NONE
struct RenderResult *RE_MultilayerConvert(void *exrhandle, const char *colorspace, bool predivide, int rectx, int recty) RET_NULL
struct Scene *RE_GetScene(struct Render *re) RET_NULL
void RE_Database_Free(struct Render *re) RET_NONE
void RE_FreeRender(struct Render *re) RET_NONE
void RE_DataBase_GetView(struct Render *re, float mat[4][4]) RET_NONE
int externtex(
        const struct MTex *mtex, const float vec[3], float *tin, float *tr, float *tg, float *tb, float *ta,
        const int thread, struct ImagePool *pool, const bool skip_load_image, const bool texnode_preview) RET_ZERO
float texture_value_blend(float tex, float out, float fact, float facg, int blendtype) RET_ZERO
void texture_rgb_blend(float in[3], const float tex[3], const float out[3], float fact, float facg, int blendtype) RET_NONE
double elbeemEstimateMemreq(int res, float sx, float sy, float sz, int refine, char *retstr) RET_ZERO
struct Render *RE_NewRender(const char *name) RET_NULL
struct Render *RE_NewSceneRender(const struct Scene *scene) RET_NULL
void RE_SwapResult(struct Render *re, struct RenderResult **rr) RET_NONE
void RE_BlenderFrame(struct Render *re, struct Main *bmain, struct Scene *scene, struct ViewLayer *view_layer, struct Object *camera_override, unsigned int lay_override, int frame, const bool write_still) RET_NONE
bool RE_WriteEnvmapResult(struct ReportList *reports, struct Scene *scene, struct EnvMap *env, const char *relpath, const char imtype, float layout[12]) RET_ZERO

/* rna */
float *ED_view3d_cursor3d_get(struct Scene *scene, struct View3D *v3d) RET_NULL
void WM_menutype_free(void) RET_NONE
void WM_menutype_freelink(struct MenuType *mt) RET_NONE
bool WM_menutype_add(struct MenuType *mt) RET_ZERO
int WM_operator_props_dialog_popup(struct bContext *C, struct wmOperator *op, int width, int height) RET_ZERO
int WM_operator_confirm(struct bContext *C, struct wmOperator *op, const struct wmEvent *event) RET_ZERO
struct MenuType *WM_menutype_find(const char *idname, bool quiet) RET_NULL
void WM_operator_stack_clear(struct wmWindowManager *wm) RET_NONE
void WM_operator_handlers_clear(wmWindowManager *wm, struct wmOperatorType *ot) RET_NONE
bool WM_operator_is_repeat(const struct bContext *C, const struct wmOperator *op) RET_ZERO;
void WM_windows_scene_data_sync(const struct ListBase *win_lb, struct Scene *scene) RET_NONE
struct Scene *WM_windows_scene_get_from_screen(const struct wmWindowManager *wm, const struct bScreen *screen) RET_NULL
struct WorkSpace *WM_windows_workspace_get_from_screen(const struct wmWindowManager *wm, const struct bScreen *screen) RET_NULL
struct bScreen *WM_window_get_active_screen(const struct wmWindow *win) RET_NULL
struct Scene *WM_window_get_active_scene(const struct wmWindow *win) RET_NULL
struct WorkSpace *WM_window_get_active_workspace(const wmWindow *win) RET_NULL
void WM_window_change_active_scene(struct Main *bmain, struct bContext *C, struct wmWindow *win, struct Scene *scene_new) RET_NONE
bool WM_window_is_temp_screen(const struct wmWindow *win) RET_ZERO

void WM_autosave_init(wmWindowManager *wm) RET_NONE
void WM_jobs_kill_all_except(struct wmWindowManager *wm, void *owner) RET_NONE

void WM_lib_reload(struct Library *lib, struct bContext *C, struct ReportList *reports) RET_NONE

void WM_msg_publish_rna(struct wmMsgBus *mbus, PointerRNA *ptr, PropertyRNA *prop) RET_NONE


char *WM_clipboard_text_get(bool selection, int *r_len) RET_NULL
char *WM_clipboard_text_get_firstline(bool selection, int *r_len) RET_NULL
void WM_clipboard_text_set(const char *buf, bool selection) RET_NONE

void WM_cursor_set(struct wmWindow *win, int curor) RET_NONE
void WM_cursor_modal_set(struct wmWindow *win, int curor) RET_NONE
void WM_cursor_modal_restore(struct wmWindow *win) RET_NONE
void WM_cursor_time(struct wmWindow *win, int nr) RET_NONE
void WM_cursor_warp(struct wmWindow *win, int x, int y) RET_NONE

struct wmJob *WM_jobs_get(struct wmWindowManager *wm, struct wmWindow *win, void *owner, const char *name, int flag, int job_type) RET_NULL
void WM_jobs_customdata_set(struct wmJob *job, void *customdata, void (*free)(void *)) RET_NONE
void WM_jobs_timer(struct wmJob *job, double timestep, unsigned int note, unsigned int endnote) RET_NONE

void WM_jobs_callbacks(struct wmJob *job,
                       void (*startjob)(void *, short *, short *, float *),
                       void (*initjob)(void *),
                       void (*update)(void *),
                       void (*endjob)(void *)) RET_NONE

void WM_jobs_start(struct wmWindowManager *wm, struct wmJob *job) RET_NONE
void WM_report(ReportType type, const char *message) RET_NONE

void BPY_RNA_manipulatorgroup_wrapper(struct wmManipulatorGroupType *wgt, void *userdata) RET_NONE
void BPY_RNA_manipulator_wrapper(struct wmManipulatorType *wgt, void *userdata) RET_NONE

struct PointerRNA *WM_manipulator_operator_set(struct wmManipulator *mpr, int part_index, struct wmOperatorType *ot, struct IDProperty *properties) RET_NULL
const struct wmManipulatorPropertyType *WM_manipulatortype_target_property_find(const struct wmManipulatorType *wt, const char *idname) RET_NULL
const struct wmManipulatorType *WM_manipulatortype_find(const char *idname, bool quiet) RET_NULL
struct wmManipulator *WM_manipulator_new_ptr(const struct wmManipulatorType *wt, struct wmManipulatorGroup *mgroup, struct PointerRNA *properties) RET_NULL
struct wmManipulatorGroupType *WM_manipulatorgrouptype_append_ptr(void (*mnpfunc)(struct wmManipulatorGroupType *, void *), void *userdata) RET_NULL
struct wmManipulatorGroupType *WM_manipulatorgrouptype_find(const char *idname, bool quiet) RET_NULL
void WM_manipulator_unlink(ListBase *manipulatorlist, struct wmManipulatorMap *mmap, struct wmManipulator *mpr, struct bContext *C) RET_NONE
void WM_manipulator_group_type_add_ptr(struct wmManipulatorGroupType *wgt) RET_NONE
void WM_manipulator_group_type_add_ptr_ex(struct wmManipulatorGroupType *wgt, struct wmManipulatorMapType *mmap_type) RET_NONE
void WM_manipulator_group_type_remove_ptr(struct Main *bmain, struct wmManipulatorGroupType *wgt) RET_NONE
void WM_manipulator_name_set(struct wmManipulatorGroup *mgroup, struct wmManipulator *mpr, const char *name) RET_NONE
bool WM_manipulator_select_set(struct wmManipulatorMap *mmap, struct wmManipulator *mpr, bool select) RET_ZERO
void WM_manipulator_target_property_def_rna_ptr(struct wmManipulator *mpr, const struct wmManipulatorPropertyType *mpr_prop_type, struct PointerRNA *ptr, struct PropertyRNA *prop, int index) RET_NONE
void WM_manipulatorgrouptype_free_ptr(struct wmManipulatorGroupType *wt) RET_NONE
void WM_manipulatormaptype_group_unlink(struct bContext *C, struct Main *bmain, struct wmManipulatorMapType *mmap_type, const struct wmManipulatorGroupType *wgt) RET_NONE
void WM_manipulatortype_append_ptr(void (*mnpfunc)(struct wmManipulatorType *, void *), void *userdata) RET_NONE
void WM_manipulatortype_remove_ptr(struct bContext *C, struct Main *bmain, struct wmManipulatorType *wt) RET_NONE

void ED_manipulator_draw_preset_box(const struct wmManipulator *mpr, float mat[4][4], int select_id) RET_NONE
void ED_manipulator_draw_preset_arrow(const struct wmManipulator *mpr, float mat[4][4], int axis, int select_id) RET_NONE
void ED_manipulator_draw_preset_circle(const struct wmManipulator *mpr, float mat[4][4], int axis, int select_id) RET_NONE
void ED_manipulator_draw_preset_facemap(const struct bContext *C, const struct wmManipulator *mpr, struct Scene *scene, struct Object *ob, const int facemap, int select_id) RET_NONE

struct wmManipulatorMapType *WM_manipulatormaptype_find(const struct wmManipulatorMapType_Params *wmap_params) RET_NULL
struct wmManipulatorMapType *WM_manipulatormaptype_ensure(const struct wmManipulatorMapType_Params *wmap_params) RET_NULL
struct wmManipulatorMap *WM_manipulatormap_new_from_type(const struct wmManipulatorMapType_Params *wmap_params) RET_NULL
void WM_manipulatormaptype_group_init_runtime(
        const struct Main *bmain, struct wmManipulatorMapType *mmap_type, struct wmManipulatorGroupType *wgt) RET_NONE
const struct ListBase *WM_manipulatormap_group_list(struct wmManipulatorMap *mmap) RET_NULL
void WM_manipulator_calc_matrix_final(const struct wmManipulator *mpr, float r_mat[4][4]) RET_NONE
struct wmManipulatorProperty *WM_manipulator_target_property_find(struct wmManipulator *mpr, const char *idname) RET_NULL
bool WM_manipulator_target_property_is_valid(const struct wmManipulatorProperty *mpr_prop) RET_ZERO

#ifdef WITH_INPUT_NDOF
    void WM_ndof_deadzone_set(float deadzone) RET_NONE
#endif

void                WM_uilisttype_init(void) RET_NONE
struct uiListType  *WM_uilisttype_find(const char *idname, bool quiet) RET_NULL
bool                WM_uilisttype_add(struct uiListType *ult) RET_ZERO
void                WM_uilisttype_freelink(struct uiListType *ult) RET_NONE
void                WM_uilisttype_free(void) RET_NONE

struct wmKeyMapItem *WM_keymap_item_find_id(struct wmKeyMap *keymap, int id) RET_NULL
int WM_enum_search_invoke(struct bContext *C, struct wmOperator *op, const struct wmEvent *event) RET_ZERO
void WM_event_add_notifier(const struct bContext *C, unsigned int type, void *reference) RET_NONE
void WM_main_add_notifier(unsigned int type, void *reference) RET_NONE
void ED_armature_bone_rename(struct bArmature *arm, const char *oldnamep, const char *newnamep) RET_NONE
void ED_armature_transform(struct bArmature *arm, float mat[4][4], const bool do_props) RET_NONE
struct wmEventHandler *WM_event_add_modal_handler(struct bContext *C, struct wmOperator *op) RET_NULL
struct wmTimer *WM_event_add_timer(struct wmWindowManager *wm, struct wmWindow *win, int event_type, double timestep) RET_NULL
void WM_event_remove_timer(struct wmWindowManager *wm, struct wmWindow *win, struct wmTimer *timer) RET_NONE
float WM_event_tablet_data(const struct wmEvent *event, int *pen_flip, float tilt[2]) RET_ZERO
bool WM_event_is_tablet(const struct wmEvent *event) RET_ZERO
void ED_armature_edit_bone_remove(struct bArmature *arm, struct EditBone *exBone) RET_NONE
void object_test_constraints(struct Object *owner) RET_NONE
void ED_armature_ebone_to_mat4(struct EditBone *ebone, float mat[4][4]) RET_NONE
void ED_armature_ebone_from_mat4(EditBone *ebone, float mat[4][4]) RET_NONE
void ED_object_parent(struct Object *ob, struct Object *par, const int type, const char *substr) RET_NONE
void ED_object_constraint_set_active(struct Object *ob, struct bConstraint *con) RET_NONE
void ED_object_facemap_face_add(struct Object *ob, struct bFaceMap *fmap, int facenum) RET_NONE
void ED_object_facemap_face_remove(struct Object *ob, struct bFaceMap *fmap, int facenum) RET_NONE
void ED_node_composit_default(const struct bContext *C, struct Scene *scene) RET_NONE
void *ED_region_draw_cb_activate(struct ARegionType *art, void(*draw)(const struct bContext *, struct ARegion *, void *), void *custumdata, int type) RET_ZERO /* XXX this one looks weird */
void *ED_region_draw_cb_customdata(void *handle) RET_ZERO /* XXX This one looks wrong also */
void ED_region_draw_cb_exit(struct ARegionType *art, void *handle) RET_NONE
void ED_area_headerprint(struct ScrArea *sa, const char *str) RET_NONE
void ED_gpencil_parent_location(struct bGPDlayer *gpl, float diff_mat[4][4]) RET_NONE
void UI_view2d_region_to_view(struct View2D *v2d, float x, float y, float *viewx, float *viewy) RET_NONE
bool UI_view2d_view_to_region_clip(struct View2D *v2d, float x, float y, int *regionx, int *regiony) RET_ZERO
void UI_view2d_view_to_region(struct View2D *v2d, float x, float y, int *regionx, int *region_y) RET_NONE
void UI_view2d_sync(struct bScreen *screen, struct ScrArea *sa, struct View2D *v2dcur, int flag) RET_NONE

struct EditBone *ED_armature_bone_get_mirrored(const struct ListBase *edbo, EditBone *ebo) RET_NULL
struct EditBone *ED_armature_edit_bone_add(struct bArmature *arm, const char *name) RET_NULL
struct ListBase *get_active_constraints (struct Object *ob) RET_NULL
struct ListBase *get_constraint_lb(struct Object *ob, struct bConstraint *con, struct bPoseChannel **r_pchan) RET_NULL

bool ED_space_image_show_uvedit(struct SpaceImage *sima, struct Object *obedit) RET_ZERO
bool ED_space_image_show_render(struct SpaceImage *sima) RET_ZERO
bool ED_space_image_show_paint(struct SpaceImage *sima) RET_ZERO
void ED_space_image_paint_update(struct wmWindowManager *wm, struct Scene *scene) RET_NONE
void ED_space_image_set(struct SpaceImage *sima, struct Scene *scene, struct Object *obedit, struct Image *ima) RET_NONE
void ED_space_image_uv_sculpt_update(struct wmWindowManager *wm, struct Scene *scene) RET_NONE
void ED_space_image_scopes_update(const struct bContext *C, struct SpaceImage *sima, struct ImBuf *ibuf, bool use_view_settings) RET_NONE

void ED_uvedit_get_aspect(struct Scene *scene, struct Object *ob, struct BMesh *em, float *aspx, float *aspy) RET_NONE

struct MovieClip *ED_space_clip_get_clip(struct SpaceClip *sc) RET_NULL
void ED_space_clip_set_clip(struct bContext *C, struct bScreen *screen, struct SpaceClip *sc, struct MovieClip *clip) RET_NONE
void ED_space_clip_set_mask(struct bContext *C, struct SpaceClip *sc, struct Mask *mask) RET_NONE
void ED_space_image_set_mask(struct bContext *C, struct SpaceImage *sima, struct Mask *mask) RET_NONE

void ED_area_tag_redraw_regiontype(struct ScrArea *sa, int regiontype) RET_NONE
void ED_render_engine_changed(struct Main *bmain) RET_NONE

void ED_file_read_bookmarks(void) RET_NONE
void ED_file_change_dir(struct bContext *C) RET_NONE
void ED_preview_kill_jobs(struct wmWindowManager *wm, struct Main *bmain) RET_NONE
struct FSMenu *ED_fsmenu_get(void) RET_NULL
struct FSMenuEntry *ED_fsmenu_get_category(struct FSMenu *fsmenu, FSMenuCategory category) RET_NULL
int ED_fsmenu_get_nentries(struct FSMenu *fsmenu, FSMenuCategory category) RET_ZERO
struct FSMenuEntry *ED_fsmenu_get_entry(struct FSMenu *fsmenu, FSMenuCategory category, int index) RET_NULL
char *ED_fsmenu_entry_get_path(struct FSMenuEntry *fsentry) RET_NULL
void ED_fsmenu_entry_set_path(struct FSMenuEntry *fsentry, const char *name) RET_NONE
char *ED_fsmenu_entry_get_name(struct FSMenuEntry *fsentry) RET_NULL
void ED_fsmenu_entry_set_name(struct FSMenuEntry *fsentry, const char *name) RET_NONE

struct PTCacheEdit *PE_get_current(struct Scene *scene, struct ViewLayer *view_layer, struct Object *ob) RET_NULL
void PE_current_changed(const struct EvaluationContext *eval_ctx, struct Scene *scene, struct Object *ob) RET_NONE

/* rna keymap */
struct wmKeyMap *WM_keymap_active(struct wmWindowManager *wm, struct wmKeyMap *keymap) RET_NULL
struct wmKeyMap *WM_keymap_find(struct wmKeyConfig *keyconf, const char *idname, int spaceid, int regionid) RET_NULL
struct wmKeyMapItem *WM_keymap_add_item(struct wmKeyMap *keymap, const char *idname, int type,  int val, int modifier, int keymodifier) RET_NULL
struct wmKeyMap *WM_keymap_list_find(ListBase *lb, const char *idname, int spaceid, int regionid) RET_NULL
struct wmKeyConfig *WM_keyconfig_new(struct wmWindowManager *wm, const char *idname) RET_NULL
struct wmKeyConfig *WM_keyconfig_new_user(struct wmWindowManager *wm, const char *idname) RET_NULL
bool WM_keyconfig_remove(struct wmWindowManager *wm, struct wmKeyConfig *keyconf) RET_ZERO
bool WM_keymap_remove(struct wmKeyConfig *keyconfig, struct wmKeyMap *keymap) RET_ZERO
void WM_keyconfig_set_active(struct wmWindowManager *wm, const char *idname) RET_NONE
bool WM_keymap_remove_item(struct wmKeyMap *keymap, struct wmKeyMapItem *kmi) RET_ZERO
void WM_keymap_restore_to_default(struct wmKeyMap *keymap, struct bContext *C) RET_NONE
void WM_keymap_restore_item_to_default(struct bContext *C, struct wmKeyMap *keymap, struct wmKeyMapItem *kmi) RET_NONE
void WM_keymap_properties_reset(struct wmKeyMapItem *kmi, struct IDProperty *properties) RET_NONE
void WM_keyconfig_update_tag(struct wmKeyMap *keymap, struct wmKeyMapItem *kmi) RET_NONE
int WM_keymap_item_compare(struct wmKeyMapItem *k1, struct wmKeyMapItem *k2) RET_ZERO
int	WM_keymap_map_type_get(struct wmKeyMapItem *kmi) RET_ZERO


/* rna editors */

struct FCurve *verify_fcurve(struct bAction *act, const char group[], struct PointerRNA *ptr, const char rna_path[], const int array_index, short add) RET_NULL
int insert_vert_fcurve(struct FCurve *fcu, float x, float y, char keytype, short flag) RET_ZERO
void delete_fcurve_key(struct FCurve *fcu, int index, bool do_recalc) RET_NONE
struct KeyingSetInfo *ANIM_keyingset_info_find_name (const char name[]) RET_NULL
struct KeyingSet *ANIM_scene_get_active_keyingset (struct Scene *scene) RET_NULL
int ANIM_scene_get_keyingset_index(struct Scene *scene, struct KeyingSet *ks) RET_ZERO
void ANIM_id_update(struct Scene *scene, struct ID *id) RET_NONE
struct ListBase builtin_keyingsets;
void ANIM_keyingset_info_register(struct KeyingSetInfo *ksi) RET_NONE
void ANIM_keyingset_info_unregister(struct Main *bmain, KeyingSetInfo *ksi) RET_NONE
short ANIM_validate_keyingset(struct bContext *C, struct ListBase *dsources, struct KeyingSet *ks) RET_ZERO
int ANIM_add_driver(struct ReportList *reports, struct ID *id, const char rna_path[], int array_index, short flag, int type) RET_ZERO
bool ANIM_remove_driver(struct ReportList *reports, struct ID *id, const char rna_path[], int array_index, short flag) RET_ZERO
void ED_space_image_release_buffer(struct SpaceImage *sima, struct ImBuf *ibuf, void *lock) RET_NONE
struct ImBuf *ED_space_image_acquire_buffer(struct SpaceImage *sima, void **r_lock) RET_NULL
void ED_space_image_get_zoom(struct SpaceImage *sima, struct ARegion *ar, float *zoomx, float *zoomy) RET_NONE
const char *ED_info_stats_string(struct Scene *scene, struct ViewLayer *view_layer) RET_NULL
void ED_area_tag_redraw(struct ScrArea *sa) RET_NONE
void ED_area_tag_refresh(struct ScrArea *sa) RET_NONE
void ED_area_newspace(struct bContext *C, struct ScrArea *sa, int type, const bool skip_ar_exit) RET_NONE
void ED_region_tag_redraw(struct ARegion *ar) RET_NONE
void WM_event_add_fileselect(struct bContext *C, struct wmOperator *op) RET_NONE
void WM_cursor_wait(bool val) RET_NONE
void ED_node_texture_default(const struct bContext *C, struct Tex *tex) RET_NONE
void ED_node_tag_update_id(struct ID *id) RET_NONE
void ED_node_tag_update_nodetree(struct Main *bmain, struct bNodeTree *ntree, struct bNode *node) RET_NONE
void ED_node_tree_update(const struct bContext *C) RET_NONE
void ED_node_set_tree_type(struct SpaceNode *snode, struct bNodeTreeType *typeinfo) RET_NONE
void ED_init_custom_node_type(struct bNodeType *ntype) RET_NONE
void ED_init_custom_node_socket_type(struct bNodeSocketType *stype) RET_NONE
void ED_init_standard_node_socket_type(struct bNodeSocketType *stype) RET_NONE
void ED_init_node_socket_type_virtual(struct bNodeSocketType *stype) RET_NONE
int ED_node_tree_path_length(struct SpaceNode *snode) RET_ZERO
void ED_node_tree_path_get(struct SpaceNode *snode, char *value) RET_NONE
void ED_node_tree_path_get_fixedbuf(struct SpaceNode *snode, char *value, int max_length) RET_NONE
void ED_node_tree_start(struct SpaceNode *snode, struct bNodeTree *ntree, struct ID *id, struct ID *from) RET_NONE
void ED_node_tree_push(struct SpaceNode *snode, struct bNodeTree *ntree, struct bNode *gnode) RET_NONE
void ED_node_tree_pop(struct SpaceNode *snode) RET_NONE
int ED_view3d_view_layer_set(int lay, const int *values, int *active) RET_ZERO
void ED_view3d_quadview_update(struct ScrArea *sa, struct ARegion *ar, bool do_clip) RET_NONE
void ED_view3d_from_m4(float mat[4][4], float ofs[3], float quat[4], float *dist) RET_NONE
void ED_view3d_update_viewmat(const struct EvaluationContext *eval_ctx, struct Scene *scene, struct View3D *v3d, struct ARegion *ar, float viewmat[4][4], float winmat[4][4], const struct rcti *rect) RET_NONE
float ED_view3d_grid_scale(struct Scene *scene, struct View3D *v3d, const char **grid_unit) RET_ZERO
void ED_view3d_shade_update(struct Main *bmain, struct Scene *scene, struct View3D *v3d, struct ScrArea *sa) RET_NONE
void ED_node_shader_default(const struct bContext *C, struct ID *id) RET_NONE
void ED_screen_animation_timer_update(struct bScreen *screen, int redraws, int refresh) RET_NONE
struct bScreen *ED_screen_animation_playing(const struct wmWindowManager *wm) RET_NULL
struct Scene *ED_screen_scene_find(const struct bScreen *screen, const struct wmWindowManager *wm) RET_NULL
bool ED_scene_view_layer_delete(struct Main *bmain, Scene *scene, ViewLayer *layer, ReportList *reports) RET_ZERO
void ED_object_base_select(struct Base *base, eObjectSelect_Mode mode) RET_NONE
bool ED_object_modifier_remove(struct ReportList *reports, struct Main *bmain, struct Object *ob, struct ModifierData *md) RET_ZERO
struct ModifierData *ED_object_modifier_add(struct ReportList *reports, struct Main *bmain, struct Scene *scene, struct Object *ob, const char *name, int type) RET_ZERO
void ED_object_modifier_clear(struct Main *bmain, struct Object *ob) RET_NONE
void ED_object_editmode_enter(struct bContext *C, int flag) RET_NONE
void ED_object_editmode_exit(struct bContext *C, int flag) RET_NONE
bool ED_object_editmode_load(struct Object *obedit) RET_ZERO
void ED_object_check_force_modifiers(struct Main *bmain, struct Scene *scene, struct Object *object) RET_NONE
bool uiLayoutGetActive(struct uiLayout *layout) RET_ZERO
int uiLayoutGetOperatorContext(struct uiLayout *layout) RET_ZERO
int uiLayoutGetAlignment(struct uiLayout *layout) RET_ZERO
bool uiLayoutGetEnabled(struct uiLayout *layout) RET_ZERO
float uiLayoutGetScaleX(struct uiLayout *layout) RET_ZERO
float uiLayoutGetScaleY(struct uiLayout *layout) RET_ZERO
void uiLayoutSetActive(struct uiLayout *layout, bool active) RET_NONE
void uiLayoutSetOperatorContext(struct uiLayout *layout, int opcontext) RET_NONE
void uiLayoutSetEnabled(uiLayout *layout, bool enabled) RET_NONE
void uiLayoutSetAlignment(uiLayout *layout, char alignment) RET_NONE
void uiLayoutSetScaleX(struct uiLayout *layout, float scale) RET_NONE
void uiLayoutSetScaleY(struct uiLayout *layout, float scale) RET_NONE
void uiTemplateIconView(struct uiLayout *layout, struct PointerRNA *ptr, const char *propname, int show_labels, float icon_scale) RET_NONE
void ED_object_base_free_and_unlink(struct Main *bmain, struct Scene *scene, struct Object *base) RET_NONE
void ED_mesh_update(struct Mesh *mesh, struct bContext *C, int calc_edges, int calc_tessface) RET_NONE
void ED_mesh_vertices_add(struct Mesh *mesh, struct ReportList *reports, int count) RET_NONE
void ED_mesh_edges_add(struct Mesh *mesh, struct ReportList *reports, int count) RET_NONE
void ED_mesh_tessfaces_add(struct Mesh *mesh, struct ReportList *reports, int count) RET_NONE
void ED_mesh_loops_add(struct Mesh *mesh, struct ReportList *reports, int count) RET_NONE
void ED_mesh_polys_add(struct Mesh *mesh, struct ReportList *reports, int count) RET_NONE
void ED_mesh_vertices_remove(struct Mesh *mesh, struct ReportList *reports, int count) RET_NONE
void ED_mesh_edges_remove(struct Mesh *mesh, struct ReportList *reports, int count) RET_NONE
void ED_mesh_faces_remove(struct Mesh *mesh, struct ReportList *reports, int count) RET_NONE
int ED_mesh_color_add(struct Mesh *me, const char *name, const bool active_set) RET_MINUSONE
int ED_mesh_uv_texture_add(struct Mesh *me, const char *name, const bool active_set) RET_MINUSONE
bool ED_mesh_color_remove_named(struct Mesh *me, const char *name) RET_ZERO
bool ED_mesh_uv_texture_remove_named(struct Mesh *me, const char *name) RET_ZERO
void ED_object_constraint_dependency_update(struct Main *bmain, struct Object *ob) RET_NONE
void ED_object_constraint_dependency_tag_update(struct Main *bmain, struct Object *ob, struct bConstraint *con) RET_NONE
void ED_object_constraint_update(struct Object *ob) RET_NONE
void ED_object_constraint_tag_update(struct Object *ob, struct bConstraint *con) RET_NONE
void ED_vgroup_vert_add(struct Object *ob, struct bDeformGroup *dg, int vertnum, float weight, int assignmode) RET_NONE
void ED_vgroup_vert_remove(struct Object *ob, struct bDeformGroup *dg, int vertnum) RET_NONE
float ED_vgroup_vert_weight(struct Object *ob, struct bDeformGroup *dg, int vertnum) RET_ZERO
int ED_mesh_mirror_topo_table(struct Object *ob, struct DerivedMesh *dm, char mode) RET_ZERO
int ED_mesh_mirror_spatial_table(struct Object *ob, struct BMEditMesh *em, struct DerivedMesh *dm, const float co[3], char mode) RET_ZERO

float ED_rollBoneToVector(EditBone *bone, const float new_up_axis[3], const bool axis_only) RET_ZERO
void ED_space_image_get_size(struct SpaceImage *sima, int *width, int *height) RET_NONE
bool ED_space_image_check_show_maskedit(struct ViewLayer *view_layer, struct SpaceImage *sima) RET_ZERO

bool ED_texture_context_check_world(const struct bContext *C) RET_ZERO
bool ED_texture_context_check_material(const struct bContext *C) RET_ZERO
bool ED_texture_context_check_lamp(const struct bContext *C) RET_ZERO
bool ED_texture_context_check_particles(const struct bContext *C) RET_ZERO
bool ED_texture_context_check_others(const struct bContext *C) RET_ZERO

bool ED_text_region_location_from_cursor(SpaceText *st, ARegion *ar, const int cursor_co[2], int r_pixel_co[2]) RET_ZERO

SnapObjectContext *ED_transform_snap_object_context_create(
        struct Main *bmain, struct Scene *scene, struct ViewLayer *view_layer, struct RenderEngineType *engine, int flag) RET_NULL
SnapObjectContext *ED_transform_snap_object_context_create_view3d(
        struct Main *bmain, struct Scene *scene, struct ViewLayer *view_layer, struct RenderEngineType *engine, int flag,
        const struct ARegion *ar, const struct View3D *v3d) RET_NULL
void ED_transform_snap_object_context_destroy(SnapObjectContext *sctx) RET_NONE
bool ED_transform_snap_object_project_ray_ex(
        struct SnapObjectContext *sctx,
        const struct SnapObjectParams *params,
        const float ray_start[3], const float ray_normal[3], float *ray_depth,
        /* return args */
        float r_loc[3], float r_no[3], int *r_index,
        struct Object **r_ob, float r_obmat[4][4]) RET_ZERO
void BIF_selectTransformOrientationValue(struct View3D *v3d, int orientation) RET_NONE

void ED_lattice_editlatt_make(struct Object *obedit) RET_NONE
void ED_lattice_editlatt_load(struct Object *obedit) RET_NONE

void ED_curve_editnurb_load(struct Object *obedit) RET_NONE
void ED_curve_editnurb_make(struct Object *obedit) RET_NONE


void uiItemR(uiLayout *layout, struct PointerRNA *ptr, const char *propname, int flag, const char *name, int icon) RET_NONE

void uiItemFullO(uiLayout *layout, const char *idname, const char *name, int icon, struct IDProperty *properties, int context, int flag, struct PointerRNA *r_opptr) RET_NONE
void uiItemFullO_ptr(struct uiLayout *layout, struct wmOperatorType *ot, const char *name, int icon, struct IDProperty *properties, int context, int flag, struct PointerRNA *r_opptr) RET_NONE
void uiItemFullOMenuHold_ptr( uiLayout *layout, struct wmOperatorType *ot, const char *name, int icon, struct IDProperty *properties, int context, int flag, const char *menu_id,  /* extra menu arg. */ PointerRNA *r_opptr) RET_NONE
struct uiLayout *uiLayoutRow(uiLayout *layout, int align) RET_NULL
struct uiLayout *uiLayoutColumn(uiLayout *layout, int align) RET_NULL
struct uiLayout *uiLayoutColumnFlow(uiLayout *layout, int number, int align) RET_NULL
struct uiLayout *uiLayoutBox(struct uiLayout *layout) RET_NULL
struct uiLayout *uiLayoutSplit(uiLayout *layout, float percentage, int align) RET_NULL
bool uiLayoutGetRedAlert(struct uiLayout *layout) RET_ZERO
void uiLayoutSetRedAlert(uiLayout *layout, bool redalert) RET_NONE
void uiItemsEnumR(uiLayout *layout, struct PointerRNA *ptr, const char *propname) RET_NONE
void uiItemMenuEnumR_prop(uiLayout *layout, struct PointerRNA *ptr, PropertyRNA *prop, const char *name, int icon) RET_NONE
void uiItemMenuEnumR(uiLayout *layout, struct PointerRNA *ptr, const char *propname, const char *name, int icon) RET_NONE
void uiItemEnumR_string(uiLayout *layout, struct PointerRNA *ptr, const char *propname, const char *value, const char *name, int icon) RET_NONE
void uiItemPointerR(uiLayout *layout, struct PointerRNA *ptr, const char *propname, struct PointerRNA *searchptr, const char *searchpropname, const char *name, int icon) RET_NONE
void uiItemsEnumO(uiLayout *layout, const char *opname, const char *propname) RET_NONE
void uiItemEnumO_string(uiLayout *layout, const char *name, int icon, const char *opname, const char *propname, const char *value) RET_NONE
void uiItemMenuEnumO(uiLayout *layout, struct bContext *C, const char *opname, const char *propname, const char *name, int icon) RET_NONE
void uiItemMenuEnumO_ptr(uiLayout *layout, struct bContext *C, struct wmOperatorType *ot, const char *propname, const char *name, int icon) RET_NONE
void uiItemBooleanO(uiLayout *layout, const char *name, int icon, const char *opname, const char *propname, int value) RET_NONE
void uiItemIntO(uiLayout *layout, const char *name, int icon, const char *opname, const char *propname, int value) RET_NONE
void uiItemFloatO(uiLayout *layout, const char *name, int icon, const char *opname, const char *propname, float value) RET_NONE
void uiItemStringO(uiLayout *layout, const char *name, int icon, const char *opname, const char *propname, const char *value) RET_NONE
void uiItemL(struct uiLayout *layout, const char *name, int icon) RET_NONE
void uiItemM(uiLayout *layout, struct bContext *C, const char *menuname, const char *name, int icon) RET_NONE
void uiItemS(struct uiLayout *layout) RET_NONE
void uiItemFullR(uiLayout *layout, struct PointerRNA *ptr, struct PropertyRNA *prop, int index, int value, int flag, const char *name, int icon) RET_NONE
void uiLayoutSetContextPointer(uiLayout *layout, const char *name, struct PointerRNA *ptr) RET_NONE
const char *uiLayoutIntrospect(uiLayout *layout) RET_NULL
void UI_reinit_font(void) RET_NONE
int UI_rnaptr_icon_get(struct bContext *C, struct PointerRNA *ptr, int rnaicon, const bool big) RET_ZERO
struct bTheme *UI_GetTheme(void) RET_NULL
void UI_GetThemeColor3fv(int colorid, float col[4]) RET_NONE
void UI_GetThemeColor4fv(int colorid, float col[4]) RET_NONE
void UI_GetThemeColorShade4fv(int colorid, int offset, float col[4]) RET_NONE
void UI_GetThemeColorShadeAlpha4fv(int colorid, int coloffset, int alphaoffset, float col[4]) RET_NONE
void UI_GetThemeColorBlendShade3fv(int colorid1, int colorid2, float fac, int offset, float col[3]) RET_NONE
void UI_GetThemeColorBlendShade4fv(int colorid1, int colorid2, float fac, int offset, float col[4]) RET_NONE
void UI_GetThemeColorBlend3ubv(int colorid1, int colorid2, float fac, unsigned char col[3]) RET_NONE
void UI_GetThemeColorShadeAlpha4ubv(int colorid, int coloffset, int alphaoffset, unsigned char col[4]) RET_NONE

/* rna template */
void uiTemplateAnyID(uiLayout *layout, struct PointerRNA *ptr, const char *propname, const char *proptypename, const char *text) RET_NONE
void uiTemplatePathBuilder(uiLayout *layout, struct PointerRNA *ptr, const char *propname, struct PointerRNA *root_ptr, const char *text) RET_NONE
void uiTemplateHeader(struct uiLayout *layout, struct bContext *C) RET_NONE
void uiTemplateID(uiLayout *layout, struct bContext *C, struct PointerRNA *ptr, const char *propname, const char *newop, const char *openop, const char *unlinkop, int filter) RET_NONE
struct uiLayout *uiTemplateModifier(uiLayout *layout, struct bContext *C, struct PointerRNA *ptr) RET_NULL
struct uiLayout *uiTemplateConstraint(struct uiLayout *layout, struct PointerRNA *ptr) RET_NULL
void uiTemplatePreview(struct uiLayout *layout, struct bContext *C, struct ID *id, int show_buttons, struct ID *parent,
                       struct MTex *slot, const char *preview_id) RET_NONE
<<<<<<< HEAD
void uiTemplateIDPreview(uiLayout *layout, struct bContext *C, struct PointerRNA *ptr, const char *propname, const char *newop, const char *openop, const char *unlinkop, int rows, int cols) RET_NONE
void uiTemplateSearch(
        uiLayout *layout, struct bContext *C,
        PointerRNA *ptr, const char *propname,
        PointerRNA *searchptr, const char *searchpropname,
        const char *newop, const char *unlinkop) RET_NONE
void uiTemplateSearchPreview(
        uiLayout *layout, struct bContext *C,
        PointerRNA *ptr, const char *propname,
        PointerRNA *searchptr, const char *searchpropname,
        const char *newop, const char *unlinkop,
        const int rows, const int cols) RET_NONE
=======
void uiTemplateIDPreview(uiLayout *layout, struct bContext *C, struct PointerRNA *ptr, const char *propname, const char *newop, const char *openop, const char *unlinkop, int rows, int cols, int filter) RET_NONE
>>>>>>> ffb2c401
void uiTemplateCurveMapping(uiLayout *layout, struct PointerRNA *ptr, const char *propname, int type, int levels, int brush, int neg_slope) RET_NONE
void uiTemplateColorRamp(uiLayout *layout, struct PointerRNA *ptr, const char *propname, int expand) RET_NONE
void uiTemplateLayers(uiLayout *layout, struct PointerRNA *ptr, const char *propname, PointerRNA *used_ptr, const char *used_propname, int active_layer) RET_NONE
void uiTemplateImageLayers(struct uiLayout *layout, struct bContext *C, struct Image *ima, struct ImageUser *iuser) RET_NONE
void uiTemplateList(struct uiLayout *layout, struct bContext *C, const char *listtype_name, const char *list_id,
                    PointerRNA *dataptr, const char *propname, PointerRNA *active_dataptr, const char *active_propname,
                    const char *item_dyntip_propname, int rows, int maxrows, int layout_type, int columns) RET_NONE
void uiTemplateRunningJobs(struct uiLayout *layout, struct bContext *C) RET_NONE
void uiTemplateOperatorSearch(struct uiLayout *layout) RET_NONE
void uiTemplateHeader3D(struct uiLayout *layout, struct bContext *C) RET_NONE
void uiTemplateEditModeSelection(struct uiLayout *layout, struct bContext *C) RET_NONE
void uiTemplateImage(uiLayout *layout, struct bContext *C, struct PointerRNA *ptr, const char *propname, struct PointerRNA *userptr, int compact, int multiview) RET_NONE
void uiTemplateColorPicker(uiLayout *layout, struct PointerRNA *ptr, const char *propname, int value_slider, int lock, int lock_luminosity, int cubic) RET_NONE
void uiTemplateHistogram(uiLayout *layout, struct PointerRNA *ptr, const char *propname) RET_NONE
void uiTemplateReportsBanner(uiLayout *layout, struct bContext *C) RET_NONE
void uiTemplateWaveform(uiLayout *layout, struct PointerRNA *ptr, const char *propname) RET_NONE
void uiTemplateVectorscope(uiLayout *layout, struct PointerRNA *ptr, const char *propname) RET_NONE
void uiTemplateNodeLink(struct uiLayout *layout, struct bNodeTree *ntree, struct bNode *node, struct bNodeSocket *input) RET_NONE
void uiTemplateNodeView(struct uiLayout *layout, struct bContext *C, struct bNodeTree *ntree, struct bNode *node, struct bNodeSocket *input) RET_NONE
void uiTemplateTextureUser(struct uiLayout *layout, struct bContext *C) RET_NONE
void uiTemplateTextureShow(struct uiLayout *layout, struct bContext *C, struct PointerRNA *ptr, struct PropertyRNA *prop) RET_NONE
void uiTemplateKeymapItemProperties(struct uiLayout *layout, struct PointerRNA *ptr) RET_NONE
void uiTemplateOverrideProperty(struct uiLayout *layout, struct PointerRNA *collection_props_ptr, struct PointerRNA *scene_props_ptr, const char *propname, const char *name, const char *text_ctxt, int translate, int icon, const char *custom_template) RET_NONE
void uiTemplateMovieClip(struct uiLayout *layout, struct bContext *C, struct PointerRNA *ptr, const char *propname, int compact) RET_NONE
void uiTemplateMovieclipInformation(struct uiLayout *layout, struct PointerRNA *ptr, const char *propname, struct PointerRNA *userptr) RET_NONE
void uiTemplateTrack(struct uiLayout *layout, struct PointerRNA *ptr, const char *propname) RET_NONE
void uiTemplateMarker(struct uiLayout *layout, struct PointerRNA *ptr, const char *propname, PointerRNA *userptr, PointerRNA *trackptr, int compact) RET_NONE
void uiTemplateImageSettings(uiLayout *layout, struct PointerRNA *imfptr, int color_management) RET_NONE
void uiTemplateColorspaceSettings(struct uiLayout *layout, struct PointerRNA *ptr, const char *propname) RET_NONE
void uiTemplateColormanagedViewSettings(struct uiLayout *layout, struct bContext *C, struct PointerRNA *ptr, const char *propname) RET_NONE
void uiTemplateComponentMenu(struct uiLayout *layout, struct PointerRNA *ptr, const char *propname, const char *name) RET_NONE
void uiTemplateNodeSocket(struct uiLayout *layout, struct bContext *C, float *color) RET_NONE
void uiTemplatePalette(struct uiLayout *layout, struct PointerRNA *ptr, const char *propname, int color) RET_NONE
void uiTemplateImageStereo3d(struct uiLayout *layout, struct PointerRNA *stereo3d_format_ptr) RET_NONE
void uiTemplateCacheFile(uiLayout *layout, struct bContext *C, struct PointerRNA *ptr, const char *propname) RET_NONE

/* rna render */
struct RenderResult *RE_engine_begin_result(RenderEngine *engine, int x, int y, int w, int h, const char *layername, const char *viewname) RET_NULL
struct RenderResult *RE_AcquireResultRead(struct Render *re) RET_NULL
struct RenderResult *RE_AcquireResultWrite(struct Render *re) RET_NULL
struct RenderResult *RE_engine_get_result(struct RenderEngine *re) RET_NULL
struct RenderStats *RE_GetStats(struct Render *re) RET_NULL
struct RenderData *RE_engine_get_render_data(struct Render *re) RET_NULL
void RE_engine_update_result(struct RenderEngine *engine, struct RenderResult *result) RET_NONE
void RE_engine_update_progress(struct RenderEngine *engine, float progress) RET_NONE
void RE_engine_set_error_message(RenderEngine *engine, const char *msg) RET_NONE
void RE_engine_add_pass(RenderEngine *engine, const char *name, int channels, const char *chan_id, const char *layername) RET_NONE
void RE_engine_end_result(RenderEngine *engine, struct RenderResult *result, int cancel, int highlight, int merge_results) RET_NONE
void RE_engine_update_stats(RenderEngine *engine, const char *stats, const char *info) RET_NONE
void RE_layer_load_from_file(struct RenderLayer *layer, struct ReportList *reports, const char *filename, int x, int y) RET_NONE
void RE_result_load_from_file(struct RenderResult *result, struct ReportList *reports, const char *filename) RET_NONE
void RE_AcquireResultImage(struct Render *re, struct RenderResult *rr, const int view_id) RET_NONE
void RE_ReleaseResult(struct Render *re) RET_NONE
void RE_ReleaseResultImage(struct Render *re) RET_NONE
int RE_engine_test_break(struct RenderEngine *engine) RET_ZERO
void RE_engines_init() RET_NONE
void RE_engines_exit() RET_NONE
void RE_engines_register(struct Main *bmain, RenderEngineType *render_type) RET_NONE
void RE_engine_report(struct RenderEngine *engine, int type, const char *msg) RET_NONE
ListBase R_engines = {NULL, NULL};
void RE_engine_free(struct RenderEngine *engine) RET_NONE
struct RenderEngineType *RE_engines_find(const char *idname) RET_NULL
void RE_engine_update_memory_stats(struct RenderEngine *engine, float mem_used, float mem_peak) RET_NONE
struct RenderEngine *RE_engine_create(struct RenderEngineType *type) RET_NULL
void RE_engine_frame_set(struct RenderEngine *engine, int frame, float subframe) RET_NONE
void RE_FreePersistentData(void) RET_NONE
void RE_point_density_cache(struct Scene *scene, struct ViewLayer *view_layer, struct PointDensity *pd, const bool use_render_params) RET_NONE
void RE_point_density_minmax(struct Scene *scene, struct ViewLayer *view_layer, struct PointDensity *pd, const bool use_render_params, float r_min[3], float r_max[3]) RET_NONE
void RE_point_density_sample(struct Scene *scene, struct ViewLayer *view_layer, struct PointDensity *pd, const int resolution, const bool use_render_params, float *values) RET_NONE
void RE_point_density_free(struct PointDensity *pd) RET_NONE
void RE_instance_get_particle_info(struct ObjectInstanceRen *obi, float *index, float *age, float *lifetime, float co[3], float *size, float vel[3], float angvel[3]) RET_NONE
void RE_FreeAllPersistentData(void) RET_NONE
float RE_fresnel_dielectric(float incoming[3], float normal[3], float eta) RET_ZERO
void RE_engine_register_pass(struct RenderEngine *engine, struct Scene *scene, struct ViewLayer *view_layer, const char *name, int channels, const char *chanid, int type) RET_NONE
struct ViewLayer *RE_engine_get_view_layer(struct Render *re) RET_NULL
void RE_SetDepsgraph(struct Render *re, struct Depsgraph *graph) RET_NONE

/* Draw */
void OBJECT_collection_settings_create(struct IDProperty *properties) RET_NONE
void EDIT_MESH_collection_settings_create(struct IDProperty *properties) RET_NONE
void EDIT_ARMATURE_collection_settings_create(struct IDProperty *properties) RET_NONE
void PAINT_WEIGHT_collection_settings_create(struct IDProperty *properties) RET_NONE
void PAINT_VERTEX_collection_settings_create(struct IDProperty *properties) RET_NONE

/* python */
struct wmOperatorType *WM_operatortype_find(const char *idname, bool quiet) RET_NULL
void WM_operatortype_iter(struct GHashIterator *ghi) RET_NONE
struct wmOperatorTypeMacro *WM_operatortype_macro_define(struct wmOperatorType *ot, const char *idname) RET_NULL
int WM_operator_call_py(struct bContext *C, struct wmOperatorType *ot, short context, struct PointerRNA *properties, struct ReportList *reports, const bool is_undo) RET_ZERO
void WM_operatortype_remove_ptr(struct wmOperatorType *ot) RET_NONE
bool WM_operatortype_remove(const char *idname) RET_ZERO
int WM_operator_poll(struct bContext *C, struct wmOperatorType *ot) RET_ZERO
int WM_operator_poll_context(struct bContext *C, struct wmOperatorType *ot, short context) RET_ZERO
int WM_operator_props_popup(struct bContext *C, struct wmOperator *op, const struct wmEvent *event) RET_ZERO
void WM_operator_properties_free(struct PointerRNA *ptr) RET_NONE
void WM_operator_properties_create(struct PointerRNA *ptr, const char *opstring) RET_NONE
void WM_operator_properties_create_ptr(struct PointerRNA *ptr, struct wmOperatorType *ot) RET_NONE
void WM_operator_properties_sanitize(struct PointerRNA *ptr, const bool no_context) RET_NONE
void WM_operatortype_append_ptr(void (*opfunc)(struct wmOperatorType *, void *), void *userdata) RET_NONE
void WM_operatortype_append_macro_ptr(void (*opfunc)(struct wmOperatorType *, void *), void *userdata) RET_NONE
void WM_operator_bl_idname(char *to, const char *from) RET_NONE
void WM_operator_py_idname(char *to, const char *from) RET_NONE
bool WM_operator_py_idname_ok_or_report(struct ReportList *reports, const char *classname, const char *idname) RET_ZERO
int WM_operator_ui_popup(struct bContext *C, struct wmOperator *op, int width, int height) RET_ZERO
void update_autoflags_fcurve(struct FCurve *fcu, struct bContext *C, struct ReportList *reports, struct PointerRNA *ptr) RET_NONE
short insert_keyframe(struct ReportList *reports, struct ID *id, struct bAction *act, const char group[], const char rna_path[], int array_index, float cfra, char keytype, short flag) RET_ZERO
short delete_keyframe(struct ReportList *reports, struct ID *id, struct bAction *act, const char group[], const char rna_path[], int array_index, float cfra, short flag) RET_ZERO
struct bAction *verify_adt_action(struct ID *id, short add) RET_NULL
char *WM_operator_pystring_ex(struct bContext *C, struct wmOperator *op, const bool all_args, const bool macro_args, struct wmOperatorType *ot, struct PointerRNA *opptr) RET_NULL
char *WM_operator_pystring(struct bContext *C, struct wmOperator *op, const bool all_args, const bool macro_args) RET_NULL
struct wmKeyMapItem *WM_modalkeymap_add_item(struct wmKeyMap *km, int type, int val, int modifier, int keymodifier, int value) RET_NULL
struct wmKeyMapItem *WM_modalkeymap_add_item_str(struct wmKeyMap *km, int type, int val, int modifier, int keymodifier, const char *value) RET_NULL
struct wmKeyMap *WM_modalkeymap_add(struct wmKeyConfig *keyconf, const char *idname, const struct EnumPropertyItem *items) RET_NULL
struct uiPopupMenu *UI_popup_menu_begin(struct bContext *C, const char *title, int icon) RET_NULL
void UI_popup_menu_end(struct bContext *C, struct uiPopupMenu *head) RET_NONE
struct uiLayout *UI_popup_menu_layout(struct uiPopupMenu *head) RET_NULL
struct uiLayout *UI_pie_menu_layout(struct uiPieMenu *pie) RET_NULL
int UI_pie_menu_invoke(struct bContext *C, const char *idname, const struct wmEvent *event) RET_ZERO
struct uiPieMenu *UI_pie_menu_begin(struct bContext *C, const char *title, int icon, const struct wmEvent *event) RET_NULL
void UI_pie_menu_end(struct bContext *C, uiPieMenu *pie) RET_NONE
struct uiLayout *uiLayoutRadial(struct uiLayout *layout) RET_NULL
int UI_pie_menu_invoke_from_operator_enum(struct bContext *C, const char *title, const char *opname,
                             const char *propname, const struct wmEvent *event) RET_ZERO

/* RNA COLLADA dependency */
int collada_export(const struct EvaluationContext *eval_ctx,
                   struct Scene *sce,
                   struct ViewLayer *view_layer,
                   const char *filepath,
                   int apply_modifiers,
                   BC_export_mesh_type export_mesh_type,

                   int selected,
                   int include_children,
                   int include_armatures,
                   int include_shapekeys,
                   int deform_bones_only,

                   int active_uv_only,
                   int include_material_textures,
                   int use_texture_copies,

                   int triangulate,
                   int use_object_instantiation,
                   int use_blender_profile,
                   int sort_by_name,
                   BC_export_transformation_type export_transformation_type,
                   int open_sim,
                   int limit_precision,
                   int keep_bind_info) RET_ZERO

void ED_mesh_calc_tessface(struct Mesh *mesh, bool free_mpoly) RET_NONE

/* bpy/python internal api */
extern void BPY_RNA_operator_wrapper(struct wmOperatorType *ot, void *userdata);
extern void BPY_RNA_operator_macro_wrapper(struct wmOperatorType *ot, void *userdata);
void BPY_RNA_operator_wrapper(struct wmOperatorType *ot, void *userdata) RET_NONE
void BPY_RNA_operator_macro_wrapper(struct wmOperatorType *ot, void *userdata) RET_NONE
void BPY_text_free_code(struct Text *text) RET_NONE
void BPY_id_release(struct ID *id) RET_NONE
void BPY_DECREF_RNA_INVALIDATE(void *pyob_ptr) RET_NONE
int BPY_context_member_get(struct bContext *C, const char *member, struct bContextDataResult *result) RET_ZERO
void BPY_pyconstraint_target(struct bPythonConstraint *con, struct bConstraintTarget *ct) RET_NONE
float BPY_driver_exec(PathResolvedRNA *anim_rna, struct ChannelDriver *driver, const float evaltime) RET_ZERO /* might need this one! */
void BPY_DECREF(void *pyob_ptr) RET_NONE
void BPY_pyconstraint_exec(struct bPythonConstraint *con, struct bConstraintOb *cob, struct ListBase *targets) RET_NONE
bool pyrna_id_FromPyObject(struct PyObject *obj, struct ID **id) RET_ZERO
struct PyObject *pyrna_id_CreatePyObject(struct ID *id) RET_NULL
bool pyrna_id_CheckPyObject(struct PyObject *obj) RET_ZERO
void BPY_context_update(struct bContext *C) RET_NONE
const char *BPY_app_translations_py_pgettext(const char *msgctxt, const char *msgid) RET_ARG(msgid)

/* intern/dualcon */

void *dualcon(const DualConInput *input_mesh,
              /* callbacks for output */
              DualConAllocOutput alloc_output,
              DualConAddVert add_vert,
              DualConAddQuad add_quad,

              DualConFlags flags,
              DualConMode mode,
              float threshold,
              float hermite_num,
              float scale,
              int depth) RET_ZERO

/* compositor */
void COM_execute(RenderData *rd, Scene *scene, bNodeTree *editingtree, int rendering,
                 const ColorManagedViewSettings *viewSettings, const ColorManagedDisplaySettings *displaySettings,
                 const char *viewName) RET_NONE

/*multiview*/
bool RE_RenderResult_is_stereo(RenderResult *res) RET_ZERO
void uiTemplateImageViews(uiLayout *layout, struct PointerRNA *imfptr) RET_NONE

#endif // WITH_GAMEENGINE<|MERGE_RESOLUTION|>--- conflicted
+++ resolved
@@ -685,8 +685,7 @@
 struct uiLayout *uiTemplateConstraint(struct uiLayout *layout, struct PointerRNA *ptr) RET_NULL
 void uiTemplatePreview(struct uiLayout *layout, struct bContext *C, struct ID *id, int show_buttons, struct ID *parent,
                        struct MTex *slot, const char *preview_id) RET_NONE
-<<<<<<< HEAD
-void uiTemplateIDPreview(uiLayout *layout, struct bContext *C, struct PointerRNA *ptr, const char *propname, const char *newop, const char *openop, const char *unlinkop, int rows, int cols) RET_NONE
+void uiTemplateIDPreview(uiLayout *layout, struct bContext *C, struct PointerRNA *ptr, const char *propname, const char *newop, const char *openop, const char *unlinkop, int rows, int cols, int filter) RET_NONE
 void uiTemplateSearch(
         uiLayout *layout, struct bContext *C,
         PointerRNA *ptr, const char *propname,
@@ -698,9 +697,6 @@
         PointerRNA *searchptr, const char *searchpropname,
         const char *newop, const char *unlinkop,
         const int rows, const int cols) RET_NONE
-=======
-void uiTemplateIDPreview(uiLayout *layout, struct bContext *C, struct PointerRNA *ptr, const char *propname, const char *newop, const char *openop, const char *unlinkop, int rows, int cols, int filter) RET_NONE
->>>>>>> ffb2c401
 void uiTemplateCurveMapping(uiLayout *layout, struct PointerRNA *ptr, const char *propname, int type, int levels, int brush, int neg_slope) RET_NONE
 void uiTemplateColorRamp(uiLayout *layout, struct PointerRNA *ptr, const char *propname, int expand) RET_NONE
 void uiTemplateLayers(uiLayout *layout, struct PointerRNA *ptr, const char *propname, PointerRNA *used_ptr, const char *used_propname, int active_layer) RET_NONE
