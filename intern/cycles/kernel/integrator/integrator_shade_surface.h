--- conflicted
+++ resolved
@@ -177,19 +177,12 @@
   uint32_t shadow_flag = INTEGRATOR_STATE(path, flag);
   shadow_flag |= (is_light) ? PATH_RAY_SHADOW_FOR_LIGHT : 0;
   shadow_flag |= (is_transmission) ? PATH_RAY_TRANSMISSION_PASS : PATH_RAY_REFLECT_PASS;
-<<<<<<< HEAD
-  const SpectralColor diffuse_glossy_ratio = (bounce == 0) ?
-                                                 bsdf_eval_diffuse_glossy_ratio(&bsdf_eval) :
-                                                 INTEGRATOR_STATE(path, diffuse_glossy_ratio);
   const SpectralColor throughput = INTEGRATOR_STATE(path, throughput) * bsdf_eval_sum(&bsdf_eval);
-=======
-  const float3 throughput = INTEGRATOR_STATE(path, throughput) * bsdf_eval_sum(&bsdf_eval);
->>>>>>> ed13a2b1
 
   if (kernel_data.kernel_features & KERNEL_FEATURE_LIGHT_PASSES) {
-    const float3 diffuse_glossy_ratio = (bounce == 0) ?
-                                            bsdf_eval_diffuse_glossy_ratio(&bsdf_eval) :
-                                            INTEGRATOR_STATE(path, diffuse_glossy_ratio);
+    const SpectralColor diffuse_glossy_ratio = (bounce == 0) ?
+                                                   bsdf_eval_diffuse_glossy_ratio(&bsdf_eval) :
+                                                   INTEGRATOR_STATE(path, diffuse_glossy_ratio);
     INTEGRATOR_STATE_WRITE(shadow_path, diffuse_glossy_ratio) = diffuse_glossy_ratio;
   }
 
