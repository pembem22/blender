/*
 * Copyright 2011-2021 Blender Foundation
 *
 * Licensed under the Apache License, Version 2.0 (the "License");
 * you may not use this file except in compliance with the License.
 * You may obtain a copy of the License at
 *
 * http://www.apache.org/licenses/LICENSE-2.0
 *
 * Unless required by applicable law or agreed to in writing, software
 * distributed under the License is distributed on an "AS IS" BASIS,
 * WITHOUT WARRANTIES OR CONDITIONS OF ANY KIND, either express or implied.
 * See the License for the specific language governing permissions and
 * limitations under the License.
 */

#pragma once

#include "kernel/kernel_accumulate.h"
#include "kernel/kernel_emission.h"
#include "kernel/kernel_light.h"
#include "kernel/kernel_shader.h"

CCL_NAMESPACE_BEGIN

<<<<<<< HEAD
ccl_device_noinline_cpu SpectralColor integrator_eval_background_shader(
    INTEGRATOR_STATE_ARGS, ccl_global float *ccl_restrict render_buffer)
=======
ccl_device float3 integrator_eval_background_shader(INTEGRATOR_STATE_ARGS,
                                                    ccl_global float *ccl_restrict render_buffer)
>>>>>>> a59c17e3
{
#ifdef __BACKGROUND__
  const int shader = kernel_data.background.surface_shader;
  const uint32_t path_flag = INTEGRATOR_STATE(path, flag);

  /* Use visibility flag to skip lights. */
  if (shader & SHADER_EXCLUDE_ANY) {
    if (((shader & SHADER_EXCLUDE_DIFFUSE) && (path_flag & PATH_RAY_DIFFUSE)) ||
        ((shader & SHADER_EXCLUDE_GLOSSY) && ((path_flag & (PATH_RAY_GLOSSY | PATH_RAY_REFLECT)) ==
                                              (PATH_RAY_GLOSSY | PATH_RAY_REFLECT))) ||
        ((shader & SHADER_EXCLUDE_TRANSMIT) && (path_flag & PATH_RAY_TRANSMIT)) ||
        ((shader & SHADER_EXCLUDE_CAMERA) && (path_flag & PATH_RAY_CAMERA)) ||
        ((shader & SHADER_EXCLUDE_SCATTER) && (path_flag & PATH_RAY_VOLUME_SCATTER)))
      return zero_spectral_color();
  }

  /* Fast path for constant color shader. */
  SpectralColor L = zero_spectral_color();
  if (shader_constant_emission_eval(kg, shader, &L)) {
    return L;
  }

  /* Evaluate background shader. */
  {
    /* TODO: does aliasing like this break automatic SoA in CUDA?
     * Should we instead store closures separate from ShaderData? */
    ShaderDataTinyStorage emission_sd_storage;
    ShaderData *emission_sd = AS_SHADER_DATA(&emission_sd_storage);

    shader_setup_from_background(kg,
                                 emission_sd,
                                 INTEGRATOR_STATE(ray, P),
                                 INTEGRATOR_STATE(ray, D),
                                 INTEGRATOR_STATE(ray, time));
    shader_eval_surface<NODE_FEATURE_MASK_SURFACE_LIGHT>(
        INTEGRATOR_STATE_PASS, emission_sd, render_buffer, path_flag | PATH_RAY_EMISSION);

    L = shader_background_eval(emission_sd);
  }

  /* Background MIS weights. */
#  ifdef __BACKGROUND_MIS__
  /* Check if background light exists or if we should skip pdf. */
  if (!(INTEGRATOR_STATE(path, flag) & PATH_RAY_MIS_SKIP) && kernel_data.background.use_mis) {
    const float3 ray_P = INTEGRATOR_STATE(ray, P);
    const float3 ray_D = INTEGRATOR_STATE(ray, D);
    const float mis_ray_pdf = INTEGRATOR_STATE(path, mis_ray_pdf);
    const float mis_ray_t = INTEGRATOR_STATE(path, mis_ray_t);

    /* multiple importance sampling, get background light pdf for ray
     * direction, and compute weight with respect to BSDF pdf */
    const float pdf = background_light_pdf(kg, ray_P - ray_D * mis_ray_t, ray_D);
    const float mis_weight = power_heuristic(mis_ray_pdf, pdf);

    L *= mis_weight;
  }
#  endif

  return L;
#else
  return make_spectral_color(0.8f);
#endif
}

ccl_device_inline void integrate_background(INTEGRATOR_STATE_ARGS,
                                            ccl_global float *ccl_restrict render_buffer)
{
  /* Accumulate transparency for transparent background. We can skip background
   * shader evaluation unless a background pass is used. */
  bool eval_background = true;
  float transparent = 0.0f;

  if (kernel_data.background.transparent &&
      (INTEGRATOR_STATE(path, flag) & PATH_RAY_TRANSPARENT_BACKGROUND)) {
    transparent = average(INTEGRATOR_STATE(path, throughput));

#ifdef __PASSES__
    eval_background = (kernel_data.film.light_pass_flag & PASSMASK(BACKGROUND));
#else
    eval_background = false;
#endif
  }

  /* Evaluate background shader. */
  SpectralColor L = (eval_background) ?
                        integrator_eval_background_shader(INTEGRATOR_STATE_PASS, render_buffer) :
                        zero_spectral_color();

  /* When using the ao bounces approximation, adjust background
   * shader intensity with ao factor. */
  if (path_state_ao_bounce(INTEGRATOR_STATE_PASS)) {
    L *= kernel_data.integrator.ao_bounces_factor;
  }

  /* Write to render buffer. */
  kernel_accum_background(INTEGRATOR_STATE_PASS, L, transparent, render_buffer);
}

ccl_device_inline void integrate_distant_lights(INTEGRATOR_STATE_ARGS,
                                                ccl_global float *ccl_restrict render_buffer)
{
  const float3 ray_D = INTEGRATOR_STATE(ray, D);
  const float ray_time = INTEGRATOR_STATE(ray, time);
  LightSample ls ccl_optional_struct_init;
  for (int lamp = 0; lamp < kernel_data.integrator.num_all_lights; lamp++) {
    if (light_sample_from_distant_ray(kg, ray_D, lamp, &ls)) {
      /* Use visibility flag to skip lights. */
#ifdef __PASSES__
      const uint32_t path_flag = INTEGRATOR_STATE(path, flag);

      if (ls.shader & SHADER_EXCLUDE_ANY) {
        if (((ls.shader & SHADER_EXCLUDE_DIFFUSE) && (path_flag & PATH_RAY_DIFFUSE)) ||
            ((ls.shader & SHADER_EXCLUDE_GLOSSY) &&
             ((path_flag & (PATH_RAY_GLOSSY | PATH_RAY_REFLECT)) ==
              (PATH_RAY_GLOSSY | PATH_RAY_REFLECT))) ||
            ((ls.shader & SHADER_EXCLUDE_TRANSMIT) && (path_flag & PATH_RAY_TRANSMIT)) ||
            ((ls.shader & SHADER_EXCLUDE_SCATTER) && (path_flag & PATH_RAY_VOLUME_SCATTER)))
          return;
      }
#endif

      /* Evaluate light shader. */
      /* TODO: does aliasing like this break automatic SoA in CUDA? */
      ShaderDataTinyStorage emission_sd_storage;
      ShaderData *emission_sd = AS_SHADER_DATA(&emission_sd_storage);
      SpectralColor light_eval = light_sample_shader_eval(
          INTEGRATOR_STATE_PASS, emission_sd, &ls, ray_time);
      if (is_zero(light_eval)) {
        return;
      }

      /* MIS weighting. */
      if (!(path_flag & PATH_RAY_MIS_SKIP)) {
        /* multiple importance sampling, get regular light pdf,
         * and compute weight with respect to BSDF pdf */
        const float mis_ray_pdf = INTEGRATOR_STATE(path, mis_ray_pdf);
        const float mis_weight = power_heuristic(mis_ray_pdf, ls.pdf);
        light_eval *= mis_weight;
      }

      /* Write to render buffer. */
      kernel_accum_emission(INTEGRATOR_STATE_PASS, light_eval, render_buffer);
    }
  }
}

ccl_device void integrator_shade_background(INTEGRATOR_STATE_ARGS,
                                            ccl_global float *ccl_restrict render_buffer)
{
  // TODO: unify these in a single loop to only have a single shader evaluation call
  integrate_distant_lights(INTEGRATOR_STATE_PASS, render_buffer);
  integrate_background(INTEGRATOR_STATE_PASS, render_buffer);

  /* Path ends here. */
  INTEGRATOR_PATH_TERMINATE(DEVICE_KERNEL_INTEGRATOR_SHADE_BACKGROUND);
}

CCL_NAMESPACE_END<|MERGE_RESOLUTION|>--- conflicted
+++ resolved
@@ -23,13 +23,8 @@
 
 CCL_NAMESPACE_BEGIN
 
-<<<<<<< HEAD
-ccl_device_noinline_cpu SpectralColor integrator_eval_background_shader(
+ccl_device SpectralColor integrator_eval_background_shader(
     INTEGRATOR_STATE_ARGS, ccl_global float *ccl_restrict render_buffer)
-=======
-ccl_device float3 integrator_eval_background_shader(INTEGRATOR_STATE_ARGS,
-                                                    ccl_global float *ccl_restrict render_buffer)
->>>>>>> a59c17e3
 {
 #ifdef __BACKGROUND__
   const int shader = kernel_data.background.surface_shader;
