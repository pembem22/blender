/*
 * Copyright 2011-2013 Blender Foundation
 *
 * Licensed under the Apache License, Version 2.0 (the "License");
 * you may not use this file except in compliance with the License.
 * You may obtain a copy of the License at
 *
 * http://www.apache.org/licenses/LICENSE-2.0
 *
 * Unless required by applicable law or agreed to in writing, software
 * distributed under the License is distributed on an "AS IS" BASIS,
 * WITHOUT WARRANTIES OR CONDITIONS OF ANY KIND, either express or implied.
 * See the License for the specific language governing permissions and
 * limitations under the License.
 */

/*
 * ShaderData, used in four steps:
 *
 * Setup from incoming ray, sampled position and background.
 * Execute for surface, volume or displacement.
 * Evaluate one or more closures.
 * Release.
 */

#pragma once

// clang-format off
#include "kernel/closure/alloc.h"
#include "kernel/closure/bsdf_util.h"
#include "kernel/closure/bsdf.h"
#include "kernel/closure/emissive.h"
// clang-format on

#include "kernel/kernel_accumulate.h"
#include "kernel/kernel_random.h"
#include "kernel/geom/geom.h"
#include "kernel/svm/svm.h"

#ifdef __OSL__
#  include "kernel/osl/osl_shader.h"
#endif

CCL_NAMESPACE_BEGIN

/* ShaderData setup from incoming ray */

#ifdef __OBJECT_MOTION__
ccl_device void shader_setup_object_transforms(const KernelGlobals *kg, ShaderData *sd, float time)
{
  if (sd->object_flag & SD_OBJECT_MOTION) {
    sd->ob_tfm_motion = object_fetch_transform_motion(kg, sd->object, time);
    sd->ob_itfm_motion = transform_quick_inverse(sd->ob_tfm_motion);
  }
}
#endif

/* TODO: break this up if it helps reduce register pressure to load data from
 * global memory as we write it to shaderdata. */
ccl_device_inline void shader_setup_from_ray(const KernelGlobals *ccl_restrict kg,
                                             ShaderData *sd,
                                             const Ray *ccl_restrict ray,
                                             const Intersection *ccl_restrict isect)
{
  PROFILING_INIT(kg, PROFILING_SHADER_SETUP);

  /* Read intersection data into shader globals.
   *
   * TODO: this is redundant, could potentially remove some of this from
   * ShaderData but would need to ensure that it also works for shadow
   * shader evaluation. */
  sd->u = isect->u;
  sd->v = isect->v;
  sd->ray_length = isect->t;
  sd->type = isect->type;
  sd->object = (isect->object == OBJECT_NONE) ? kernel_tex_fetch(__prim_object, isect->prim) :
                                                isect->object;
  sd->object_flag = kernel_tex_fetch(__object_flag, sd->object);
  sd->prim = kernel_tex_fetch(__prim_index, isect->prim);
  sd->lamp = LAMP_NONE;
  sd->flag = 0;

  /* Read matrices and time. */
  sd->time = ray->time;

#ifdef __OBJECT_MOTION__
  shader_setup_object_transforms(kg, sd, ray->time);
#endif

  /* Read ray data into shader globals. */
  sd->I = -ray->D;

#ifdef __HAIR__
  if (sd->type & PRIMITIVE_ALL_CURVE) {
    /* curve */
    curve_shader_setup(kg, sd, ray->P, ray->D, isect->t, isect->object, isect->prim);
  }
  else
#endif
      if (sd->type & PRIMITIVE_TRIANGLE) {
    /* static triangle */
    float3 Ng = triangle_normal(kg, sd);
    sd->shader = kernel_tex_fetch(__tri_shader, sd->prim);

    /* vectors */
    sd->P = triangle_refine(kg, sd, ray->P, ray->D, isect->t, isect->object, isect->prim);
    sd->Ng = Ng;
    sd->N = Ng;

    /* smooth normal */
    if (sd->shader & SHADER_SMOOTH_NORMAL)
      sd->N = triangle_smooth_normal(kg, Ng, sd->prim, sd->u, sd->v);

#ifdef __DPDU__
    /* dPdu/dPdv */
    triangle_dPdudv(kg, sd->prim, &sd->dPdu, &sd->dPdv);
#endif
  }
  else {
    /* motion triangle */
    motion_triangle_shader_setup(
        kg, sd, ray->P, ray->D, isect->t, isect->object, isect->prim, false);
  }

  sd->flag |= kernel_tex_fetch(__shaders, (sd->shader & SHADER_MASK)).flags;

  if (isect->object != OBJECT_NONE) {
    /* instance transform */
    object_normal_transform_auto(kg, sd, &sd->N);
    object_normal_transform_auto(kg, sd, &sd->Ng);
#ifdef __DPDU__
    object_dir_transform_auto(kg, sd, &sd->dPdu);
    object_dir_transform_auto(kg, sd, &sd->dPdv);
#endif
  }

  /* backfacing test */
  bool backfacing = (dot(sd->Ng, sd->I) < 0.0f);

  if (backfacing) {
    sd->flag |= SD_BACKFACING;
    sd->Ng = -sd->Ng;
    sd->N = -sd->N;
#ifdef __DPDU__
    sd->dPdu = -sd->dPdu;
    sd->dPdv = -sd->dPdv;
#endif
  }

#ifdef __RAY_DIFFERENTIALS__
  /* differentials */
  differential_transfer_compact(&sd->dP, ray->dP, ray->D, ray->dD, sd->Ng, sd->ray_length);
  differential_incoming_compact(&sd->dI, ray->D, ray->dD);
  differential_dudv(&sd->du, &sd->dv, sd->dPdu, sd->dPdv, sd->dP, sd->Ng);
#endif
  PROFILING_SHADER(sd->shader);
  PROFILING_OBJECT(sd->object);
}

/* ShaderData setup from BSSRDF scatter */

#if 0
#  ifdef __SUBSURFACE__
#    ifndef __KERNEL_CUDA__
ccl_device
#    else
ccl_device_inline
#    endif
    void
    shader_setup_from_subsurface(const KernelGlobals *kg,
                                 ShaderData *sd,
                                 const Intersection *isect,
                                 const Ray *ray)
{
  PROFILING_INIT(kg, PROFILING_SHADER_SETUP);

  const bool backfacing = sd->flag & SD_BACKFACING;

  /* object, matrices, time, ray_length stay the same */
  sd->flag = 0;
  sd->object_flag = kernel_tex_fetch(__object_flag, sd->object);
  sd->prim = kernel_tex_fetch(__prim_index, isect->prim);
  sd->type = isect->type;

  sd->u = isect->u;
  sd->v = isect->v;

  /* fetch triangle data */
  if (sd->type == PRIMITIVE_TRIANGLE) {
    float3 Ng = triangle_normal(kg, sd);
    sd->shader = kernel_tex_fetch(__tri_shader, sd->prim);

    /* static triangle */
    sd->P = triangle_refine_local(kg, sd, isect, ray);
    sd->Ng = Ng;
    sd->N = Ng;

    if (sd->shader & SHADER_SMOOTH_NORMAL)
      sd->N = triangle_smooth_normal(kg, Ng, sd->prim, sd->u, sd->v);

#    ifdef __DPDU__
    /* dPdu/dPdv */
    triangle_dPdudv(kg, sd->prim, &sd->dPdu, &sd->dPdv);
#    endif
  }
  else {
    /* motion triangle */
    motion_triangle_shader_setup(kg, sd, isect, ray, true);
  }

  sd->flag |= kernel_tex_fetch(__shaders, (sd->shader & SHADER_MASK)).flags;

  if (isect->object != OBJECT_NONE) {
    /* instance transform */
    object_normal_transform_auto(kg, sd, &sd->N);
    object_normal_transform_auto(kg, sd, &sd->Ng);
#    ifdef __DPDU__
    object_dir_transform_auto(kg, sd, &sd->dPdu);
    object_dir_transform_auto(kg, sd, &sd->dPdv);
#    endif
  }

  /* backfacing test */
  if (backfacing) {
    sd->flag |= SD_BACKFACING;
    sd->Ng = -sd->Ng;
    sd->N = -sd->N;
#    ifdef __DPDU__
    sd->dPdu = -sd->dPdu;
    sd->dPdv = -sd->dPdv;
#    endif
  }

  /* should not get used in principle as the shading will only use a diffuse
   * BSDF, but the shader might still access it */
  sd->I = sd->N;

#    ifdef __RAY_DIFFERENTIALS__
  /* differentials */
  differential_dudv(&sd->du, &sd->dv, sd->dPdu, sd->dPdv, sd->dP, sd->Ng);
  /* don't modify dP and dI */
#    endif

  PROFILING_SHADER(sd->shader);
}
#  endif
#endif

/* ShaderData setup from position sampled on mesh */

ccl_device_inline void shader_setup_from_sample(const KernelGlobals *ccl_restrict kg,
                                                ShaderData *sd,
                                                const float3 P,
                                                const float3 Ng,
                                                const float3 I,
                                                int shader,
                                                int object,
                                                int prim,
                                                float u,
                                                float v,
                                                float t,
                                                float time,
                                                bool object_space,
                                                int lamp)
{
  PROFILING_INIT(kg, PROFILING_SHADER_SETUP);

  /* vectors */
  sd->P = P;
  sd->N = Ng;
  sd->Ng = Ng;
  sd->I = I;
  sd->shader = shader;
  if (prim != PRIM_NONE)
    sd->type = PRIMITIVE_TRIANGLE;
  else if (lamp != LAMP_NONE)
    sd->type = PRIMITIVE_LAMP;
  else
    sd->type = PRIMITIVE_NONE;

  /* primitive */
  sd->object = object;
  sd->lamp = LAMP_NONE;
  /* currently no access to bvh prim index for strand sd->prim*/
  sd->prim = prim;
  sd->u = u;
  sd->v = v;
  sd->time = time;
  sd->ray_length = t;

  sd->flag = kernel_tex_fetch(__shaders, (sd->shader & SHADER_MASK)).flags;
  sd->object_flag = 0;
  if (sd->object != OBJECT_NONE) {
    sd->object_flag |= kernel_tex_fetch(__object_flag, sd->object);

#ifdef __OBJECT_MOTION__
    shader_setup_object_transforms(kg, sd, time);
#endif
  }
  else if (lamp != LAMP_NONE) {
    sd->lamp = lamp;
  }

  /* transform into world space */
  if (object_space) {
    object_position_transform_auto(kg, sd, &sd->P);
    object_normal_transform_auto(kg, sd, &sd->Ng);
    sd->N = sd->Ng;
    object_dir_transform_auto(kg, sd, &sd->I);
  }

  if (sd->type & PRIMITIVE_TRIANGLE) {
    /* smooth normal */
    if (sd->shader & SHADER_SMOOTH_NORMAL) {
      sd->N = triangle_smooth_normal(kg, Ng, sd->prim, sd->u, sd->v);

      if (!(sd->object_flag & SD_OBJECT_TRANSFORM_APPLIED)) {
        object_normal_transform_auto(kg, sd, &sd->N);
      }
    }

    /* dPdu/dPdv */
#ifdef __DPDU__
    triangle_dPdudv(kg, sd->prim, &sd->dPdu, &sd->dPdv);

    if (!(sd->object_flag & SD_OBJECT_TRANSFORM_APPLIED)) {
      object_dir_transform_auto(kg, sd, &sd->dPdu);
      object_dir_transform_auto(kg, sd, &sd->dPdv);
    }
#endif
  }
  else {
#ifdef __DPDU__
    sd->dPdu = zero_float3();
    sd->dPdv = zero_float3();
#endif
  }

  /* backfacing test */
  if (sd->prim != PRIM_NONE) {
    bool backfacing = (dot(sd->Ng, sd->I) < 0.0f);

    if (backfacing) {
      sd->flag |= SD_BACKFACING;
      sd->Ng = -sd->Ng;
      sd->N = -sd->N;
#ifdef __DPDU__
      sd->dPdu = -sd->dPdu;
      sd->dPdv = -sd->dPdv;
#endif
    }
  }

#ifdef __RAY_DIFFERENTIALS__
  /* no ray differentials here yet */
  sd->dP = differential3_zero();
  sd->dI = differential3_zero();
  sd->du = differential_zero();
  sd->dv = differential_zero();
#endif

  PROFILING_SHADER(sd->shader);
  PROFILING_OBJECT(sd->object);
}

/* ShaderData setup for displacement */

ccl_device void shader_setup_from_displace(
    const KernelGlobals *ccl_restrict kg, ShaderData *sd, int object, int prim, float u, float v)
{
  float3 P, Ng, I = zero_float3();
  int shader;

  triangle_point_normal(kg, object, prim, u, v, &P, &Ng, &shader);

  /* force smooth shading for displacement */
  shader |= SHADER_SMOOTH_NORMAL;

  shader_setup_from_sample(
      kg,
      sd,
      P,
      Ng,
      I,
      shader,
      object,
      prim,
      u,
      v,
      0.0f,
      0.5f,
      !(kernel_tex_fetch(__object_flag, object) & SD_OBJECT_TRANSFORM_APPLIED),
      LAMP_NONE);
}

/* ShaderData setup from ray into background */

ccl_device_inline void shader_setup_from_background(const KernelGlobals *ccl_restrict kg,
                                                    ShaderData *sd,
                                                    const float3 ray_P,
                                                    const float3 ray_D,
                                                    const float ray_time)
{
  PROFILING_INIT(kg, PROFILING_SHADER_SETUP);

  /* for NDC coordinates */
  sd->ray_P = ray_P;

  /* vectors */
  sd->P = ray_D;
  sd->N = -ray_D;
  sd->Ng = -ray_D;
  sd->I = -ray_D;
  sd->shader = kernel_data.background.surface_shader;
  sd->flag = kernel_tex_fetch(__shaders, (sd->shader & SHADER_MASK)).flags;
  sd->object_flag = 0;
  sd->time = ray_time;
  sd->ray_length = 0.0f;

  sd->object = OBJECT_NONE;
  sd->lamp = LAMP_NONE;
  sd->prim = PRIM_NONE;
  sd->u = 0.0f;
  sd->v = 0.0f;

#ifdef __DPDU__
  /* dPdu/dPdv */
  sd->dPdu = zero_float3();
  sd->dPdv = zero_float3();
#endif

#ifdef __RAY_DIFFERENTIALS__
  /* differentials */
  sd->dP = differential3_zero(); /* TODO: ray->dP */
  differential_incoming(&sd->dI, sd->dP);
  sd->du = differential_zero();
  sd->dv = differential_zero();
#endif

  PROFILING_SHADER(sd->shader);
  PROFILING_OBJECT(sd->object);
}

/* ShaderData setup from point inside volume */

#ifdef __VOLUME__
ccl_device_inline void shader_setup_from_volume(const KernelGlobals *kg,
                                                ShaderData *sd,
                                                const Ray *ray)
{
  PROFILING_INIT(kg, PROFILING_SHADER_SETUP);

  /* vectors */
  sd->P = ray->P;
  sd->N = -ray->D;
  sd->Ng = -ray->D;
  sd->I = -ray->D;
  sd->shader = SHADER_NONE;
  sd->flag = 0;
  sd->object_flag = 0;
  sd->time = ray->time;
  sd->ray_length = 0.0f; /* todo: can we set this to some useful value? */

  sd->object = OBJECT_NONE; /* todo: fill this for texture coordinates */
  sd->lamp = LAMP_NONE;
  sd->prim = PRIM_NONE;
  sd->type = PRIMITIVE_NONE;

  sd->u = 0.0f;
  sd->v = 0.0f;

#  ifdef __DPDU__
  /* dPdu/dPdv */
  sd->dPdu = zero_float3();
  sd->dPdv = zero_float3();
#  endif

#  ifdef __RAY_DIFFERENTIALS__
  /* differentials */
  sd->dP = differential3_zero(); /* TODO ray->dD */
  differential_incoming(&sd->dI, sd->dP);
  sd->du = differential_zero();
  sd->dv = differential_zero();
#  endif

  /* for NDC coordinates */
  sd->ray_P = ray->P;
  sd->ray_dP = ray->dP;

  PROFILING_SHADER(sd->shader);
  PROFILING_OBJECT(sd->object);
}
#endif /* __VOLUME__ */

/* Merging */

#if defined(__VOLUME__)
ccl_device_inline void shader_merge_closures(ShaderData *sd)
{
  /* merge identical closures, better when we sample a single closure at a time */
  for (int i = 0; i < sd->num_closure; i++) {
    ShaderClosure *sci = &sd->closure[i];

    for (int j = i + 1; j < sd->num_closure; j++) {
      ShaderClosure *scj = &sd->closure[j];

      if (sci->type != scj->type)
        continue;
      if (!bsdf_merge(sci, scj))
        continue;

      sci->weight += scj->weight;
      sci->sample_weight += scj->sample_weight;

      int size = sd->num_closure - (j + 1);
      if (size > 0) {
        for (int k = 0; k < size; k++) {
          scj[k] = scj[k + 1];
        }
      }

      sd->num_closure--;
      kernel_assert(sd->num_closure >= 0);
      j--;
    }
  }
}
#endif /* __VOLUME__ */

ccl_device_inline void shader_prepare_closures(INTEGRATOR_STATE_CONST_ARGS, ShaderData *sd)
{
  /* Defensive sampling.
   *
   * We can likely also do defensive sampling at deeper bounces, particularly
   * for cases like a perfect mirror but possibly also others. This will need
   * a good heuristic. */
  if (INTEGRATOR_STATE(path, bounce) + INTEGRATOR_STATE(path, transparent_bounce) == 0 &&
      sd->num_closure > 1) {
    float sum = 0.0f;

    for (int i = 0; i < sd->num_closure; i++) {
      ShaderClosure *sc = &sd->closure[i];
      if (CLOSURE_IS_BSDF_OR_BSSRDF(sc->type)) {
        sum += sc->sample_weight;
      }
    }

    for (int i = 0; i < sd->num_closure; i++) {
      ShaderClosure *sc = &sd->closure[i];
      if (CLOSURE_IS_BSDF_OR_BSSRDF(sc->type)) {
        sc->sample_weight = max(sc->sample_weight, 0.125f * sum);
      }
    }
  }

  /* Filter glossy.
   *
   * Blurring of bsdf after bounces, for rays that have a small likelihood
   * of following this particular path (diffuse, rough glossy) */
  if (kernel_data.integrator.filter_glossy != FLT_MAX) {
    float blur_pdf = kernel_data.integrator.filter_glossy * INTEGRATOR_STATE(path, min_ray_pdf);

    if (blur_pdf < 1.0f) {
      float blur_roughness = sqrtf(1.0f - blur_pdf) * 0.5f;

      for (int i = 0; i < sd->num_closure; i++) {
        ShaderClosure *sc = &sd->closure[i];
        if (CLOSURE_IS_BSDF(sc->type)) {
          bsdf_blur(kg, sc, blur_roughness);
        }
      }
    }
  }
}

/* BSDF */

ccl_device_inline bool shader_bsdf_is_transmission(const ShaderData *sd, const float3 omega_in)
{
  /* For curves use the smooth normal, particularly for ribbons the geometric
   * normal gives too much darkening otherwise. */
  const float3 Ng = (sd->type & PRIMITIVE_ALL_CURVE) ? sd->N : sd->Ng;

  return dot(Ng, omega_in) < 0.0f;
}

ccl_device_forceinline bool _shader_bsdf_exclude(ClosureType type, uint light_shader_flags)
{
  if (!(light_shader_flags & SHADER_EXCLUDE_ANY)) {
    return false;
  }
  if (light_shader_flags & SHADER_EXCLUDE_DIFFUSE) {
    if (CLOSURE_IS_BSDF_DIFFUSE(type) || CLOSURE_IS_BSDF_BSSRDF(type)) {
      return true;
    }
  }
  if (light_shader_flags & SHADER_EXCLUDE_GLOSSY) {
    if (CLOSURE_IS_BSDF_GLOSSY(type)) {
      return true;
    }
  }
  if (light_shader_flags & SHADER_EXCLUDE_TRANSMIT) {
    if (CLOSURE_IS_BSDF_TRANSMISSION(type)) {
      return true;
    }
  }
  return false;
}

ccl_device_inline void _shader_bsdf_multi_eval(INTEGRATOR_STATE_CONST_ARGS,
                                               ShaderData *sd,
                                               const float3 omega_in,
                                               const bool is_transmission,
                                               float *pdf,
                                               const ShaderClosure *skip_sc,
                                               BsdfEval *result_eval,
                                               float sum_pdf,
                                               float sum_sample_weight,
                                               const uint light_shader_flags)
{
  /* this is the veach one-sample model with balance heuristic, some pdf
   * factors drop out when using balance heuristic weighting */
  for (int i = 0; i < sd->num_closure; i++) {
    const ShaderClosure *sc = &sd->closure[i];

    if (sc == skip_sc) {
      continue;
    }

    if (CLOSURE_IS_BSDF_OR_BSSRDF(sc->type)) {
      if (CLOSURE_IS_BSDF(sc->type) && !_shader_bsdf_exclude(sc->type, light_shader_flags)) {
        float bsdf_pdf = 0.0f;
        SpectralColor eval = bsdf_eval(
            INTEGRATOR_STATE_PASS, sd, sc, omega_in, is_transmission, &bsdf_pdf);

        if (bsdf_pdf != 0.0f) {
          const bool is_diffuse = (CLOSURE_IS_BSDF_DIFFUSE(sc->type) ||
                                   CLOSURE_IS_BSDF_BSSRDF(sc->type));
          bsdf_eval_accum(result_eval, is_diffuse, eval * sc->weight, 1.0f);
          sum_pdf += bsdf_pdf * sc->sample_weight;
        }
      }

      sum_sample_weight += sc->sample_weight;
    }
  }

  *pdf = (sum_sample_weight > 0.0f) ? sum_pdf / sum_sample_weight : 0.0f;
}

#ifndef __KERNEL_CUDA__
ccl_device
#else
ccl_device_inline
#endif
    void
    shader_bsdf_eval(INTEGRATOR_STATE_CONST_ARGS,
                     ShaderData *sd,
                     const float3 omega_in,
                     const bool is_transmission,
                     BsdfEval *eval,
                     const float light_pdf,
                     const uint light_shader_flags)
{
  PROFILING_INIT(kg, PROFILING_CLOSURE_EVAL);

  bsdf_eval_init(eval, false, zero_spectral_color(), kernel_data.film.use_light_pass);

  float pdf;
  _shader_bsdf_multi_eval(INTEGRATOR_STATE_PASS,
                          sd,
                          omega_in,
                          is_transmission,
                          &pdf,
                          NULL,
                          eval,
                          0.0f,
                          0.0f,
                          light_shader_flags);
  if (light_shader_flags & SHADER_USE_MIS) {
    float weight = power_heuristic(light_pdf, pdf);
    bsdf_eval_mul(eval, weight);
  }
}

/* Randomly sample a BSSRDF or BSDF proportional to ShaderClosure.sample_weight. */
ccl_device_inline const ShaderClosure *shader_bsdf_bssrdf_pick(const ShaderData *ccl_restrict sd,
                                                               float *randu)
{
  int sampled = 0;

  if (sd->num_closure > 1) {
    /* Pick a BSDF or based on sample weights. */
    float sum = 0.0f;

    for (int i = 0; i < sd->num_closure; i++) {
      const ShaderClosure *sc = &sd->closure[i];

      if (CLOSURE_IS_BSDF_OR_BSSRDF(sc->type)) {
        sum += sc->sample_weight;
      }
    }

    float r = (*randu) * sum;
    float partial_sum = 0.0f;

    for (int i = 0; i < sd->num_closure; i++) {
      const ShaderClosure *sc = &sd->closure[i];

      if (CLOSURE_IS_BSDF_OR_BSSRDF(sc->type)) {
        float next_sum = partial_sum + sc->sample_weight;

        if (r < next_sum) {
          sampled = i;

          /* Rescale to reuse for direction sample, to better preserve stratification. */
          *randu = (r - partial_sum) / sc->sample_weight;
          break;
        }

        partial_sum = next_sum;
      }
    }
  }

  return &sd->closure[sampled];
}

/* Return weight for picked BSSRDF. */
ccl_device_inline SpectralColor shader_bssrdf_sample_weight(
    const ShaderData *ccl_restrict sd, const ShaderClosure *ccl_restrict bssrdf_sc)
{
  SpectralColor weight = bssrdf_sc->weight;

  if (sd->num_closure > 1) {
    float sum = 0.0f;
    for (int i = 0; i < sd->num_closure; i++) {
      const ShaderClosure *sc = &sd->closure[i];

      if (CLOSURE_IS_BSDF_OR_BSSRDF(sc->type)) {
        sum += sc->sample_weight;
      }
    }
    weight *= sum / bssrdf_sc->sample_weight;
  }

  return weight;
}

/* Sample direction for picked BSDF, and return evaluation and pdf for all
 * BSDFs combined using MIS. */
ccl_device int shader_bsdf_sample_closure(INTEGRATOR_STATE_CONST_ARGS,
                                          ShaderData *sd,
                                          const ShaderClosure *sc,
                                          float randu,
                                          float randv,
                                          BsdfEval *bsdf_eval,
                                          float3 *omega_in,
                                          differential3 *domega_in,
                                          float *pdf)
{
  PROFILING_INIT(kg, PROFILING_CLOSURE_SAMPLE);

  /* BSSRDF should already have been handled elsewhere. */
  kernel_assert(CLOSURE_IS_BSDF(sc->type));

  int label;
  SpectralColor eval = zero_spectral_color();

  *pdf = 0.0f;
  label = bsdf_sample(
      INTEGRATOR_STATE_PASS, sd, sc, randu, randv, &eval, omega_in, domega_in, pdf);

  if (*pdf != 0.0f) {
    const bool is_diffuse = (CLOSURE_IS_BSDF_DIFFUSE(sc->type) ||
                             CLOSURE_IS_BSDF_BSSRDF(sc->type));
    bsdf_eval_init(bsdf_eval, is_diffuse, eval * sc->weight, kernel_data.film.use_light_pass);

    if (sd->num_closure > 1) {
      const bool is_transmission = shader_bsdf_is_transmission(sd, *omega_in);
      float sweight = sc->sample_weight;
      _shader_bsdf_multi_eval(INTEGRATOR_STATE_PASS,
                              sd,
                              *omega_in,
                              is_transmission,
                              pdf,
                              sc,
                              bsdf_eval,
                              *pdf * sweight,
                              sweight,
                              0);
    }
  }

  return label;
}

ccl_device float shader_bsdf_average_roughness(ShaderData *sd)
{
  float roughness = 0.0f;
  float sum_weight = 0.0f;

  for (int i = 0; i < sd->num_closure; i++) {
    const ShaderClosure *sc = &sd->closure[i];

    if (CLOSURE_IS_BSDF(sc->type)) {
      /* sqrt once to undo the squaring from multiplying roughness on the
       * two axes, and once for the squared roughness convention. */
      float weight = fabsf(average(sc->weight));
      roughness += weight * sqrtf(safe_sqrtf(bsdf_get_roughness_squared(sc)));
      sum_weight += weight;
    }
  }

  return (sum_weight > 0.0f) ? roughness / sum_weight : 0.0f;
}

ccl_device SpectralColor shader_bsdf_transparency(const KernelGlobals *kg, const ShaderData *sd)
{
  if (sd->flag & SD_HAS_ONLY_VOLUME) {
    return one_spectral_color();
  }
  else if (sd->flag & SD_TRANSPARENT) {
    return sd->closure_transparent_extinction;
  }
  else {
    return zero_spectral_color();
  }
}

ccl_device void shader_bsdf_disable_transparency(const KernelGlobals *kg, ShaderData *sd)
{
  if (sd->flag & SD_TRANSPARENT) {
    for (int i = 0; i < sd->num_closure; i++) {
      ShaderClosure *sc = &sd->closure[i];

      if (sc->type == CLOSURE_BSDF_TRANSPARENT_ID) {
        sc->sample_weight = 0.0f;
        sc->weight = zero_spectral_color();
      }
    }

    sd->flag &= ~SD_TRANSPARENT;
  }
}

ccl_device SpectralColor shader_bsdf_alpha(const KernelGlobals *kg, const ShaderData *sd)
{
  SpectralColor alpha = one_spectral_color() - shader_bsdf_transparency(kg, sd);

  alpha = saturate(alpha);

  return alpha;
}

ccl_device SpectralColor shader_bsdf_diffuse(const KernelGlobals *kg, const ShaderData *sd)
{
  SpectralColor eval = zero_spectral_color();

  for (int i = 0; i < sd->num_closure; i++) {
    const ShaderClosure *sc = &sd->closure[i];

    if (CLOSURE_IS_BSDF_DIFFUSE(sc->type) || CLOSURE_IS_BSSRDF(sc->type) ||
        CLOSURE_IS_BSDF_BSSRDF(sc->type))
      eval += sc->weight;
  }

  return eval;
}

ccl_device SpectralColor shader_bsdf_glossy(const KernelGlobals *kg, const ShaderData *sd)
{
  SpectralColor eval = zero_spectral_color();

  for (int i = 0; i < sd->num_closure; i++) {
    const ShaderClosure *sc = &sd->closure[i];

    if (CLOSURE_IS_BSDF_GLOSSY(sc->type))
      eval += sc->weight;
  }

  return eval;
}

ccl_device SpectralColor shader_bsdf_transmission(const KernelGlobals *kg, const ShaderData *sd)
{
  SpectralColor eval = zero_spectral_color();

  for (int i = 0; i < sd->num_closure; i++) {
    const ShaderClosure *sc = &sd->closure[i];

    if (CLOSURE_IS_BSDF_TRANSMISSION(sc->type))
      eval += sc->weight;
  }

  return eval;
}

ccl_device float3 shader_bsdf_average_normal(const KernelGlobals *kg, const ShaderData *sd)
{
  float3 N = zero_float3();

  for (int i = 0; i < sd->num_closure; i++) {
    const ShaderClosure *sc = &sd->closure[i];
    if (CLOSURE_IS_BSDF_OR_BSSRDF(sc->type))
      N += sc->N * fabsf(average(sc->weight));
  }

  return (is_zero(N)) ? sd->N : normalize(N);
}

<<<<<<< HEAD
ccl_device SpectralColor shader_bsdf_ao(const KernelGlobals *kg,
                                        const ShaderData *sd,
                                        float ao_factor,
                                        float3 *N_)
{
  SpectralColor eval = zero_spectral_color();
  float3 N = zero_float3();

  for (int i = 0; i < sd->num_closure; i++) {
    const ShaderClosure *sc = &sd->closure[i];

    if (CLOSURE_IS_BSDF_DIFFUSE(sc->type)) {
      const DiffuseBsdf *bsdf = (const DiffuseBsdf *)sc;
      eval += sc->weight * ao_factor;
      N += bsdf->N * fabsf(average(sc->weight));
    }
  }

  *N_ = (is_zero(N)) ? sd->N : normalize(N);
  return eval;
}

=======
>>>>>>> a59c17e3
#ifdef __SUBSURFACE__
ccl_device float3 shader_bssrdf_normal(const ShaderData *sd)
{
  float3 N = zero_float3();

  for (int i = 0; i < sd->num_closure; i++) {
    const ShaderClosure *sc = &sd->closure[i];

    if (CLOSURE_IS_BSSRDF(sc->type)) {
      const Bssrdf *bssrdf = (const Bssrdf *)sc;
      float avg_weight = fabsf(average(sc->weight));

      N += bssrdf->N * avg_weight;
    }
  }

  return (is_zero(N)) ? sd->N : normalize(N);
}
#endif /* __SUBSURFACE__ */

/* Constant emission optimization */

ccl_device bool shader_constant_emission_eval(const KernelGlobals *kg,
                                              int shader,
                                              SpectralColor *eval)
{
#if 0
  int shader_index = shader & SHADER_MASK;
  int shader_flag = kernel_tex_fetch(__shaders, shader_index).flags;

  if (shader_flag & SD_HAS_CONSTANT_EMISSION) {
    *eval = make_float3(kernel_tex_fetch(__shaders, shader_index).constant_emission[0],
                        kernel_tex_fetch(__shaders, shader_index).constant_emission[1],
                        kernel_tex_fetch(__shaders, shader_index).constant_emission[2]);

    return true;
  }
#endif

  return false;
}

/* Background */

ccl_device SpectralColor shader_background_eval(const ShaderData *sd)
{
  if (sd->flag & SD_EMISSION) {
    return sd->closure_emission_background;
  }
  else {
    return zero_spectral_color();
  }
}

/* Emission */

ccl_device SpectralColor shader_emissive_eval(const ShaderData *sd)
{
  if (sd->flag & SD_EMISSION) {
    return emissive_simple_eval(sd->Ng, sd->I) * sd->closure_emission_background;
  }
  else {
    return zero_spectral_color();
  }
}

/* Holdout */

ccl_device SpectralColor shader_holdout_apply(const KernelGlobals *kg, ShaderData *sd)
{
  SpectralColor weight = zero_spectral_color();

  /* For objects marked as holdout, preserve transparency and remove all other
   * closures, replacing them with a holdout weight. */
  if (sd->object_flag & SD_OBJECT_HOLDOUT_MASK) {
    if ((sd->flag & SD_TRANSPARENT) && !(sd->flag & SD_HAS_ONLY_VOLUME)) {
      weight = one_spectral_color() - sd->closure_transparent_extinction;

      for (int i = 0; i < sd->num_closure; i++) {
        ShaderClosure *sc = &sd->closure[i];
        if (!CLOSURE_IS_BSDF_TRANSPARENT(sc->type)) {
          sc->type = NBUILTIN_CLOSURES;
        }
      }

      sd->flag &= ~(SD_CLOSURE_FLAGS - (SD_TRANSPARENT | SD_BSDF));
    }
    else {
      weight = one_spectral_color();
    }
  }
  else {
    for (int i = 0; i < sd->num_closure; i++) {
      const ShaderClosure *sc = &sd->closure[i];
      if (CLOSURE_IS_HOLDOUT(sc->type)) {
        weight += sc->weight;
      }
    }
  }

  return weight;
}

/* Surface Evaluation */

template<uint node_feature_mask>
ccl_device void shader_eval_surface(INTEGRATOR_STATE_CONST_ARGS,
                                    ShaderData *sd,
                                    ccl_global float *buffer,
                                    int path_flag)
{
  PROFILING_INIT(kg, PROFILING_SHADER_EVAL);

  /* If path is being terminated, we are tracing a shadow ray or evaluating
   * emission, then we don't need to store closures. The emission and shadow
   * shader data also do not have a closure array to save GPU memory. */
  int max_closures;
  if (path_flag & (PATH_RAY_TERMINATE | PATH_RAY_SHADOW | PATH_RAY_EMISSION)) {
    max_closures = 0;
  }
  else {
    max_closures = kernel_data.integrator.max_closures;
  }

  sd->num_closure = 0;
  sd->num_closure_left = max_closures;

#ifdef __OSL__
  if (kg->osl) {
    if (sd->object == OBJECT_NONE && sd->lamp == LAMP_NONE) {
      OSLShader::eval_background(INTEGRATOR_STATE_PASS, sd, path_flag);
    }
    else {
      OSLShader::eval_surface(INTEGRATOR_STATE_PASS, sd, path_flag);
    }
  }
  else
#endif
  {
#ifdef __SVM__
    svm_eval_nodes<node_feature_mask, SHADER_TYPE_SURFACE>(
        INTEGRATOR_STATE_PASS, sd, buffer, path_flag);
#else
    if (sd->object == OBJECT_NONE) {
      sd->closure_emission_background = make_float3(0.8f, 0.8f, 0.8f);
      sd->flag |= SD_EMISSION;
    }
    else {
      DiffuseBsdf *bsdf = (DiffuseBsdf *)bsdf_alloc(
          sd, sizeof(DiffuseBsdf), make_float3(0.8f, 0.8f, 0.8f));
      if (bsdf != NULL) {
        bsdf->N = sd->N;
        sd->flag |= bsdf_diffuse_setup(bsdf);
      }
    }
#endif
  }

  if (NODES_FEATURE(BSDF) && (sd->flag & SD_BSDF_NEEDS_LCG)) {
    sd->lcg_state = lcg_state_init(INTEGRATOR_STATE(path, rng_hash),
                                   INTEGRATOR_STATE(path, rng_offset),
                                   INTEGRATOR_STATE(path, sample),
                                   0xb4bc3953);
  }
}

/* Volume */

#ifdef __VOLUME__

ccl_device_inline void _shader_volume_phase_multi_eval(const ShaderData *sd,
                                                       const float3 omega_in,
                                                       float *pdf,
                                                       int skip_phase,
                                                       BsdfEval *result_eval,
                                                       float sum_pdf,
                                                       float sum_sample_weight)
{
  for (int i = 0; i < sd->num_closure; i++) {
    if (i == skip_phase)
      continue;

    const ShaderClosure *sc = &sd->closure[i];

    if (CLOSURE_IS_PHASE(sc->type)) {
      float phase_pdf = 0.0f;
      SpectralColor eval = volume_phase_eval(sd, sc, omega_in, &phase_pdf);

      if (phase_pdf != 0.0f) {
        bsdf_eval_accum(result_eval, false, eval, 1.0f);
        sum_pdf += phase_pdf * sc->sample_weight;
      }

      sum_sample_weight += sc->sample_weight;
    }
  }

  *pdf = (sum_sample_weight > 0.0f) ? sum_pdf / sum_sample_weight : 0.0f;
}

ccl_device void shader_volume_phase_eval(const KernelGlobals *kg,
                                         const ShaderData *sd,
                                         const float3 omega_in,
                                         BsdfEval *eval,
                                         float *pdf)
{
  PROFILING_INIT(kg, PROFILING_CLOSURE_VOLUME_EVAL);

  bsdf_eval_init(eval, false, zero_spectral_color(), kernel_data.film.use_light_pass);

  _shader_volume_phase_multi_eval(sd, omega_in, pdf, -1, eval, 0.0f, 0.0f);
}

ccl_device int shader_volume_phase_sample(const KernelGlobals *kg,
                                          const ShaderData *sd,
                                          float randu,
                                          float randv,
                                          BsdfEval *phase_eval,
                                          float3 *omega_in,
                                          differential3 *domega_in,
                                          float *pdf)
{
  PROFILING_INIT(kg, PROFILING_CLOSURE_VOLUME_SAMPLE);

  int sampled = 0;

  if (sd->num_closure > 1) {
    /* pick a phase closure based on sample weights */
    float sum = 0.0f;

    for (sampled = 0; sampled < sd->num_closure; sampled++) {
      const ShaderClosure *sc = &sd->closure[sampled];

      if (CLOSURE_IS_PHASE(sc->type))
        sum += sc->sample_weight;
    }

    float r = randu * sum;
    float partial_sum = 0.0f;

    for (sampled = 0; sampled < sd->num_closure; sampled++) {
      const ShaderClosure *sc = &sd->closure[sampled];

      if (CLOSURE_IS_PHASE(sc->type)) {
        float next_sum = partial_sum + sc->sample_weight;

        if (r <= next_sum) {
          /* Rescale to reuse for BSDF direction sample. */
          randu = (r - partial_sum) / sc->sample_weight;
          break;
        }

        partial_sum = next_sum;
      }
    }

    if (sampled == sd->num_closure) {
      *pdf = 0.0f;
      return LABEL_NONE;
    }
  }

  /* todo: this isn't quite correct, we don't weight anisotropy properly
   * depending on color channels, even if this is perhaps not a common case */
  const ShaderClosure *sc = &sd->closure[sampled];
  int label;
  SpectralColor eval = zero_spectral_color();

  *pdf = 0.0f;
  label = volume_phase_sample(sd, sc, randu, randv, &eval, omega_in, domega_in, pdf);

  if (*pdf != 0.0f) {
    bsdf_eval_init(phase_eval, false, eval, kernel_data.film.use_light_pass);
  }

  return label;
}

ccl_device int shader_phase_sample_closure(const KernelGlobals *kg,
                                           const ShaderData *sd,
                                           const ShaderClosure *sc,
                                           float randu,
                                           float randv,
                                           BsdfEval *phase_eval,
                                           float3 *omega_in,
                                           differential3 *domega_in,
                                           float *pdf)
{
  PROFILING_INIT(kg, PROFILING_CLOSURE_VOLUME_SAMPLE);

  int label;
  SpectralColor eval = zero_spectral_color();

  *pdf = 0.0f;
  label = volume_phase_sample(sd, sc, randu, randv, &eval, omega_in, domega_in, pdf);

  if (*pdf != 0.0f)
    bsdf_eval_init(phase_eval, false, eval, kernel_data.film.use_light_pass);

  return label;
}

/* Volume Evaluation */

ccl_device_inline void shader_eval_volume(INTEGRATOR_STATE_CONST_ARGS,
                                          ShaderData *sd,
                                          ccl_addr_space VolumeStack *stack,
                                          int path_flag)
{
  /* If path is being terminated, we are tracing a shadow ray or evaluating
   * emission, then we don't need to store closures. The emission and shadow
   * shader data also do not have a closure array to save GPU memory. */
  int max_closures;
  if (path_flag & (PATH_RAY_TERMINATE | PATH_RAY_SHADOW | PATH_RAY_EMISSION)) {
    max_closures = 0;
  }
  else {
    max_closures = kernel_data.integrator.max_closures;
  }

  /* reset closures once at the start, we will be accumulating the closures
   * for all volumes in the stack into a single array of closures */
  sd->num_closure = 0;
  sd->num_closure_left = max_closures;
  sd->flag = 0;
  sd->object_flag = 0;

  for (int i = 0; stack[i].shader != SHADER_NONE; i++) {
    /* setup shaderdata from stack. it's mostly setup already in
     * shader_setup_from_volume, this switching should be quick */
    sd->object = stack[i].object;
    sd->lamp = LAMP_NONE;
    sd->shader = stack[i].shader;

    sd->flag &= ~SD_SHADER_FLAGS;
    sd->flag |= kernel_tex_fetch(__shaders, (sd->shader & SHADER_MASK)).flags;
    sd->object_flag &= ~SD_OBJECT_FLAGS;

    if (sd->object != OBJECT_NONE) {
      sd->object_flag |= kernel_tex_fetch(__object_flag, sd->object);

#  ifdef __OBJECT_MOTION__
      /* todo: this is inefficient for motion blur, we should be
       * caching matrices instead of recomputing them each step */
      shader_setup_object_transforms(kg, sd, sd->time);
#  endif
    }

    /* evaluate shader */
#  ifdef __SVM__
#    ifdef __OSL__
    if (kg->osl) {
      OSLShader::eval_volume(INTEGRATOR_STATE_PASS, sd, path_flag);
    }
    else
#    endif
    {
      svm_eval_nodes<NODE_FEATURE_MASK_VOLUME, SHADER_TYPE_VOLUME>(
          INTEGRATOR_STATE_PASS, sd, NULL, path_flag);
    }
#  endif

    /* merge closures to avoid exceeding number of closures limit */
    if (i > 0)
      shader_merge_closures(sd);
  }
}

#endif /* __VOLUME__ */

/* Displacement Evaluation */

ccl_device void shader_eval_displacement(INTEGRATOR_STATE_CONST_ARGS, ShaderData *sd)
{
  sd->num_closure = 0;
  sd->num_closure_left = 0;

  /* this will modify sd->P */
#ifdef __SVM__
#  ifdef __OSL__
  if (kg->osl)
    OSLShader::eval_displacement(INTEGRATOR_STATE_PASS, sd);
  else
#  endif
  {
    svm_eval_nodes<NODE_FEATURE_MASK_DISPLACEMENT, SHADER_TYPE_DISPLACEMENT>(
        INTEGRATOR_STATE_PASS, sd, NULL, 0);
  }
#endif
}

/* Transparent Shadows */

#ifdef __TRANSPARENT_SHADOWS__
ccl_device bool shader_transparent_shadow(const KernelGlobals *kg, Intersection *isect)
{
  return (intersection_get_shader_flags(kg, isect) & SD_HAS_TRANSPARENT_SHADOW) != 0;
}
#endif /* __TRANSPARENT_SHADOWS__ */

ccl_device float shader_cryptomatte_id(const KernelGlobals *kg, int shader)
{
  return kernel_tex_fetch(__shaders, (shader & SHADER_MASK)).cryptomatte_id;
}

CCL_NAMESPACE_END<|MERGE_RESOLUTION|>--- conflicted
+++ resolved
@@ -909,31 +909,6 @@
   return (is_zero(N)) ? sd->N : normalize(N);
 }
 
-<<<<<<< HEAD
-ccl_device SpectralColor shader_bsdf_ao(const KernelGlobals *kg,
-                                        const ShaderData *sd,
-                                        float ao_factor,
-                                        float3 *N_)
-{
-  SpectralColor eval = zero_spectral_color();
-  float3 N = zero_float3();
-
-  for (int i = 0; i < sd->num_closure; i++) {
-    const ShaderClosure *sc = &sd->closure[i];
-
-    if (CLOSURE_IS_BSDF_DIFFUSE(sc->type)) {
-      const DiffuseBsdf *bsdf = (const DiffuseBsdf *)sc;
-      eval += sc->weight * ao_factor;
-      N += bsdf->N * fabsf(average(sc->weight));
-    }
-  }
-
-  *N_ = (is_zero(N)) ? sd->N : normalize(N);
-  return eval;
-}
-
-=======
->>>>>>> a59c17e3
 #ifdef __SUBSURFACE__
 ccl_device float3 shader_bssrdf_normal(const ShaderData *sd)
 {
