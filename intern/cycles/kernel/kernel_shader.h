--- conflicted
+++ resolved
@@ -609,19 +609,7 @@
   return false;
 }
 
-<<<<<<< HEAD
-ccl_device_inline void _shader_bsdf_multi_eval(INTEGRATOR_STATE_CONST_ARGS,
-                                               ShaderData *sd,
-                                               const float3 omega_in,
-                                               const bool is_transmission,
-                                               float *pdf,
-                                               const ShaderClosure *skip_sc,
-                                               BsdfEval *result_eval,
-                                               float sum_pdf,
-                                               float sum_sample_weight,
-                                               const uint light_shader_flags)
-=======
-ccl_device_inline float _shader_bsdf_multi_eval(const KernelGlobals *kg,
+ccl_device_inline float _shader_bsdf_multi_eval(INTEGRATOR_STATE_CONST_ARGS,
                                                 ShaderData *sd,
                                                 const float3 omega_in,
                                                 const bool is_transmission,
@@ -630,7 +618,6 @@
                                                 float sum_pdf,
                                                 float sum_sample_weight,
                                                 const uint light_shader_flags)
->>>>>>> 49f5a0e8
 {
   /* this is the veach one-sample model with balance heuristic, some pdf
    * factors drop out when using balance heuristic weighting */
@@ -667,13 +654,8 @@
 #else
 ccl_device_inline
 #endif
-<<<<<<< HEAD
-    void
+    float
     shader_bsdf_eval(INTEGRATOR_STATE_CONST_ARGS,
-=======
-    float
-    shader_bsdf_eval(const KernelGlobals *kg,
->>>>>>> 49f5a0e8
                      ShaderData *sd,
                      const float3 omega_in,
                      const bool is_transmission,
@@ -682,30 +664,17 @@
 {
   PROFILING_INIT(kg, PROFILING_CLOSURE_EVAL);
 
-<<<<<<< HEAD
-  bsdf_eval_init(eval, false, zero_spectral_color(), kernel_data.film.use_light_pass);
-
-  float pdf;
-  _shader_bsdf_multi_eval(INTEGRATOR_STATE_PASS,
-                          sd,
-                          omega_in,
-                          is_transmission,
-                          &pdf,
-                          NULL,
-                          eval,
-                          0.0f,
-                          0.0f,
-                          light_shader_flags);
-  if (light_shader_flags & SHADER_USE_MIS) {
-    float weight = power_heuristic(light_pdf, pdf);
-    bsdf_eval_mul(eval, weight);
-  }
-=======
-  bsdf_eval_init(bsdf_eval, false, zero_float3(), kernel_data.film.use_light_pass);
-
-  return _shader_bsdf_multi_eval(
-      kg, sd, omega_in, is_transmission, NULL, bsdf_eval, 0.0f, 0.0f, light_shader_flags);
->>>>>>> 49f5a0e8
+  bsdf_eval_init(bsdf_eval, false, zero_spectral_color(), kernel_data.film.use_light_pass);
+
+  return _shader_bsdf_multi_eval(INTEGRATOR_STATE_PASS,
+                                 sd,
+                                 omega_in,
+                                 is_transmission,
+                                 NULL,
+                                 bsdf_eval,
+                                 0.0f,
+                                 0.0f,
+                                 light_shader_flags);
 }
 
 /* Randomly sample a BSSRDF or BSDF proportional to ShaderClosure.sample_weight. */
@@ -804,21 +773,16 @@
     if (sd->num_closure > 1) {
       const bool is_transmission = shader_bsdf_is_transmission(sd, *omega_in);
       float sweight = sc->sample_weight;
-<<<<<<< HEAD
-      _shader_bsdf_multi_eval(INTEGRATOR_STATE_PASS,
-                              sd,
-                              *omega_in,
-                              is_transmission,
-                              pdf,
-                              sc,
-                              bsdf_eval,
-                              *pdf * sweight,
-                              sweight,
-                              0);
-=======
-      *pdf = _shader_bsdf_multi_eval(
-          kg, sd, *omega_in, is_transmission, sc, bsdf_eval, *pdf * sweight, sweight, 0);
->>>>>>> 49f5a0e8
+
+      *pdf = _shader_bsdf_multi_eval(INTEGRATOR_STATE_PASS,
+                                     sd,
+                                     *omega_in,
+                                     is_transmission,
+                                     sc,
+                                     bsdf_eval,
+                                     *pdf * sweight,
+                                     sweight,
+                                     0);
     }
   }
 
@@ -1160,11 +1124,7 @@
 {
   PROFILING_INIT(kg, PROFILING_CLOSURE_VOLUME_EVAL);
 
-<<<<<<< HEAD
-  bsdf_eval_init(eval, false, zero_spectral_color(), kernel_data.film.use_light_pass);
-=======
-  bsdf_eval_init(phase_eval, false, zero_float3(), kernel_data.film.use_light_pass);
->>>>>>> 49f5a0e8
+  bsdf_eval_init(phase_eval, false, zero_spectral_color(), kernel_data.film.use_light_pass);
 
   return _shader_volume_phase_multi_eval(sd, omega_in, -1, phase_eval, 0.0f, 0.0f);
 }
