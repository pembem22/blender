/*
 * Copyright 2011-2013 Blender Foundation
 *
 * Licensed under the Apache License, Version 2.0 (the "License");
 * you may not use this file except in compliance with the License.
 * You may obtain a copy of the License at
 *
 * http://www.apache.org/licenses/LICENSE-2.0
 *
 * Unless required by applicable law or agreed to in writing, software
 * distributed under the License is distributed on an "AS IS" BASIS,
 * WITHOUT WARRANTIES OR CONDITIONS OF ANY KIND, either express or implied.
 * See the License for the specific language governing permissions and
 * limitations under the License.
 */

#pragma once

#include "kernel/kernel_light.h"
#include "kernel/kernel_montecarlo.h"
#include "kernel/kernel_path_state.h"
#include "kernel/kernel_shader.h"

CCL_NAMESPACE_BEGIN

/* Evaluate shader on light. */
ccl_device_noinline_cpu SpectralColor light_sample_shader_eval(INTEGRATOR_STATE_ARGS,
                                                               ShaderData *emission_sd,
                                                               LightSample *ls,
                                                               float time)
{
  /* setup shading at emitter */
  SpectralColor eval = zero_spectral_color();

  if (shader_constant_emission_eval(kg, ls->shader, &eval)) {
    if ((ls->prim != PRIM_NONE) && dot(ls->Ng, ls->D) > 0.0f) {
      ls->Ng = -ls->Ng;
    }
  }
  else {
    /* Setup shader data and call shader_eval_surface once, better
     * for GPU coherence and compile times. */
#ifdef __BACKGROUND_MIS__
    if (ls->type == LIGHT_BACKGROUND) {
      shader_setup_from_background(kg, emission_sd, ls->P, ls->D, time);
    }
    else
#endif
    {
      shader_setup_from_sample(kg,
                               emission_sd,
                               ls->P,
                               ls->Ng,
                               -ls->D,
                               ls->shader,
                               ls->object,
                               ls->prim,
                               ls->u,
                               ls->v,
                               ls->t,
                               time,
                               false,
                               ls->lamp);

      ls->Ng = emission_sd->Ng;
    }

    /* No proper path flag, we're evaluating this for all closures. that's
     * weak but we'd have to do multiple evaluations otherwise. */
    shader_eval_surface<NODE_FEATURE_MASK_LIGHT>(
        INTEGRATOR_STATE_PASS, emission_sd, NULL, PATH_RAY_EMISSION);

    /* Evaluate closures. */
#ifdef __BACKGROUND_MIS__
    if (ls->type == LIGHT_BACKGROUND) {
      eval = shader_background_eval(emission_sd);
    }
    else
#endif
    {
      eval = shader_emissive_eval(emission_sd);
    }
  }

  eval *= ls->eval_fac;

  if (ls->lamp != LAMP_NONE) {
    const ccl_global KernelLight *klight = &kernel_tex_fetch(__lights, ls->lamp);
    eval *= rgb_to_spectrum(INTEGRATOR_STATE_PASS, load_float3(klight->strength));
  }

  return eval;
}

/* Test if light sample is from a light or emission from geometry. */
ccl_device_inline bool light_sample_is_light(const LightSample *ls)
{
  /* return if it's a lamp for shadow pass */
  return (ls->prim == PRIM_NONE && ls->type != LIGHT_BACKGROUND);
}

/* Early path termination of shadow rays. */
ccl_device_inline bool light_sample_terminate(const KernelGlobals *ccl_restrict kg,
                                              const LightSample *ls,
                                              BsdfEval *eval,
                                              const float rand_terminate)
{
  /* TODO: move in volume phase evaluation. */
#if 0
#  ifdef __PASSES__
  /* use visibility flag to skip lights */
    if (ls->shader & SHADER_EXCLUDE_SCATTER)
      eval->volume = zero_float3();
#  endif
#endif

  if (bsdf_eval_is_zero(eval)) {
    return true;
  }

<<<<<<< HEAD
  if (kernel_data.integrator.light_inv_rr_threshold > 0.0f
  /* TODO */
#if 0
#  ifdef __SHADOW_TRICKS__
      && (state->flag & PATH_RAY_SHADOW_CATCHER) == 0
#  endif
#endif
  ) {
    float probability = reduce_max_f(fabs(bsdf_eval_sum(eval))) *
=======
  if (kernel_data.integrator.light_inv_rr_threshold > 0.0f) {
    float probability = max3(fabs(bsdf_eval_sum(eval))) *
>>>>>>> d956936e
                        kernel_data.integrator.light_inv_rr_threshold;
    if (probability < 1.0f) {
      if (rand_terminate >= probability) {
        return true;
      }
      bsdf_eval_mul(eval, 1.0f / probability);
    }
  }

  return false;
}

/* Create shadow ray towards light sample. */
ccl_device_inline void light_sample_to_shadow_ray(const ShaderData *sd,
                                                  const LightSample *ls,
                                                  Ray *ray)
{
  if (ls->shader & SHADER_CAST_SHADOW) {
    /* setup ray */
    bool transmit = (dot(sd->Ng, ls->D) < 0.0f);
    ray->P = ray_offset(sd->P, (transmit) ? -sd->Ng : sd->Ng);

    if (ls->t == FLT_MAX) {
      /* distant light */
      ray->D = ls->D;
      ray->t = ls->t;
    }
    else {
      /* other lights, avoid self-intersection */
      ray->D = ray_offset(ls->P, ls->Ng) - ray->P;
      ray->D = normalize_len(ray->D, &ray->t);
    }

    ray->dP = differential_make_compact(sd->dP);
    ray->dD = differential_zero_compact();
  }
  else {
    /* signal to not cast shadow ray */
    ray->t = 0.0f;
  }

  ray->time = sd->time;
}

/* Volume phase evaluation code - to be moved into volume code. */
#if 0
#  ifdef __VOLUME__
    float bsdf_pdf;
    shader_volume_phase_eval(kg, sd, ls->D, eval, &bsdf_pdf);
    if (ls->shader & SHADER_USE_MIS) {
      /* Multiple importance sampling. */
      float mis_weight = power_heuristic(ls->pdf, bsdf_pdf);
      light_eval *= mis_weight;
    }
  }
#  endif
#endif

CCL_NAMESPACE_END<|MERGE_RESOLUTION|>--- conflicted
+++ resolved
@@ -118,20 +118,8 @@
     return true;
   }
 
-<<<<<<< HEAD
-  if (kernel_data.integrator.light_inv_rr_threshold > 0.0f
-  /* TODO */
-#if 0
-#  ifdef __SHADOW_TRICKS__
-      && (state->flag & PATH_RAY_SHADOW_CATCHER) == 0
-#  endif
-#endif
-  ) {
+  if (kernel_data.integrator.light_inv_rr_threshold > 0.0f) {
     float probability = reduce_max_f(fabs(bsdf_eval_sum(eval))) *
-=======
-  if (kernel_data.integrator.light_inv_rr_threshold > 0.0f) {
-    float probability = max3(fabs(bsdf_eval_sum(eval))) *
->>>>>>> d956936e
                         kernel_data.integrator.light_inv_rr_threshold;
     if (probability < 1.0f) {
       if (rand_terminate >= probability) {
