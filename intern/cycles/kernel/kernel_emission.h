--- conflicted
+++ resolved
@@ -27,11 +27,7 @@
                                                            float time)
 {
   /* setup shading at emitter */
-<<<<<<< HEAD
-  SpectralColor eval = make_spectral_color(0.0f);
-=======
-  float3 eval = zero_float3();
->>>>>>> 450ea1b7
+  SpectralColor eval = zero_spectral_color();
 
   if (shader_constant_emission_eval(kg, ls->shader, &eval)) {
     if ((ls->prim != PRIM_NONE) && dot(ls->Ng, I) < 0.0f) {
@@ -154,23 +150,13 @@
   /* use visibility flag to skip lights */
   if (ls->shader & SHADER_EXCLUDE_ANY) {
     if (ls->shader & SHADER_EXCLUDE_DIFFUSE)
-<<<<<<< HEAD
-      eval->diffuse = make_spectral_color(0.0f);
+      eval->diffuse = zero_spectral_color();
     if (ls->shader & SHADER_EXCLUDE_GLOSSY)
-      eval->glossy = make_spectral_color(0.0f);
+      eval->glossy = zero_spectral_color();
     if (ls->shader & SHADER_EXCLUDE_TRANSMIT)
-      eval->transmission = make_spectral_color(0.0f);
+      eval->transmission = zero_spectral_color();
     if (ls->shader & SHADER_EXCLUDE_SCATTER)
-      eval->volume = make_spectral_color(0.0f);
-=======
-      eval->diffuse = zero_float3();
-    if (ls->shader & SHADER_EXCLUDE_GLOSSY)
-      eval->glossy = zero_float3();
-    if (ls->shader & SHADER_EXCLUDE_TRANSMIT)
-      eval->transmission = zero_float3();
-    if (ls->shader & SHADER_EXCLUDE_SCATTER)
-      eval->volume = zero_float3();
->>>>>>> 450ea1b7
+      eval->volume = zero_spectral_color();
   }
 #endif
 
@@ -284,11 +270,7 @@
       /* shadow attenuation */
       Ray volume_ray = *ray;
       volume_ray.t = ls.t;
-<<<<<<< HEAD
-      SpectralColor volume_tp = make_spectral_color(1.0f);
-=======
-      float3 volume_tp = one_float3();
->>>>>>> 450ea1b7
+      SpectralColor volume_tp = one_spectral_color();
       kernel_volume_shadow(kg, emission_sd, state, &volume_ray, &volume_tp);
       lamp_L *= volume_tp;
     }
@@ -325,19 +307,12 @@
         ((shader & SHADER_EXCLUDE_TRANSMIT) && (state->flag & PATH_RAY_TRANSMIT)) ||
         ((shader & SHADER_EXCLUDE_CAMERA) && (state->flag & PATH_RAY_CAMERA)) ||
         ((shader & SHADER_EXCLUDE_SCATTER) && (state->flag & PATH_RAY_VOLUME_SCATTER)))
-<<<<<<< HEAD
-      return make_spectral_color(0.0f);
+      return zero_spectral_color();
   }
 
   /* Evaluate background shader. */
-  SpectralColor L = make_spectral_color(0.0f);
-=======
-      return zero_float3();
-  }
-
-  /* Evaluate background shader. */
-  float3 L = zero_float3();
->>>>>>> 450ea1b7
+  SpectralColor L = zero_spectral_color();
+
   if (!shader_constant_emission_eval(kg, shader, &L)) {
 #  ifdef __SPLIT_KERNEL__
     Ray priv_ray = *ray;
