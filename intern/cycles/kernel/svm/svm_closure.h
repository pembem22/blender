/*
 * Copyright 2011-2013 Blender Foundation
 *
 * Licensed under the Apache License, Version 2.0 (the "License");
 * you may not use this file except in compliance with the License.
 * You may obtain a copy of the License at
 *
 * http://www.apache.org/licenses/LICENSE-2.0
 *
 * Unless required by applicable law or agreed to in writing, software
 * distributed under the License is distributed on an "AS IS" BASIS,
 * WITHOUT WARRANTIES OR CONDITIONS OF ANY KIND, either express or implied.
 * See the License for the specific language governing permissions and
 * limitations under the License.
 */

CCL_NAMESPACE_BEGIN

/* Closure Nodes */

ccl_device void svm_node_glass_setup(
    ShaderData *sd, MicrofacetBsdf *bsdf, int type, float eta, float roughness, bool refract)
{
  if (type == CLOSURE_BSDF_SHARP_GLASS_ID) {
    if (refract) {
      bsdf->alpha_y = 0.0f;
      bsdf->alpha_x = 0.0f;
      bsdf->ior = eta;
      sd->flag |= bsdf_refraction_setup(bsdf);
    }
    else {
      bsdf->alpha_y = 0.0f;
      bsdf->alpha_x = 0.0f;
      bsdf->ior = 0.0f;
      sd->flag |= bsdf_reflection_setup(bsdf);
    }
  }
  else if (type == CLOSURE_BSDF_MICROFACET_BECKMANN_GLASS_ID) {
    bsdf->alpha_x = roughness;
    bsdf->alpha_y = roughness;
    bsdf->ior = eta;

    if (refract)
      sd->flag |= bsdf_microfacet_beckmann_refraction_setup(bsdf);
    else
      sd->flag |= bsdf_microfacet_beckmann_setup(bsdf);
  }
  else {
    bsdf->alpha_x = roughness;
    bsdf->alpha_y = roughness;
    bsdf->ior = eta;

    if (refract)
      sd->flag |= bsdf_microfacet_ggx_refraction_setup(bsdf);
    else
      sd->flag |= bsdf_microfacet_ggx_setup(bsdf);
  }
}

template<uint node_feature_mask, ShaderType shader_type>
<<<<<<< HEAD

ccl_device void svm_node_closure_bsdf(INTEGRATOR_STATE_CONST_ARGS,
                                      ShaderData *sd,
                                      float *stack,
                                      uint4 node,
                                      int path_flag,
                                      int *offset)
=======
ccl_device_noinline int svm_node_closure_bsdf(
    const KernelGlobals *kg, ShaderData *sd, float *stack, uint4 node, int path_flag, int offset)
>>>>>>> 9aa5aeee
{
  uint type, param1_offset, param2_offset;

  uint mix_weight_offset;
  svm_unpack_node_uchar4(node.y, &type, &param1_offset, &param2_offset, &mix_weight_offset);
  float mix_weight = (stack_valid(mix_weight_offset) ? stack_load_float(stack, mix_weight_offset) :
                                                       1.0f);

  /* note we read this extra node before weight check, so offset is added */
  uint4 data_node = read_node(kg, &offset);

  /* Only compute BSDF for surfaces, transparent variable is shared with volume extinction. */
  if ((!NODES_FEATURE(BSDF) || shader_type != SHADER_TYPE_SURFACE) || mix_weight == 0.0f) {
    if (type == CLOSURE_BSDF_PRINCIPLED_ID) {
      /* Read all principled BSDF extra data to get the right offset. */
      read_node(kg, &offset);
      read_node(kg, &offset);
      read_node(kg, &offset);
      read_node(kg, &offset);
    }

    return offset;
  }

  float3 N = stack_valid(data_node.x) ? stack_load_float3(stack, data_node.x) : sd->N;

  float param1 = (stack_valid(param1_offset)) ? stack_load_float(stack, param1_offset) :
                                                __uint_as_float(node.z);
  float param2 = (stack_valid(param2_offset)) ? stack_load_float(stack, param2_offset) :
                                                __uint_as_float(node.w);

  switch (type) {
#ifdef __PRINCIPLED__
    case CLOSURE_BSDF_PRINCIPLED_ID: {
      uint specular_offset, roughness_offset, specular_tint_offset, anisotropic_offset,
          sheen_offset, sheen_tint_offset, clearcoat_offset, clearcoat_roughness_offset,
          eta_offset, transmission_offset, anisotropic_rotation_offset,
          transmission_roughness_offset;
      uint4 data_node2 = read_node(kg, &offset);

      float3 T = stack_load_float3(stack, data_node.y);
      svm_unpack_node_uchar4(data_node.z,
                             &specular_offset,
                             &roughness_offset,
                             &specular_tint_offset,
                             &anisotropic_offset);
      svm_unpack_node_uchar4(data_node.w,
                             &sheen_offset,
                             &sheen_tint_offset,
                             &clearcoat_offset,
                             &clearcoat_roughness_offset);
      svm_unpack_node_uchar4(data_node2.x,
                             &eta_offset,
                             &transmission_offset,
                             &anisotropic_rotation_offset,
                             &transmission_roughness_offset);

      // get Disney principled parameters
      float metallic = param1;
      float subsurface = param2;
      float specular = stack_load_float(stack, specular_offset);
      float roughness = stack_load_float(stack, roughness_offset);
      float specular_tint = stack_load_float(stack, specular_tint_offset);
      float anisotropic = stack_load_float(stack, anisotropic_offset);
      float sheen = stack_load_float(stack, sheen_offset);
      float sheen_tint = stack_load_float(stack, sheen_tint_offset);
      float clearcoat = stack_load_float(stack, clearcoat_offset);
      float clearcoat_roughness = stack_load_float(stack, clearcoat_roughness_offset);
      float transmission = stack_load_float(stack, transmission_offset);
      float anisotropic_rotation = stack_load_float(stack, anisotropic_rotation_offset);
      float transmission_roughness = stack_load_float(stack, transmission_roughness_offset);
      float eta = fmaxf(stack_load_float(stack, eta_offset), 1e-5f);

      ClosureType distribution = (ClosureType)data_node2.y;
      ClosureType subsurface_method = (ClosureType)data_node2.z;

      /* rotate tangent */
      if (anisotropic_rotation != 0.0f)
        T = rotate_around_axis(T, N, anisotropic_rotation * M_2PI_F);

      /* calculate ior */
      float ior = (sd->flag & SD_BACKFACING) ? 1.0f / eta : eta;

      // calculate fresnel for refraction
      float cosNO = dot(N, sd->I);
      float fresnel = fresnel_dielectric_cos(cosNO, ior);

      // calculate weights of the diffuse and specular part
      float diffuse_weight = (1.0f - saturate(metallic)) * (1.0f - saturate(transmission));

      float final_transmission = saturate(transmission) * (1.0f - saturate(metallic));
      float specular_weight = (1.0f - final_transmission);

      // get the base color
<<<<<<< HEAD
      uint4 data_base_color = read_node(kg, offset);
#  ifdef __SPECTRAL_RENDERING__
      SpectralColor base_color = stack_load_spectral_color(stack, data_base_color.x);
#  else
=======
      uint4 data_base_color = read_node(kg, &offset);
>>>>>>> 9aa5aeee
      float3 base_color = stack_valid(data_base_color.x) ?
                              stack_load_float3(stack, data_base_color.x) :
                              make_float3(__uint_as_float(data_base_color.y),
                                          __uint_as_float(data_base_color.z),
                                          __uint_as_float(data_base_color.w));
#  endif

      // get the additional clearcoat normal and subsurface scattering radius
      uint4 data_cn_ssr = read_node(kg, &offset);
      float3 clearcoat_normal = stack_valid(data_cn_ssr.x) ?
                                    stack_load_float3(stack, data_cn_ssr.x) :
                                    sd->N;
#  ifdef __SPECTRAL_RENDERING__
      SpectralColor subsurface_radius = stack_load_spectral_color(stack, data_cn_ssr.y);
#  else
      float3 subsurface_radius = stack_valid(data_cn_ssr.y) ?
                                     stack_load_float3(stack, data_cn_ssr.y) :
                                     make_float3(1.0f, 1.0f, 1.0f);
#  endif

      // get the subsurface color
<<<<<<< HEAD
      uint4 data_subsurface_color = read_node(kg, offset);
#  ifdef __SPECTRAL_RENDERING__
      SpectralColor subsurface_color = stack_load_spectral_color(stack, data_subsurface_color.x);
#  else
=======
      uint4 data_subsurface_color = read_node(kg, &offset);
>>>>>>> 9aa5aeee
      float3 subsurface_color = stack_valid(data_subsurface_color.x) ?
                                    stack_load_float3(stack, data_subsurface_color.x) :
                                    make_float3(__uint_as_float(data_subsurface_color.y),
                                                __uint_as_float(data_subsurface_color.z),
                                                __uint_as_float(data_subsurface_color.w));
#  endif

      SpectralColor weight = sd->svm_closure_weight * mix_weight;

#  ifdef __SUBSURFACE__
      SpectralColor mixed_ss_base_color = subsurface_color * subsurface +
                                          base_color * (1.0f - subsurface);
      SpectralColor subsurf_weight = weight * mixed_ss_base_color * diffuse_weight;

      /* disable in case of diffuse ancestor, can't see it well then and
       * adds considerably noise due to probabilities of continuing path
       * getting lower and lower */
      if (path_flag & PATH_RAY_DIFFUSE_ANCESTOR) {
        subsurface = 0.0f;

        /* need to set the base color in this case such that the
         * rays get the correctly mixed color after transmitting
         * the object */
        base_color = mixed_ss_base_color;
      }

      /* diffuse */
      if (fabsf(average(mixed_ss_base_color)) > CLOSURE_WEIGHT_CUTOFF) {
        if (subsurface <= CLOSURE_WEIGHT_CUTOFF && diffuse_weight > CLOSURE_WEIGHT_CUTOFF) {
          SpectralColor diff_weight = weight * base_color * diffuse_weight;

          PrincipledDiffuseBsdf *bsdf = (PrincipledDiffuseBsdf *)bsdf_alloc(
              sd, sizeof(PrincipledDiffuseBsdf), diff_weight);

          if (bsdf) {
            bsdf->N = N;
            bsdf->roughness = roughness;

            /* setup bsdf */
            sd->flag |= bsdf_principled_diffuse_setup(bsdf);
          }
        }
        else if (subsurface > CLOSURE_WEIGHT_CUTOFF) {
          Bssrdf *bssrdf = bssrdf_alloc(sd, subsurf_weight);

          if (bssrdf) {
            bssrdf->radius = subsurface_radius * subsurface;
            bssrdf->albedo = (subsurface_method == CLOSURE_BSSRDF_PRINCIPLED_ID) ?
                                 subsurface_color :
                                 mixed_ss_base_color;
            bssrdf->texture_blur = 0.0f;
            bssrdf->sharpness = 0.0f;
            bssrdf->N = N;
            bssrdf->roughness = roughness;

            /* setup bsdf */
            sd->flag |= bssrdf_setup(sd, bssrdf, subsurface_method);
          }
        }
      }
#  else
      /* diffuse */
      if (diffuse_weight > CLOSURE_WEIGHT_CUTOFF) {
        float3 diff_weight = weight * base_color * diffuse_weight;

        PrincipledDiffuseBsdf *bsdf = (PrincipledDiffuseBsdf *)bsdf_alloc(
            sd, sizeof(PrincipledDiffuseBsdf), diff_weight);

        if (bsdf) {
          bsdf->N = N;
          bsdf->roughness = roughness;

          /* setup bsdf */
          sd->flag |= bsdf_principled_diffuse_setup(bsdf);
        }
      }
#  endif

      /* sheen */
      if (diffuse_weight > CLOSURE_WEIGHT_CUTOFF && sheen > CLOSURE_WEIGHT_CUTOFF) {
        float m_cdlum = spectrum_to_gray(INTEGRATOR_STATE_PASS, base_color);
        SpectralColor m_ctint = m_cdlum > 0.0f ?
                                    base_color / m_cdlum :
                                    one_spectral_color();  // normalize lum. to isolate hue+sat

        /* color of the sheen component */
        SpectralColor sheen_color = make_spectral_color(1.0f - sheen_tint) + m_ctint * sheen_tint;

        SpectralColor sheen_weight = weight * sheen * sheen_color * diffuse_weight;

        PrincipledSheenBsdf *bsdf = (PrincipledSheenBsdf *)bsdf_alloc(
            sd, sizeof(PrincipledSheenBsdf), sheen_weight);

        if (bsdf) {
          bsdf->N = N;

          /* setup bsdf */
          sd->flag |= bsdf_principled_sheen_setup(sd, bsdf);
        }
      }

      /* specular reflection */
#  ifdef __CAUSTICS_TRICKS__
      if (kernel_data.integrator.caustics_reflective || (path_flag & PATH_RAY_DIFFUSE) == 0) {
#  endif
        if (specular_weight > CLOSURE_WEIGHT_CUTOFF &&
            (specular > CLOSURE_WEIGHT_CUTOFF || metallic > CLOSURE_WEIGHT_CUTOFF)) {
          SpectralColor spec_weight = weight * specular_weight;

          MicrofacetBsdf *bsdf = (MicrofacetBsdf *)bsdf_alloc(
              sd, sizeof(MicrofacetBsdf), spec_weight);
          MicrofacetExtra *extra = (bsdf != NULL) ? (MicrofacetExtra *)closure_alloc_extra(
                                                        sd, sizeof(MicrofacetExtra)) :
                                                    NULL;

          if (bsdf && extra) {
            bsdf->N = N;
            bsdf->ior = (2.0f / (1.0f - safe_sqrtf(0.08f * specular))) - 1.0f;
            bsdf->T = T;
            bsdf->extra = extra;

            float aspect = safe_sqrtf(1.0f - anisotropic * 0.9f);
            float r2 = roughness * roughness;

            bsdf->alpha_x = r2 / aspect;
            bsdf->alpha_y = r2 * aspect;

            float m_cdlum = spectrum_to_gray(INTEGRATOR_STATE_PASS,
                                             base_color);  // luminance approx.
            SpectralColor m_ctint = m_cdlum > 0.0f ?
                                        base_color / m_cdlum :
                                        one_spectral_color();  // normalize lum. to isolate hue+sat
            SpectralColor tmp_col = make_spectral_color(1.0f - specular_tint) +
                                    m_ctint * specular_tint;

            bsdf->extra->cspec0 = (specular * 0.08f * tmp_col) * (1.0f - metallic) +
                                  base_color * metallic;
            bsdf->extra->color = base_color;
            bsdf->extra->clearcoat = 0.0f;

            /* setup bsdf */
            if (distribution == CLOSURE_BSDF_MICROFACET_GGX_GLASS_ID ||
                roughness <= 0.075f) /* use single-scatter GGX */
              sd->flag |= bsdf_microfacet_ggx_fresnel_setup(bsdf, sd);
            else /* use multi-scatter GGX */
              sd->flag |= bsdf_microfacet_multi_ggx_fresnel_setup(bsdf, sd);
          }
        }
#  ifdef __CAUSTICS_TRICKS__
      }
#  endif

      /* BSDF */
#  ifdef __CAUSTICS_TRICKS__
      if (kernel_data.integrator.caustics_reflective ||
          kernel_data.integrator.caustics_refractive || (path_flag & PATH_RAY_DIFFUSE) == 0) {
#  endif
        if (final_transmission > CLOSURE_WEIGHT_CUTOFF) {
          SpectralColor glass_weight = weight * final_transmission;
          SpectralColor cspec0 = base_color * specular_tint +
                                 make_spectral_color(1.0f - specular_tint);

          if (roughness <= 5e-2f ||
              distribution == CLOSURE_BSDF_MICROFACET_GGX_GLASS_ID) { /* use single-scatter GGX */
            float refl_roughness = roughness;

            /* reflection */
#  ifdef __CAUSTICS_TRICKS__
            if (kernel_data.integrator.caustics_reflective || (path_flag & PATH_RAY_DIFFUSE) == 0)
#  endif
            {
              MicrofacetBsdf *bsdf = (MicrofacetBsdf *)bsdf_alloc(
                  sd, sizeof(MicrofacetBsdf), glass_weight * fresnel);
              MicrofacetExtra *extra = (bsdf != NULL) ? (MicrofacetExtra *)closure_alloc_extra(
                                                            sd, sizeof(MicrofacetExtra)) :
                                                        NULL;

              if (bsdf && extra) {
                bsdf->N = N;
                bsdf->T = make_float3(0.0f, 0.0f, 0.0f);
                bsdf->extra = extra;

                bsdf->alpha_x = refl_roughness * refl_roughness;
                bsdf->alpha_y = refl_roughness * refl_roughness;
                bsdf->ior = ior;

                bsdf->extra->color = base_color;
                bsdf->extra->cspec0 = cspec0;
                bsdf->extra->clearcoat = 0.0f;

                /* setup bsdf */
                sd->flag |= bsdf_microfacet_ggx_fresnel_setup(bsdf, sd);
              }
            }

            /* refraction */
#  ifdef __CAUSTICS_TRICKS__
            if (kernel_data.integrator.caustics_refractive || (path_flag & PATH_RAY_DIFFUSE) == 0)
#  endif
            {
              MicrofacetBsdf *bsdf = (MicrofacetBsdf *)bsdf_alloc(
                  sd, sizeof(MicrofacetBsdf), base_color * glass_weight * (1.0f - fresnel));
              if (bsdf) {
                bsdf->N = N;
                bsdf->T = make_float3(0.0f, 0.0f, 0.0f);
                bsdf->extra = NULL;

                if (distribution == CLOSURE_BSDF_MICROFACET_GGX_GLASS_ID)
                  transmission_roughness = 1.0f - (1.0f - refl_roughness) *
                                                      (1.0f - transmission_roughness);
                else
                  transmission_roughness = refl_roughness;

                bsdf->alpha_x = transmission_roughness * transmission_roughness;
                bsdf->alpha_y = transmission_roughness * transmission_roughness;
                bsdf->ior = ior;

                /* setup bsdf */
                sd->flag |= bsdf_microfacet_ggx_refraction_setup(bsdf);
              }
            }
          }
          else { /* use multi-scatter GGX */
            MicrofacetBsdf *bsdf = (MicrofacetBsdf *)bsdf_alloc(
                sd, sizeof(MicrofacetBsdf), glass_weight);
            MicrofacetExtra *extra = (bsdf != NULL) ? (MicrofacetExtra *)closure_alloc_extra(
                                                          sd, sizeof(MicrofacetExtra)) :
                                                      NULL;

            if (bsdf && extra) {
              bsdf->N = N;
              bsdf->extra = extra;
              bsdf->T = make_float3(0.0f, 0.0f, 0.0f);

              bsdf->alpha_x = roughness * roughness;
              bsdf->alpha_y = roughness * roughness;
              bsdf->ior = ior;

              bsdf->extra->color = base_color;
              bsdf->extra->cspec0 = cspec0;
              bsdf->extra->clearcoat = 0.0f;

              /* setup bsdf */
              sd->flag |= bsdf_microfacet_multi_ggx_glass_fresnel_setup(bsdf, sd);
            }
          }
        }
#  ifdef __CAUSTICS_TRICKS__
      }
#  endif

      /* clearcoat */
#  ifdef __CAUSTICS_TRICKS__
      if (kernel_data.integrator.caustics_reflective || (path_flag & PATH_RAY_DIFFUSE) == 0) {
#  endif
        if (clearcoat > CLOSURE_WEIGHT_CUTOFF) {
          MicrofacetBsdf *bsdf = (MicrofacetBsdf *)bsdf_alloc(sd, sizeof(MicrofacetBsdf), weight);
          MicrofacetExtra *extra = (bsdf != NULL) ? (MicrofacetExtra *)closure_alloc_extra(
                                                        sd, sizeof(MicrofacetExtra)) :
                                                    NULL;

          if (bsdf && extra) {
            bsdf->N = clearcoat_normal;
            bsdf->T = make_float3(0.0f, 0.0f, 0.0f);
            bsdf->ior = 1.5f;
            bsdf->extra = extra;

            bsdf->alpha_x = clearcoat_roughness * clearcoat_roughness;
            bsdf->alpha_y = clearcoat_roughness * clearcoat_roughness;

            bsdf->extra->color = zero_spectral_color();
            bsdf->extra->cspec0 = make_spectral_color(0.04f);
            bsdf->extra->clearcoat = clearcoat;

            /* setup bsdf */
            sd->flag |= bsdf_microfacet_ggx_clearcoat_setup(bsdf, sd);
          }
        }
#  ifdef __CAUSTICS_TRICKS__
      }
#  endif

      break;
    }
#endif /* __PRINCIPLED__ */
    case CLOSURE_BSDF_DIFFUSE_ID: {
      SpectralColor weight = sd->svm_closure_weight * mix_weight;
      OrenNayarBsdf *bsdf = (OrenNayarBsdf *)bsdf_alloc(sd, sizeof(OrenNayarBsdf), weight);

      if (bsdf) {
        bsdf->N = N;

        float roughness = param1;

        if (roughness == 0.0f) {
          sd->flag |= bsdf_diffuse_setup((DiffuseBsdf *)bsdf);
        }
        else {
          bsdf->roughness = roughness;
          sd->flag |= bsdf_oren_nayar_setup(bsdf);
        }
      }
      break;
    }
    case CLOSURE_BSDF_TRANSLUCENT_ID: {
      SpectralColor weight = sd->svm_closure_weight * mix_weight;
      DiffuseBsdf *bsdf = (DiffuseBsdf *)bsdf_alloc(sd, sizeof(DiffuseBsdf), weight);

      if (bsdf) {
        bsdf->N = N;
        sd->flag |= bsdf_translucent_setup(bsdf);
      }
      break;
    }
    case CLOSURE_BSDF_TRANSPARENT_ID: {
      SpectralColor weight = sd->svm_closure_weight * mix_weight;
      bsdf_transparent_setup(sd, weight, path_flag);
      break;
    }
    case CLOSURE_BSDF_REFLECTION_ID:
    case CLOSURE_BSDF_MICROFACET_GGX_ID:
    case CLOSURE_BSDF_MICROFACET_BECKMANN_ID:
    case CLOSURE_BSDF_ASHIKHMIN_SHIRLEY_ID:
    case CLOSURE_BSDF_MICROFACET_MULTI_GGX_ID: {
#ifdef __CAUSTICS_TRICKS__
      if (!kernel_data.integrator.caustics_reflective && (path_flag & PATH_RAY_DIFFUSE))
        break;
#endif
      SpectralColor weight = sd->svm_closure_weight * mix_weight;
      MicrofacetBsdf *bsdf = (MicrofacetBsdf *)bsdf_alloc(sd, sizeof(MicrofacetBsdf), weight);

      if (!bsdf) {
        break;
      }

      float roughness = sqr(param1);

      bsdf->N = N;
      bsdf->ior = 0.0f;
      bsdf->extra = NULL;

      if (data_node.y == SVM_STACK_INVALID) {
        bsdf->T = make_float3(0.0f, 0.0f, 0.0f);
        bsdf->alpha_x = roughness;
        bsdf->alpha_y = roughness;
      }
      else {
        bsdf->T = stack_load_float3(stack, data_node.y);

        /* rotate tangent */
        float rotation = stack_load_float(stack, data_node.z);
        if (rotation != 0.0f)
          bsdf->T = rotate_around_axis(bsdf->T, bsdf->N, rotation * M_2PI_F);

        /* compute roughness */
        float anisotropy = clamp(param2, -0.99f, 0.99f);
        if (anisotropy < 0.0f) {
          bsdf->alpha_x = roughness / (1.0f + anisotropy);
          bsdf->alpha_y = roughness * (1.0f + anisotropy);
        }
        else {
          bsdf->alpha_x = roughness * (1.0f - anisotropy);
          bsdf->alpha_y = roughness / (1.0f - anisotropy);
        }
      }

      /* setup bsdf */
      if (type == CLOSURE_BSDF_REFLECTION_ID)
        sd->flag |= bsdf_reflection_setup(bsdf);
      else if (type == CLOSURE_BSDF_MICROFACET_BECKMANN_ID)
        sd->flag |= bsdf_microfacet_beckmann_setup(bsdf);
      else if (type == CLOSURE_BSDF_MICROFACET_GGX_ID)
        sd->flag |= bsdf_microfacet_ggx_setup(bsdf);
      else if (type == CLOSURE_BSDF_MICROFACET_MULTI_GGX_ID) {
        kernel_assert(stack_valid(data_node.w));
        bsdf->extra = (MicrofacetExtra *)closure_alloc_extra(sd, sizeof(MicrofacetExtra));
        if (bsdf->extra) {
          bsdf->extra->color = stack_load_spectral_color(stack, data_node.w);
          bsdf->extra->cspec0 = zero_spectral_color();
          bsdf->extra->clearcoat = 0.0f;
          sd->flag |= bsdf_microfacet_multi_ggx_setup(bsdf);
        }
      }
      else {
        sd->flag |= bsdf_ashikhmin_shirley_setup(bsdf);
      }

      break;
    }
    case CLOSURE_BSDF_REFRACTION_ID:
    case CLOSURE_BSDF_MICROFACET_GGX_REFRACTION_ID:
    case CLOSURE_BSDF_MICROFACET_BECKMANN_REFRACTION_ID: {
#ifdef __CAUSTICS_TRICKS__
      if (!kernel_data.integrator.caustics_refractive && (path_flag & PATH_RAY_DIFFUSE))
        break;
#endif
      SpectralColor weight = sd->svm_closure_weight * mix_weight;
      MicrofacetBsdf *bsdf = (MicrofacetBsdf *)bsdf_alloc(sd, sizeof(MicrofacetBsdf), weight);

      if (bsdf) {
        bsdf->N = N;
        bsdf->T = make_float3(0.0f, 0.0f, 0.0f);
        bsdf->extra = NULL;

        float eta = fmaxf(param2, 1e-5f);
        eta = (sd->flag & SD_BACKFACING) ? 1.0f / eta : eta;

        /* setup bsdf */
        if (type == CLOSURE_BSDF_REFRACTION_ID) {
          bsdf->alpha_x = 0.0f;
          bsdf->alpha_y = 0.0f;
          bsdf->ior = eta;

          sd->flag |= bsdf_refraction_setup(bsdf);
        }
        else {
          float roughness = sqr(param1);
          bsdf->alpha_x = roughness;
          bsdf->alpha_y = roughness;
          bsdf->ior = eta;

          if (type == CLOSURE_BSDF_MICROFACET_BECKMANN_REFRACTION_ID)
            sd->flag |= bsdf_microfacet_beckmann_refraction_setup(bsdf);
          else
            sd->flag |= bsdf_microfacet_ggx_refraction_setup(bsdf);
        }
      }

      break;
    }
    case CLOSURE_BSDF_SHARP_GLASS_ID:
    case CLOSURE_BSDF_MICROFACET_GGX_GLASS_ID:
    case CLOSURE_BSDF_MICROFACET_BECKMANN_GLASS_ID: {
#ifdef __CAUSTICS_TRICKS__
      if (!kernel_data.integrator.caustics_reflective &&
          !kernel_data.integrator.caustics_refractive && (path_flag & PATH_RAY_DIFFUSE)) {
        break;
      }
#endif
      SpectralColor weight = sd->svm_closure_weight * mix_weight;

      /* index of refraction */
      float eta = fmaxf(param2, 1e-5f);
      eta = (sd->flag & SD_BACKFACING) ? 1.0f / eta : eta;

      /* fresnel */
      float cosNO = dot(N, sd->I);
      float fresnel = fresnel_dielectric_cos(cosNO, eta);
      float roughness = sqr(param1);

      /* reflection */
#ifdef __CAUSTICS_TRICKS__
      if (kernel_data.integrator.caustics_reflective || (path_flag & PATH_RAY_DIFFUSE) == 0)
#endif
      {
        MicrofacetBsdf *bsdf = (MicrofacetBsdf *)bsdf_alloc(
            sd, sizeof(MicrofacetBsdf), weight * fresnel);

        if (bsdf) {
          bsdf->N = N;
          bsdf->T = make_float3(0.0f, 0.0f, 0.0f);
          bsdf->extra = NULL;
          svm_node_glass_setup(sd, bsdf, type, eta, roughness, false);
        }
      }

      /* refraction */
#ifdef __CAUSTICS_TRICKS__
      if (kernel_data.integrator.caustics_refractive || (path_flag & PATH_RAY_DIFFUSE) == 0)
#endif
      {
        MicrofacetBsdf *bsdf = (MicrofacetBsdf *)bsdf_alloc(
            sd, sizeof(MicrofacetBsdf), weight * (1.0f - fresnel));

        if (bsdf) {
          bsdf->N = N;
          bsdf->T = make_float3(0.0f, 0.0f, 0.0f);
          bsdf->extra = NULL;
          svm_node_glass_setup(sd, bsdf, type, eta, roughness, true);
        }
      }

      break;
    }
    case CLOSURE_BSDF_MICROFACET_MULTI_GGX_GLASS_ID: {
#ifdef __CAUSTICS_TRICKS__
      if (!kernel_data.integrator.caustics_reflective &&
          !kernel_data.integrator.caustics_refractive && (path_flag & PATH_RAY_DIFFUSE))
        break;
#endif
      SpectralColor weight = sd->svm_closure_weight * mix_weight;
      MicrofacetBsdf *bsdf = (MicrofacetBsdf *)bsdf_alloc(sd, sizeof(MicrofacetBsdf), weight);
      if (!bsdf) {
        break;
      }

      MicrofacetExtra *extra = (MicrofacetExtra *)closure_alloc_extra(sd, sizeof(MicrofacetExtra));
      if (!extra) {
        break;
      }

      bsdf->N = N;
      bsdf->extra = extra;
      bsdf->T = make_float3(0.0f, 0.0f, 0.0f);

      float roughness = sqr(param1);
      bsdf->alpha_x = roughness;
      bsdf->alpha_y = roughness;
      float eta = fmaxf(param2, 1e-5f);
      bsdf->ior = (sd->flag & SD_BACKFACING) ? 1.0f / eta : eta;

      kernel_assert(stack_valid(data_node.z));
      bsdf->extra->color = stack_load_spectral_color(stack, data_node.z);
      bsdf->extra->cspec0 = zero_spectral_color();
      bsdf->extra->clearcoat = 0.0f;

      /* setup bsdf */
      sd->flag |= bsdf_microfacet_multi_ggx_glass_setup(bsdf);
      break;
    }
    case CLOSURE_BSDF_ASHIKHMIN_VELVET_ID: {
      SpectralColor weight = sd->svm_closure_weight * mix_weight;
      VelvetBsdf *bsdf = (VelvetBsdf *)bsdf_alloc(sd, sizeof(VelvetBsdf), weight);

      if (bsdf) {
        bsdf->N = N;

        bsdf->sigma = saturate(param1);
        sd->flag |= bsdf_ashikhmin_velvet_setup(bsdf);
      }
      break;
    }
    case CLOSURE_BSDF_GLOSSY_TOON_ID:
#ifdef __CAUSTICS_TRICKS__
      if (!kernel_data.integrator.caustics_reflective && (path_flag & PATH_RAY_DIFFUSE))
        break;
      ATTR_FALLTHROUGH;
#endif
    case CLOSURE_BSDF_DIFFUSE_TOON_ID: {
      SpectralColor weight = sd->svm_closure_weight * mix_weight;
      ToonBsdf *bsdf = (ToonBsdf *)bsdf_alloc(sd, sizeof(ToonBsdf), weight);

      if (bsdf) {
        bsdf->N = N;
        bsdf->size = param1;
        bsdf->smooth = param2;

        if (type == CLOSURE_BSDF_DIFFUSE_TOON_ID)
          sd->flag |= bsdf_diffuse_toon_setup(bsdf);
        else
          sd->flag |= bsdf_glossy_toon_setup(bsdf);
      }
      break;
    }
#ifdef __HAIR__
    case CLOSURE_BSDF_HAIR_PRINCIPLED_ID: {
      uint4 data_node2 = read_node(kg, &offset);
      uint4 data_node3 = read_node(kg, &offset);
      uint4 data_node4 = read_node(kg, &offset);

      SpectralColor weight = sd->svm_closure_weight * mix_weight;

      uint offset_ofs, ior_ofs, color_ofs, parametrization;
      svm_unpack_node_uchar4(data_node.y, &offset_ofs, &ior_ofs, &color_ofs, &parametrization);
      float alpha = stack_load_float_default(stack, offset_ofs, data_node.z);
      float ior = stack_load_float_default(stack, ior_ofs, data_node.w);

      uint coat_ofs, melanin_ofs, melanin_redness_ofs, absorption_coefficient_ofs;
      svm_unpack_node_uchar4(data_node2.x,
                             &coat_ofs,
                             &melanin_ofs,
                             &melanin_redness_ofs,
                             &absorption_coefficient_ofs);

      uint tint_ofs, random_ofs, random_color_ofs, random_roughness_ofs;
      svm_unpack_node_uchar4(
          data_node3.x, &tint_ofs, &random_ofs, &random_color_ofs, &random_roughness_ofs);

      const AttributeDescriptor attr_descr_random = find_attribute(kg, sd, data_node4.y);
      float random = 0.0f;
      if (attr_descr_random.offset != ATTR_STD_NOT_FOUND) {
        random = primitive_surface_attribute_float(kg, sd, attr_descr_random, NULL, NULL);
      }
      else {
        random = stack_load_float_default(stack, random_ofs, data_node3.y);
      }

      PrincipledHairBSDF *bsdf = (PrincipledHairBSDF *)bsdf_alloc(
          sd, sizeof(PrincipledHairBSDF), weight);
      if (bsdf) {
        PrincipledHairExtra *extra = (PrincipledHairExtra *)closure_alloc_extra(
            sd, sizeof(PrincipledHairExtra));

        if (!extra)
          break;

        /* Random factors range: [-randomization/2, +randomization/2]. */
        float random_roughness = stack_load_float_default(
            stack, random_roughness_ofs, data_node3.w);
        float factor_random_roughness = 1.0f + 2.0f * (random - 0.5f) * random_roughness;
        float roughness = param1 * factor_random_roughness;
        float radial_roughness = param2 * factor_random_roughness;

        /* Remap Coat value to [0, 100]% of Roughness. */
        float coat = stack_load_float_default(stack, coat_ofs, data_node2.y);
        float m0_roughness = 1.0f - clamp(coat, 0.0f, 1.0f);

        bsdf->N = N;
        bsdf->v = roughness;
        bsdf->s = radial_roughness;
        bsdf->m0_roughness = m0_roughness;
        bsdf->alpha = alpha;
        bsdf->eta = ior;
        bsdf->extra = extra;

        switch (parametrization) {
          case NODE_PRINCIPLED_HAIR_DIRECT_ABSORPTION: {
            SpectralColor absorption_coefficient = stack_load_spectral_color(
                stack, absorption_coefficient_ofs);
            bsdf->sigma = absorption_coefficient;
            break;
          }
          case NODE_PRINCIPLED_HAIR_PIGMENT_CONCENTRATION: {
            float melanin = stack_load_float_default(stack, melanin_ofs, data_node2.z);
            float melanin_redness = stack_load_float_default(
                stack, melanin_redness_ofs, data_node2.w);

            /* Randomize melanin. */
            float random_color = stack_load_float_default(stack, random_color_ofs, data_node3.z);
            random_color = clamp(random_color, 0.0f, 1.0f);
            float factor_random_color = 1.0f + 2.0f * (random - 0.5f) * random_color;
            melanin *= factor_random_color;

            /* Map melanin 0..inf from more perceptually linear 0..1. */
            melanin = -logf(fmaxf(1.0f - melanin, 0.0001f));

            /* Benedikt Bitterli's melanin ratio remapping. */
            float eumelanin = melanin * (1.0f - melanin_redness);
            float pheomelanin = melanin * melanin_redness;
            SpectralColor melanin_sigma = bsdf_principled_hair_sigma_from_concentration(
                INTEGRATOR_STATE_PASS, eumelanin, pheomelanin);

            /* Optional tint. */
            SpectralColor tint = stack_load_spectral_color(stack, tint_ofs);
            SpectralColor tint_sigma = bsdf_principled_hair_sigma_from_reflectance(
                tint, radial_roughness);

            bsdf->sigma = melanin_sigma + tint_sigma;
            break;
          }
          case NODE_PRINCIPLED_HAIR_REFLECTANCE: {
            SpectralColor color = stack_load_spectral_color(stack, color_ofs);
            bsdf->sigma = bsdf_principled_hair_sigma_from_reflectance(color, radial_roughness);
            break;
          }
          default: {
            /* Fallback to brownish hair, same as defaults for melanin. */
            kernel_assert(!"Invalid Principled Hair parametrization!");
            bsdf->sigma = bsdf_principled_hair_sigma_from_concentration(
                INTEGRATOR_STATE_PASS, 0.0f, 0.8054375f);
            break;
          }
        }

        sd->flag |= bsdf_principled_hair_setup(sd, bsdf);
      }
      break;
    }
    case CLOSURE_BSDF_HAIR_REFLECTION_ID:
    case CLOSURE_BSDF_HAIR_TRANSMISSION_ID: {
      SpectralColor weight = sd->svm_closure_weight * mix_weight;

      HairBsdf *bsdf = (HairBsdf *)bsdf_alloc(sd, sizeof(HairBsdf), weight);

      if (bsdf) {
        bsdf->N = N;
        bsdf->roughness1 = param1;
        bsdf->roughness2 = param2;
        bsdf->offset = -stack_load_float(stack, data_node.z);

        if (stack_valid(data_node.y)) {
          bsdf->T = normalize(stack_load_float3(stack, data_node.y));
        }
        else if (!(sd->type & PRIMITIVE_ALL_CURVE)) {
          bsdf->T = normalize(sd->dPdv);
          bsdf->offset = 0.0f;
        }
        else
          bsdf->T = normalize(sd->dPdu);

        if (type == CLOSURE_BSDF_HAIR_REFLECTION_ID) {
          sd->flag |= bsdf_hair_reflection_setup(bsdf);
        }
        else {
          sd->flag |= bsdf_hair_transmission_setup(bsdf);
        }
      }

      break;
    }
#endif /* __HAIR__ */

#ifdef __SUBSURFACE__
    case CLOSURE_BSSRDF_CUBIC_ID:
    case CLOSURE_BSSRDF_GAUSSIAN_ID:
    case CLOSURE_BSSRDF_BURLEY_ID:
    case CLOSURE_BSSRDF_RANDOM_WALK_ID: {
      SpectralColor weight = sd->svm_closure_weight * mix_weight;
      Bssrdf *bssrdf = bssrdf_alloc(sd, weight);

      if (bssrdf) {
        /* disable in case of diffuse ancestor, can't see it well then and
         * adds considerably noise due to probabilities of continuing path
         * getting lower and lower */
        if (path_flag & PATH_RAY_DIFFUSE_ANCESTOR)
          param1 = 0.0f;

        bssrdf->radius = stack_load_spectral_color(stack, data_node.z) * param1;
        bssrdf->albedo = sd->svm_closure_weight;
        bssrdf->texture_blur = param2;
        bssrdf->sharpness = stack_load_float(stack, data_node.w);
        bssrdf->N = N;
        bssrdf->roughness = 0.0f;
        sd->flag |= bssrdf_setup(sd, bssrdf, (ClosureType)type);
      }

      break;
    }
#endif
    default:
      break;
  }

  return offset;
}

template<ShaderType shader_type>
ccl_device_noinline void svm_node_closure_volume(const KernelGlobals *kg,
                                                 ShaderData *sd,
                                                 float *stack,
                                                 uint4 node)
{
#ifdef __VOLUME__
  /* Only sum extinction for volumes, variable is shared with surface transparency. */
  if (shader_type != SHADER_TYPE_VOLUME) {
    return;
  }

  uint type, density_offset, anisotropy_offset;

  uint mix_weight_offset;
  svm_unpack_node_uchar4(node.y, &type, &density_offset, &anisotropy_offset, &mix_weight_offset);
  float mix_weight = (stack_valid(mix_weight_offset) ? stack_load_float(stack, mix_weight_offset) :
                                                       1.0f);

  if (mix_weight == 0.0f) {
    return;
  }

  float density = (stack_valid(density_offset)) ? stack_load_float(stack, density_offset) :
                                                  __uint_as_float(node.z);
  density = mix_weight * fmaxf(density, 0.0f);

  /* Compute scattering coefficient. */
  SpectralColor weight = sd->svm_closure_weight;

  if (type == CLOSURE_VOLUME_ABSORPTION_ID) {
    weight = one_spectral_color() - weight;
  }

  weight *= density;

  /* Add closure for volume scattering. */
  if (type == CLOSURE_VOLUME_HENYEY_GREENSTEIN_ID) {
    HenyeyGreensteinVolume *volume = (HenyeyGreensteinVolume *)bsdf_alloc(
        sd, sizeof(HenyeyGreensteinVolume), weight);

    if (volume) {
      float anisotropy = (stack_valid(anisotropy_offset)) ?
                             stack_load_float(stack, anisotropy_offset) :
                             __uint_as_float(node.w);
      volume->g = anisotropy; /* g */
      sd->flag |= volume_henyey_greenstein_setup(volume);
    }
  }

  /* Sum total extinction weight. */
  volume_extinction_setup(sd, weight);
#endif
}

template<ShaderType shader_type>
<<<<<<< HEAD
ccl_device void svm_node_principled_volume(INTEGRATOR_STATE_CONST_ARGS,
                                           ShaderData *sd,
                                           float *stack,
                                           uint4 node,
                                           int path_flag,
                                           int *offset)
=======
ccl_device_noinline int svm_node_principled_volume(
    const KernelGlobals *kg, ShaderData *sd, float *stack, uint4 node, int path_flag, int offset)
>>>>>>> 9aa5aeee
{
#ifdef __VOLUME__
  uint4 value_node = read_node(kg, &offset);
  uint4 attr_node = read_node(kg, &offset);

  /* Only sum extinction for volumes, variable is shared with surface transparency. */
  if (shader_type != SHADER_TYPE_VOLUME) {
    return offset;
  }

  uint density_offset, anisotropy_offset, absorption_color_offset, mix_weight_offset;
  svm_unpack_node_uchar4(
      node.y, &density_offset, &anisotropy_offset, &absorption_color_offset, &mix_weight_offset);
  float mix_weight = (stack_valid(mix_weight_offset) ? stack_load_float(stack, mix_weight_offset) :
                                                       1.0f);

  if (mix_weight == 0.0f) {
    return offset;
  }

  /* Compute density. */
  float primitive_density = 1.0f;
  float density = (stack_valid(density_offset)) ? stack_load_float(stack, density_offset) :
                                                  __uint_as_float(value_node.x);
  density = mix_weight * fmaxf(density, 0.0f);

  if (density > CLOSURE_WEIGHT_CUTOFF) {
    /* Density and color attribute lookup if available. */
    const AttributeDescriptor attr_density = find_attribute(kg, sd, attr_node.x);
    if (attr_density.offset != ATTR_STD_NOT_FOUND) {
      primitive_density = primitive_volume_attribute_float(kg, sd, attr_density);
      density = fmaxf(density * primitive_density, 0.0f);
    }
  }

  if (density > CLOSURE_WEIGHT_CUTOFF) {
    /* Compute scattering color. */
    SpectralColor color = sd->svm_closure_weight;

    const AttributeDescriptor attr_color = find_attribute(kg, sd, attr_node.y);
    if (attr_color.offset != ATTR_STD_NOT_FOUND) {
      color *= rgb_to_spectrum(INTEGRATOR_STATE_PASS,
                               primitive_volume_attribute_float3(kg, sd, attr_color));
    }

    /* Add closure for volume scattering. */
    HenyeyGreensteinVolume *volume = (HenyeyGreensteinVolume *)bsdf_alloc(
        sd, sizeof(HenyeyGreensteinVolume), color * density);
    if (volume) {
      float anisotropy = (stack_valid(anisotropy_offset)) ?
                             stack_load_float(stack, anisotropy_offset) :
                             __uint_as_float(value_node.y);
      volume->g = anisotropy;
      sd->flag |= volume_henyey_greenstein_setup(volume);
    }

    /* Add extinction weight. */
    SpectralColor zero = zero_spectral_color();
    SpectralColor one = one_spectral_color();
    SpectralColor absorption_color = max(
        sqrt(stack_load_spectral_color(stack, absorption_color_offset)), zero);
    SpectralColor absorption = max(one - color, zero) * max(one - absorption_color, zero);
    volume_extinction_setup(sd, (color + absorption) * density);
  }

  /* Compute emission. */
  if (path_flag & PATH_RAY_SHADOW) {
    /* Don't need emission for shadows. */
    return offset;
  }

  uint emission_offset, emission_color_offset, blackbody_offset, temperature_offset;
  svm_unpack_node_uchar4(
      node.z, &emission_offset, &emission_color_offset, &blackbody_offset, &temperature_offset);
  float emission = (stack_valid(emission_offset)) ? stack_load_float(stack, emission_offset) :
                                                    __uint_as_float(value_node.z);
  float blackbody = (stack_valid(blackbody_offset)) ? stack_load_float(stack, blackbody_offset) :
                                                      __uint_as_float(value_node.w);

  if (emission > CLOSURE_WEIGHT_CUTOFF) {
    SpectralColor emission_color = stack_load_spectral_color(stack, emission_color_offset);
    emission_setup(sd, emission * emission_color);
  }

  if (blackbody > CLOSURE_WEIGHT_CUTOFF) {
    float T = stack_load_float(stack, temperature_offset);

    /* Add flame temperature from attribute if available. */
    const AttributeDescriptor attr_temperature = find_attribute(kg, sd, attr_node.z);
    if (attr_temperature.offset != ATTR_STD_NOT_FOUND) {
      float temperature = primitive_volume_attribute_float(kg, sd, attr_temperature);
      T *= fmaxf(temperature, 0.0f);
    }

    T = fmaxf(T, 0.0f);

    /* Stefan-Boltzmann law. */
    float T4 = sqr(sqr(T));
    float sigma = 5.670373e-8f * 1e-6f / M_PI_F;
    float intensity = sigma * mix(1.0f, T4, blackbody);

    if (intensity > CLOSURE_WEIGHT_CUTOFF) {
      SpectralColor blackbody_tint = stack_load_spectral_color(stack, node.w);
      SpectralColor bb = blackbody_tint * intensity *
                         rgb_to_spectrum(INTEGRATOR_STATE_PASS, svm_math_blackbody_color(T));
      emission_setup(sd, bb);
    }
  }
#endif
  return offset;
}

ccl_device_noinline void svm_node_closure_emission(ShaderData *sd, float *stack, uint4 node)
{
  uint mix_weight_offset = node.y;
  SpectralColor weight = sd->svm_closure_weight;

  if (stack_valid(mix_weight_offset)) {
    float mix_weight = stack_load_float(stack, mix_weight_offset);

    if (mix_weight == 0.0f)
      return;

    weight *= mix_weight;
  }

  emission_setup(sd, weight);
}

ccl_device_noinline void svm_node_closure_background(ShaderData *sd, float *stack, uint4 node)
{
  uint mix_weight_offset = node.y;
  SpectralColor weight = sd->svm_closure_weight;

  if (stack_valid(mix_weight_offset)) {
    float mix_weight = stack_load_float(stack, mix_weight_offset);

    if (mix_weight == 0.0f)
      return;

    weight *= mix_weight;
  }

  background_setup(sd, weight);
}

ccl_device_noinline void svm_node_closure_holdout(ShaderData *sd, float *stack, uint4 node)
{
  uint mix_weight_offset = node.y;

  if (stack_valid(mix_weight_offset)) {
    float mix_weight = stack_load_float(stack, mix_weight_offset);

    if (mix_weight == 0.0f)
      return;

    closure_alloc(
        sd, sizeof(ShaderClosure), CLOSURE_HOLDOUT_ID, sd->svm_closure_weight * mix_weight);
  }
  else
    closure_alloc(sd, sizeof(ShaderClosure), CLOSURE_HOLDOUT_ID, sd->svm_closure_weight);

  sd->flag |= SD_HOLDOUT;
}

/* Closure Nodes */

ccl_device_inline void svm_node_closure_store_weight(ShaderData *sd, SpectralColor weight)
{
  sd->svm_closure_weight = weight;
}

ccl_device void svm_node_closure_set_weight(
    INTEGRATOR_STATE_CONST_ARGS, ShaderData *sd, uint r, uint g, uint b)
{
  float3 weight = make_float3(__uint_as_float(r), __uint_as_float(g), __uint_as_float(b));
  svm_node_closure_store_weight(sd, rgb_to_spectrum(INTEGRATOR_STATE_PASS, weight));
}

ccl_device void svm_node_closure_weight(ShaderData *sd, float *stack, uint weight_offset)
{
<<<<<<< HEAD
  SpectralColor weight = stack_load_spectral_color(stack, weight_offset);

=======
  float3 weight = stack_load_float3(stack, weight_offset);
>>>>>>> 9aa5aeee
  svm_node_closure_store_weight(sd, weight);
}

ccl_device_noinline void svm_node_emission_weight(const KernelGlobals *kg,
                                                  ShaderData *sd,
                                                  float *stack,
                                                  uint4 node)
{
  uint color_offset = node.y;
  uint strength_offset = node.z;

  float strength = stack_load_float(stack, strength_offset);
  SpectralColor weight = stack_load_spectral_color(stack, color_offset) * strength;

  svm_node_closure_store_weight(sd, weight);
}

ccl_device_noinline void svm_node_mix_closure(ShaderData *sd, float *stack, uint4 node)
{
  /* fetch weight from blend input, previous mix closures,
   * and write to stack to be used by closure nodes later */
  uint weight_offset, in_weight_offset, weight1_offset, weight2_offset;
  svm_unpack_node_uchar4(
      node.y, &weight_offset, &in_weight_offset, &weight1_offset, &weight2_offset);

  float weight = stack_load_float(stack, weight_offset);
  weight = saturate(weight);

  float in_weight = (stack_valid(in_weight_offset)) ? stack_load_float(stack, in_weight_offset) :
                                                      1.0f;

  if (stack_valid(weight1_offset))
    stack_store_float(stack, weight1_offset, in_weight * (1.0f - weight));
  if (stack_valid(weight2_offset))
    stack_store_float(stack, weight2_offset, in_weight * weight);
}

/* (Bump) normal */

ccl_device void svm_node_set_normal(
    const KernelGlobals *kg, ShaderData *sd, float *stack, uint in_direction, uint out_normal)
{
  float3 normal = stack_load_float3(stack, in_direction);
  sd->N = normal;
  stack_store_float3(stack, out_normal, normal);
}

CCL_NAMESPACE_END<|MERGE_RESOLUTION|>--- conflicted
+++ resolved
@@ -58,18 +58,12 @@
 }
 
 template<uint node_feature_mask, ShaderType shader_type>
-<<<<<<< HEAD
-
-ccl_device void svm_node_closure_bsdf(INTEGRATOR_STATE_CONST_ARGS,
-                                      ShaderData *sd,
-                                      float *stack,
-                                      uint4 node,
-                                      int path_flag,
-                                      int *offset)
-=======
-ccl_device_noinline int svm_node_closure_bsdf(
-    const KernelGlobals *kg, ShaderData *sd, float *stack, uint4 node, int path_flag, int offset)
->>>>>>> 9aa5aeee
+ccl_device_noinline int svm_node_closure_bsdf(INTEGRATOR_STATE_CONST_ARGS,
+                                              ShaderData *sd,
+                                              float *stack,
+                                              uint4 node,
+                                              int path_flag,
+                                              int offset)
 {
   uint type, param1_offset, param2_offset;
 
@@ -164,14 +158,11 @@
       float specular_weight = (1.0f - final_transmission);
 
       // get the base color
-<<<<<<< HEAD
-      uint4 data_base_color = read_node(kg, offset);
+
+      uint4 data_base_color = read_node(kg, &offset);
 #  ifdef __SPECTRAL_RENDERING__
       SpectralColor base_color = stack_load_spectral_color(stack, data_base_color.x);
 #  else
-=======
-      uint4 data_base_color = read_node(kg, &offset);
->>>>>>> 9aa5aeee
       float3 base_color = stack_valid(data_base_color.x) ?
                               stack_load_float3(stack, data_base_color.x) :
                               make_float3(__uint_as_float(data_base_color.y),
@@ -193,14 +184,10 @@
 #  endif
 
       // get the subsurface color
-<<<<<<< HEAD
-      uint4 data_subsurface_color = read_node(kg, offset);
+      uint4 data_subsurface_color = read_node(kg, &offset);
 #  ifdef __SPECTRAL_RENDERING__
       SpectralColor subsurface_color = stack_load_spectral_color(stack, data_subsurface_color.x);
 #  else
-=======
-      uint4 data_subsurface_color = read_node(kg, &offset);
->>>>>>> 9aa5aeee
       float3 subsurface_color = stack_valid(data_subsurface_color.x) ?
                                     stack_load_float3(stack, data_subsurface_color.x) :
                                     make_float3(__uint_as_float(data_subsurface_color.y),
@@ -993,17 +980,12 @@
 }
 
 template<ShaderType shader_type>
-<<<<<<< HEAD
-ccl_device void svm_node_principled_volume(INTEGRATOR_STATE_CONST_ARGS,
-                                           ShaderData *sd,
-                                           float *stack,
-                                           uint4 node,
-                                           int path_flag,
-                                           int *offset)
-=======
-ccl_device_noinline int svm_node_principled_volume(
-    const KernelGlobals *kg, ShaderData *sd, float *stack, uint4 node, int path_flag, int offset)
->>>>>>> 9aa5aeee
+ccl_device_noinline int svm_node_principled_volume(INTEGRATOR_STATE_CONST_ARGS,
+                                                   ShaderData *sd,
+                                                   float *stack,
+                                                   uint4 node,
+                                                   int path_flag,
+                                                   int offset)
 {
 #ifdef __VOLUME__
   uint4 value_node = read_node(kg, &offset);
@@ -1185,12 +1167,8 @@
 
 ccl_device void svm_node_closure_weight(ShaderData *sd, float *stack, uint weight_offset)
 {
-<<<<<<< HEAD
   SpectralColor weight = stack_load_spectral_color(stack, weight_offset);
 
-=======
-  float3 weight = stack_load_float3(stack, weight_offset);
->>>>>>> 9aa5aeee
   svm_node_closure_store_weight(sd, weight);
 }
 
