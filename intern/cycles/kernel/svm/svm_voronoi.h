--- conflicted
+++ resolved
@@ -1118,12 +1118,6 @@
         position_out = make_float3(position_out_4d.x, position_out_4d.y, position_out_4d.z);
         w_out = position_out_4d.w;
       }
-<<<<<<< HEAD
-      position_out_4d = safe_divide(position_out_4d, scale);
-      position_out = make_float3(position_out_4d.x, position_out_4d.y, position_out_4d.z);
-      w_out = position_out_4d.w;
-=======
->>>>>>> d956936e
       break;
     }
     default:
