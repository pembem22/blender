--- conflicted
+++ resolved
@@ -279,11 +279,8 @@
         break;
       }
       case NODE_CLOSURE_BSDF:
-<<<<<<< HEAD
-        svm_node_closure_bsdf(INTEGRATOR_STATE_PASS, sd, stack, node, type, path_flag, &offset);
-=======
-        svm_node_closure_bsdf<node_feature_mask, type>(kg, sd, stack, node, path_flag, &offset);
->>>>>>> d956936e
+        svm_node_closure_bsdf<node_feature_mask, type>(
+            INTEGRATOR_STATE_PASS, sd, stack, node, path_flag, &offset);
         break;
       case NODE_CLOSURE_EMISSION:
         if (NODES_FEATURE(EMISSION)) {
@@ -363,13 +360,10 @@
           svm_node_vector_displacement(kg, sd, stack, node, &offset);
         }
         break;
-<<<<<<< HEAD
-#  endif /* NODES_FEATURE(NODE_FEATURE_BUMP) */
+#endif /* NODES_FEATURE(NODE_FEATURE_BUMP) */
       case NODE_RGB_TO_SPECTRUM:
         svm_node_rgb_to_spectrum(INTEGRATOR_STATE_PASS, sd, stack, node.y, node.z);
         break;
-=======
->>>>>>> d956936e
       case NODE_TEX_IMAGE:
         svm_node_tex_image(kg, sd, stack, node, &offset);
         break;
@@ -450,14 +444,10 @@
         }
         break;
       case NODE_PRINCIPLED_VOLUME:
-<<<<<<< HEAD
-        svm_node_principled_volume(
-            INTEGRATOR_STATE_PASS, sd, stack, node, type, path_flag, &offset);
-=======
         if (NODES_FEATURE(VOLUME)) {
-          svm_node_principled_volume<type>(kg, sd, stack, node, path_flag, &offset);
-        }
->>>>>>> d956936e
+          svm_node_principled_volume<type>(
+              INTEGRATOR_STATE_PASS, sd, stack, node, path_flag, &offset);
+        }
         break;
       case NODE_MATH:
         svm_node_math(kg, sd, stack, node.y, node.z, node.w, &offset);
@@ -483,13 +473,13 @@
       case NODE_PARTICLE_INFO:
         svm_node_particle_info(kg, sd, stack, node.y, node.z);
         break;
-#  if defined(__HAIR__)
+#if defined(__HAIR__)
       case NODE_HAIR_INFO:
         if (NODES_FEATURE(HAIR)) {
           svm_node_hair_info(kg, sd, stack, node.y, node.z);
         }
         break;
-#  endif
+#endif
 #endif /* NODES_GROUP(NODE_GROUP_LEVEL_1) */
 
 #if NODES_GROUP(NODE_GROUP_LEVEL_2)
@@ -596,15 +586,15 @@
       case NODE_CLAMP:
         svm_node_clamp(kg, sd, stack, node.y, node.z, node.w, &offset);
         break;
-#  ifdef __SHADER_RAYTRACE__
+#ifdef __SHADER_RAYTRACE__
       case NODE_BEVEL:
         svm_node_bevel(INTEGRATOR_STATE_PASS, sd, stack, node);
         break;
       case NODE_AMBIENT_OCCLUSION:
         svm_node_ao(INTEGRATOR_STATE_PASS, sd, stack, node);
         break;
-#  endif /* __SHADER_RAYTRACE__ */
-#endif   /* NODES_GROUP(NODE_GROUP_LEVEL_3) */
+#endif /* __SHADER_RAYTRACE__ */
+#endif /* NODES_GROUP(NODE_GROUP_LEVEL_3) */
 
 #if NODES_GROUP(NODE_GROUP_LEVEL_4)
       case NODE_TEX_VOXEL:
