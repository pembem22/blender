/*
 * Copyright 2011-2013 Blender Foundation
 *
 * Licensed under the Apache License, Version 2.0 (the "License");
 * you may not use this file except in compliance with the License.
 * You may obtain a copy of the License at
 *
 * http://www.apache.org/licenses/LICENSE-2.0
 *
 * Unless required by applicable law or agreed to in writing, software
 * distributed under the License is distributed on an "AS IS" BASIS,
 * WITHOUT WARRANTIES OR CONDITIONS OF ANY KIND, either express or implied.
 * See the License for the specific language governing permissions and
 * limitations under the License.
 */

#ifndef __SVM_H__
#define __SVM_H__

/* Shader Virtual Machine
 *
 * A shader is a list of nodes to be executed. These are simply read one after
 * the other and executed, using an node counter. Each node and its associated
 * data is encoded as one or more uint4's in a 1D texture. If the data is larger
 * than an uint4, the node can increase the node counter to compensate for this.
 * Floats are encoded as int and then converted to float again.
 *
 * Nodes write their output into a stack. All stack data in the stack is
 * floats, since it's all factors, colors and vectors. The stack will be stored
 * in local memory on the GPU, as it would take too many register and indexes in
 * ways not known at compile time. This seems the only solution even though it
 * may be slow, with two positive factors. If the same shader is being executed,
 * memory access will be coalesced and cached.
 *
 * The result of shader execution will be a single closure. This means the
 * closure type, associated label, data and weight. Sampling from multiple
 * closures is supported through the mix closure node, the logic for that is
 * mostly taken care of in the SVM compiler.
 */

#include "kernel/svm/svm_types.h"

CCL_NAMESPACE_BEGIN

/* Stack */

ccl_device_inline SpectralColor stack_load_spectral_color(float *stack, uint a)
{
  kernel_assert(a + CHANNELS_PER_RAY - 1 < SVM_STACK_SIZE);

  SpectralColor f;
  FOREACH_CHANNEL (i) {
    GET_CHANNEL(f, i) = stack[a + i];
  }
  return f;
}

ccl_device_inline void stack_store_spectral_color(float *stack, uint a, SpectralColor f)
{
  kernel_assert(a + CHANNELS_PER_RAY - 1 < SVM_STACK_SIZE);

  FOREACH_CHANNEL (i) {
    stack[a + i] = GET_CHANNEL(f, i);
  }
}

ccl_device_inline float3 stack_load_float3(float *stack, uint a)
{
  kernel_assert(a + 2 < SVM_STACK_SIZE);

  float *stack_a = stack + a;
  return make_float3(stack_a[0], stack_a[1], stack_a[2]);
}

ccl_device_inline void stack_store_float3(float *stack, uint a, float3 f)
{
  kernel_assert(a + 2 < SVM_STACK_SIZE);

  float *stack_a = stack + a;
  stack_a[0] = f.x;
  stack_a[1] = f.y;
  stack_a[2] = f.z;
}

ccl_device_inline float stack_load_float(float *stack, uint a)
{
  kernel_assert(a < SVM_STACK_SIZE);

  return stack[a];
}

ccl_device_inline float stack_load_float_default(float *stack, uint a, uint value)
{
  return (a == (uint)SVM_STACK_INVALID) ? __uint_as_float(value) : stack_load_float(stack, a);
}

ccl_device_inline void stack_store_float(float *stack, uint a, float f)
{
  kernel_assert(a < SVM_STACK_SIZE);

  stack[a] = f;
}

ccl_device_inline int stack_load_int(float *stack, uint a)
{
  kernel_assert(a < SVM_STACK_SIZE);

  return __float_as_int(stack[a]);
}

ccl_device_inline int stack_load_int_default(float *stack, uint a, uint value)
{
  return (a == (uint)SVM_STACK_INVALID) ? (int)value : stack_load_int(stack, a);
}

ccl_device_inline void stack_store_int(float *stack, uint a, int i)
{
  kernel_assert(a < SVM_STACK_SIZE);

  stack[a] = __int_as_float(i);
}

ccl_device_inline bool stack_valid(uint a)
{
  return a != (uint)SVM_STACK_INVALID;
}

/* Reading Nodes */

ccl_device_inline uint4 read_node(const KernelGlobals *kg, int *offset)
{
  uint4 node = kernel_tex_fetch(__svm_nodes, *offset);
  (*offset)++;
  return node;
}

ccl_device_inline float4 read_node_float(const KernelGlobals *kg, int *offset)
{
  uint4 node = kernel_tex_fetch(__svm_nodes, *offset);
  float4 f = make_float4(__uint_as_float(node.x),
                         __uint_as_float(node.y),
                         __uint_as_float(node.z),
                         __uint_as_float(node.w));
  (*offset)++;
  return f;
}

ccl_device_inline float4 fetch_node_float(const KernelGlobals *kg, int offset)
{
  uint4 node = kernel_tex_fetch(__svm_nodes, offset);
  return make_float4(__uint_as_float(node.x),
                     __uint_as_float(node.y),
                     __uint_as_float(node.z),
                     __uint_as_float(node.w));
}

ccl_device_forceinline void svm_unpack_node_uchar2(uint i, uint *x, uint *y)
{
  *x = (i & 0xFF);
  *y = ((i >> 8) & 0xFF);
}

ccl_device_forceinline void svm_unpack_node_uchar3(uint i, uint *x, uint *y, uint *z)
{
  *x = (i & 0xFF);
  *y = ((i >> 8) & 0xFF);
  *z = ((i >> 16) & 0xFF);
}

ccl_device_forceinline void svm_unpack_node_uchar4(uint i, uint *x, uint *y, uint *z, uint *w)
{
  *x = (i & 0xFF);
  *y = ((i >> 8) & 0xFF);
  *z = ((i >> 16) & 0xFF);
  *w = ((i >> 24) & 0xFF);
}

CCL_NAMESPACE_END

/* Nodes */

#include "kernel/svm/svm_noise.h"
#include "svm_fractal_noise.h"

#include "kernel/svm/svm_color_util.h"
#include "kernel/svm/svm_mapping_util.h"
#include "kernel/svm/svm_math_util.h"

#include "kernel/svm/svm_aov.h"
#include "kernel/svm/svm_attribute.h"
#include "kernel/svm/svm_blackbody.h"
#include "kernel/svm/svm_brick.h"
#include "kernel/svm/svm_brightness.h"
#include "kernel/svm/svm_bump.h"
#include "kernel/svm/svm_camera.h"
#include "kernel/svm/svm_checker.h"
#include "kernel/svm/svm_clamp.h"
#include "kernel/svm/svm_closure.h"
#include "kernel/svm/svm_convert.h"
#include "kernel/svm/svm_displace.h"
#include "kernel/svm/svm_fresnel.h"
#include "kernel/svm/svm_gamma.h"
#include "kernel/svm/svm_geometry.h"
#include "kernel/svm/svm_gradient.h"
#include "kernel/svm/svm_hsv.h"
#include "kernel/svm/svm_ies.h"
#include "kernel/svm/svm_image.h"
#include "kernel/svm/svm_invert.h"
#include "kernel/svm/svm_light_path.h"
#include "kernel/svm/svm_magic.h"
#include "kernel/svm/svm_map_range.h"
#include "kernel/svm/svm_mapping.h"
#include "kernel/svm/svm_math.h"
#include "kernel/svm/svm_mix.h"
#include "kernel/svm/svm_musgrave.h"
#include "kernel/svm/svm_noisetex.h"
#include "kernel/svm/svm_normal.h"
#include "kernel/svm/svm_ramp.h"
#include "kernel/svm/svm_rgb_to_spectrum.h"
#include "kernel/svm/svm_sepcomb_hsv.h"
#include "kernel/svm/svm_sepcomb_vector.h"
#include "kernel/svm/svm_sky.h"
#include "kernel/svm/svm_tex_coord.h"
#include "kernel/svm/svm_value.h"
#include "kernel/svm/svm_vector_rotate.h"
#include "kernel/svm/svm_vector_transform.h"
#include "kernel/svm/svm_vertex_color.h"
#include "kernel/svm/svm_voronoi.h"
#include "kernel/svm/svm_voxel.h"
#include "kernel/svm/svm_wave.h"
#include "kernel/svm/svm_wavelength.h"
#include "kernel/svm/svm_white_noise.h"
#include "kernel/svm/svm_wireframe.h"

#ifdef __SHADER_RAYTRACE__
#  include "kernel/svm/svm_ao.h"
#  include "kernel/svm/svm_bevel.h"
#endif

CCL_NAMESPACE_BEGIN

/* Main Interpreter Loop */
template<uint node_feature_mask, ShaderType type>
ccl_device void svm_eval_nodes(INTEGRATOR_STATE_CONST_ARGS,
                               ShaderData *sd,
                               ccl_global float *render_buffer,
                               int path_flag)
{
  float stack[SVM_STACK_SIZE];
  int offset = sd->shader & SHADER_MASK;

  while (1) {
    uint4 node = read_node(kg, &offset);

    switch (node.x) {
      case NODE_END:
        return;
#if NODES_GROUP(NODE_GROUP_LEVEL_0)
      case NODE_SHADER_JUMP: {
        if (type == SHADER_TYPE_SURFACE)
          offset = node.y;
        else if (type == SHADER_TYPE_VOLUME)
          offset = node.z;
        else if (type == SHADER_TYPE_DISPLACEMENT)
          offset = node.w;
        else
          return;
        break;
      }
      case NODE_CLOSURE_BSDF:
<<<<<<< HEAD
        svm_node_closure_bsdf<node_feature_mask, type>(
            INTEGRATOR_STATE_PASS, sd, stack, node, path_flag, &offset);
=======
        offset = svm_node_closure_bsdf<node_feature_mask, type>(
            kg, sd, stack, node, path_flag, offset);
>>>>>>> 9aa5aeee
        break;
      case NODE_CLOSURE_EMISSION:
        if (NODES_FEATURE(EMISSION)) {
          svm_node_closure_emission(sd, stack, node);
        }
        break;
      case NODE_CLOSURE_BACKGROUND:
        if (NODES_FEATURE(EMISSION)) {
          svm_node_closure_background(sd, stack, node);
        }
        break;
      case NODE_CLOSURE_SET_WEIGHT:
        svm_node_closure_set_weight(INTEGRATOR_STATE_PASS, sd, node.y, node.z, node.w);
        break;
      case NODE_CLOSURE_WEIGHT:
        svm_node_closure_weight(sd, stack, node.y);
        break;
      case NODE_EMISSION_WEIGHT:
        if (NODES_FEATURE(EMISSION)) {
          svm_node_emission_weight(kg, sd, stack, node);
        }
        break;
      case NODE_MIX_CLOSURE:
        svm_node_mix_closure(sd, stack, node);
        break;
      case NODE_JUMP_IF_ZERO:
        if (stack_load_float(stack, node.z) == 0.0f)
          offset += node.y;
        break;
      case NODE_JUMP_IF_ONE:
        if (stack_load_float(stack, node.z) == 1.0f)
          offset += node.y;
        break;
      case NODE_GEOMETRY:
        svm_node_geometry(kg, sd, stack, node.y, node.z);
        break;
      case NODE_CONVERT:
        svm_node_convert(kg, sd, stack, node.y, node.z, node.w);
        break;
      case NODE_TEX_COORD:
        offset = svm_node_tex_coord(kg, sd, path_flag, stack, node, offset);
        break;
      case NODE_VALUE_F:
        svm_node_value_f(kg, sd, stack, node.y, node.z);
        break;
      case NODE_VALUE_V:
        offset = svm_node_value_v(kg, sd, stack, node.y, offset);
        break;
      case NODE_ATTR:
        svm_node_attr<node_feature_mask>(kg, sd, stack, node);
        break;
      case NODE_VERTEX_COLOR:
        svm_node_vertex_color(kg, sd, stack, node.y, node.z, node.w);
        break;
      case NODE_GEOMETRY_BUMP_DX:
        if (NODES_FEATURE(BUMP)) {
          svm_node_geometry_bump_dx(kg, sd, stack, node.y, node.z);
        }
        break;
      case NODE_GEOMETRY_BUMP_DY:
        if (NODES_FEATURE(BUMP)) {
          svm_node_geometry_bump_dy(kg, sd, stack, node.y, node.z);
        }
        break;
      case NODE_SET_DISPLACEMENT:
        if (NODES_FEATURE(BUMP)) {
          svm_node_set_displacement(kg, sd, stack, node.y);
        }
        break;
      case NODE_DISPLACEMENT:
        if (NODES_FEATURE(BUMP)) {
          svm_node_displacement(kg, sd, stack, node);
        }
        break;
      case NODE_VECTOR_DISPLACEMENT:
        if (NODES_FEATURE(BUMP)) {
          offset = svm_node_vector_displacement(kg, sd, stack, node, offset);
        }
        break;
#  ifdef __SPECTRAL_RENDERING__
      case NODE_RGB_TO_SPECTRUM:
        svm_node_rgb_to_spectrum(INTEGRATOR_STATE_PASS, sd, stack, node.y, node.z);
        break;
#  endif
      case NODE_TEX_IMAGE:
        offset = svm_node_tex_image(kg, sd, stack, node, offset);
        break;
      case NODE_TEX_IMAGE_BOX:
        svm_node_tex_image_box(kg, sd, stack, node);
        break;
      case NODE_TEX_NOISE:
        offset = svm_node_tex_noise(kg, sd, stack, node.y, node.z, node.w, offset);
        break;
      case NODE_SET_BUMP:
        if (NODES_FEATURE(BUMP)) {
          svm_node_set_bump(kg, sd, stack, node);
        }
        break;
      case NODE_ATTR_BUMP_DX:
        if (NODES_FEATURE(BUMP)) {
          svm_node_attr_bump_dx(kg, sd, stack, node);
        }
        break;
      case NODE_ATTR_BUMP_DY:
        if (NODES_FEATURE(BUMP)) {
          svm_node_attr_bump_dy(kg, sd, stack, node);
        }
        break;
      case NODE_VERTEX_COLOR_BUMP_DX:
        if (NODES_FEATURE(BUMP)) {
          svm_node_vertex_color_bump_dx(kg, sd, stack, node.y, node.z, node.w);
        }
        break;
      case NODE_VERTEX_COLOR_BUMP_DY:
        if (NODES_FEATURE(BUMP)) {
          svm_node_vertex_color_bump_dy(kg, sd, stack, node.y, node.z, node.w);
        }
        break;
      case NODE_TEX_COORD_BUMP_DX:
        if (NODES_FEATURE(BUMP)) {
          offset = svm_node_tex_coord_bump_dx(kg, sd, path_flag, stack, node, offset);
        }
        break;
      case NODE_TEX_COORD_BUMP_DY:
        if (NODES_FEATURE(BUMP)) {
          offset = svm_node_tex_coord_bump_dy(kg, sd, path_flag, stack, node, offset);
        }
        break;
      case NODE_CLOSURE_SET_NORMAL:
        if (NODES_FEATURE(BUMP)) {
          svm_node_set_normal(kg, sd, stack, node.y, node.z);
        }
        break;
      case NODE_ENTER_BUMP_EVAL:
        if (NODES_FEATURE(BUMP_STATE)) {
          svm_node_enter_bump_eval(kg, sd, stack, node.y);
        }
        break;
      case NODE_LEAVE_BUMP_EVAL:
        if (NODES_FEATURE(BUMP_STATE)) {
          svm_node_leave_bump_eval(kg, sd, stack, node.y);
        }
        break;
      case NODE_HSV:
        svm_node_hsv(kg, sd, stack, node);
        break;
#endif /* NODES_GROUP(NODE_GROUP_LEVEL_0) */

#if NODES_GROUP(NODE_GROUP_LEVEL_1)
      case NODE_CLOSURE_HOLDOUT:
        svm_node_closure_holdout(sd, stack, node);
        break;
      case NODE_FRESNEL:
        svm_node_fresnel(sd, stack, node.y, node.z, node.w);
        break;
      case NODE_LAYER_WEIGHT:
        svm_node_layer_weight(sd, stack, node);
        break;
      case NODE_CLOSURE_VOLUME:
        if (NODES_FEATURE(VOLUME)) {
          svm_node_closure_volume<type>(kg, sd, stack, node);
        }
        break;
      case NODE_PRINCIPLED_VOLUME:
        if (NODES_FEATURE(VOLUME)) {
<<<<<<< HEAD
          svm_node_principled_volume<type>(
              INTEGRATOR_STATE_PASS, sd, stack, node, path_flag, &offset);
=======
          offset = svm_node_principled_volume<type>(kg, sd, stack, node, path_flag, offset);
>>>>>>> 9aa5aeee
        }
        break;
      case NODE_MATH:
        svm_node_math(kg, sd, stack, node.y, node.z, node.w);
        break;
      case NODE_VECTOR_MATH:
        offset = svm_node_vector_math(kg, sd, stack, node.y, node.z, node.w, offset);
        break;
      case NODE_RGB_RAMP:
        offset = svm_node_rgb_ramp(kg, sd, stack, node, offset);
        break;
      case NODE_GAMMA:
        svm_node_gamma(sd, stack, node.y, node.z, node.w);
        break;
      case NODE_BRIGHTCONTRAST:
        svm_node_brightness(sd, stack, node.y, node.z, node.w);
        break;
      case NODE_LIGHT_PATH:
        svm_node_light_path(INTEGRATOR_STATE_PASS, sd, stack, node.y, node.z, path_flag);
        break;
      case NODE_OBJECT_INFO:
        svm_node_object_info(kg, sd, stack, node.y, node.z);
        break;
      case NODE_PARTICLE_INFO:
        svm_node_particle_info(kg, sd, stack, node.y, node.z);
        break;
#  if defined(__HAIR__)
      case NODE_HAIR_INFO:
        if (NODES_FEATURE(HAIR)) {
          svm_node_hair_info(kg, sd, stack, node.y, node.z);
        }
        break;
#  endif
#endif /* NODES_GROUP(NODE_GROUP_LEVEL_1) */

#if NODES_GROUP(NODE_GROUP_LEVEL_2)
      case NODE_TEXTURE_MAPPING:
        offset = svm_node_texture_mapping(kg, sd, stack, node.y, node.z, offset);
        break;
      case NODE_MAPPING:
        svm_node_mapping(kg, sd, stack, node.y, node.z, node.w);
        break;
      case NODE_MIN_MAX:
        offset = svm_node_min_max(kg, sd, stack, node.y, node.z, offset);
        break;
      case NODE_CAMERA:
        svm_node_camera(kg, sd, stack, node.y, node.z, node.w);
        break;
      case NODE_TEX_ENVIRONMENT:
        svm_node_tex_environment(kg, sd, stack, node);
        break;
      case NODE_TEX_SKY:
        offset = svm_node_tex_sky(kg, sd, stack, node, offset);
        break;
      case NODE_TEX_GRADIENT:
        svm_node_tex_gradient(sd, stack, node);
        break;
      case NODE_TEX_VORONOI:
        offset = svm_node_tex_voronoi<node_feature_mask>(
            kg, sd, stack, node.y, node.z, node.w, offset);
        break;
      case NODE_TEX_MUSGRAVE:
        offset = svm_node_tex_musgrave(kg, sd, stack, node.y, node.z, node.w, offset);
        break;
      case NODE_TEX_WAVE:
        offset = svm_node_tex_wave(kg, sd, stack, node, offset);
        break;
      case NODE_TEX_MAGIC:
        offset = svm_node_tex_magic(kg, sd, stack, node, offset);
        break;
      case NODE_TEX_CHECKER:
        svm_node_tex_checker(kg, sd, stack, node);
        break;
      case NODE_TEX_BRICK:
        offset = svm_node_tex_brick(kg, sd, stack, node, offset);
        break;
      case NODE_TEX_WHITE_NOISE:
        svm_node_tex_white_noise(kg, sd, stack, node.y, node.z, node.w);
        break;
      case NODE_NORMAL:
        offset = svm_node_normal(kg, sd, stack, node.y, node.z, node.w, offset);
        break;
      case NODE_LIGHT_FALLOFF:
        svm_node_light_falloff(sd, stack, node);
        break;
      case NODE_IES:
        svm_node_ies(kg, sd, stack, node);
        break;
#endif /* NODES_GROUP(NODE_GROUP_LEVEL_2) */

#if NODES_GROUP(NODE_GROUP_LEVEL_3)
      case NODE_RGB_CURVES:
      case NODE_VECTOR_CURVES:
        offset = svm_node_curves(kg, sd, stack, node, offset);
        break;
      case NODE_TANGENT:
        svm_node_tangent(kg, sd, stack, node);
        break;
      case NODE_NORMAL_MAP:
        svm_node_normal_map(kg, sd, stack, node);
        break;
      case NODE_INVERT:
        svm_node_invert(sd, stack, node.y, node.z, node.w);
        break;
      case NODE_MIX:
        offset = svm_node_mix(kg, sd, stack, node.y, node.z, node.w, offset);
        break;
      case NODE_SEPARATE_VECTOR:
        svm_node_separate_vector(sd, stack, node.y, node.z, node.w);
        break;
      case NODE_COMBINE_VECTOR:
        svm_node_combine_vector(sd, stack, node.y, node.z, node.w);
        break;
      case NODE_SEPARATE_HSV:
        offset = svm_node_separate_hsv(kg, sd, stack, node.y, node.z, node.w, offset);
        break;
      case NODE_COMBINE_HSV:
        offset = svm_node_combine_hsv(kg, sd, stack, node.y, node.z, node.w, offset);
        break;
      case NODE_VECTOR_ROTATE:
        svm_node_vector_rotate(sd, stack, node.y, node.z, node.w);
        break;
      case NODE_VECTOR_TRANSFORM:
        svm_node_vector_transform(kg, sd, stack, node);
        break;
      case NODE_WIREFRAME:
        svm_node_wireframe(kg, sd, stack, node);
        break;
      case NODE_WAVELENGTH:
        svm_node_wavelength(kg, sd, stack, node.y, node.z);
        break;
      case NODE_BLACKBODY:
        svm_node_blackbody(kg, sd, stack, node.y, node.z);
        break;
      case NODE_MAP_RANGE:
        offset = svm_node_map_range(kg, sd, stack, node.y, node.z, node.w, offset);
        break;
      case NODE_CLAMP:
        offset = svm_node_clamp(kg, sd, stack, node.y, node.z, node.w, offset);
        break;
#  ifdef __SHADER_RAYTRACE__
      case NODE_BEVEL:
        if (NODES_FEATURE(RAYTRACE)) {
          svm_node_bevel(INTEGRATOR_STATE_PASS, sd, stack, node);
        }
        break;
      case NODE_AMBIENT_OCCLUSION:
        if (NODES_FEATURE(RAYTRACE)) {
          svm_node_ao(INTEGRATOR_STATE_PASS, sd, stack, node);
        }
        break;
#  endif
#endif /* NODES_GROUP(NODE_GROUP_LEVEL_3) */

#if NODES_GROUP(NODE_GROUP_LEVEL_4)
      case NODE_TEX_VOXEL:
        if (NODES_FEATURE(VOLUME)) {
          offset = svm_node_tex_voxel(kg, sd, stack, node, offset);
        }
        break;
      case NODE_AOV_START:
        if (!svm_node_aov_check(path_flag, render_buffer)) {
          return;
        }
        break;
      case NODE_AOV_COLOR:
        svm_node_aov_color(INTEGRATOR_STATE_PASS, sd, stack, node, render_buffer);
        break;
      case NODE_AOV_VALUE:
        svm_node_aov_value(INTEGRATOR_STATE_PASS, sd, stack, node, render_buffer);
        break;
#endif /* NODES_GROUP(NODE_GROUP_LEVEL_4) */
      default:
        kernel_assert(!"Unknown node type was passed to the SVM machine");
        return;
    }
  }
}

CCL_NAMESPACE_END

#endif /* __SVM_H__ */<|MERGE_RESOLUTION|>--- conflicted
+++ resolved
@@ -268,13 +268,8 @@
         break;
       }
       case NODE_CLOSURE_BSDF:
-<<<<<<< HEAD
-        svm_node_closure_bsdf<node_feature_mask, type>(
-            INTEGRATOR_STATE_PASS, sd, stack, node, path_flag, &offset);
-=======
         offset = svm_node_closure_bsdf<node_feature_mask, type>(
-            kg, sd, stack, node, path_flag, offset);
->>>>>>> 9aa5aeee
+            INTEGRATOR_STATE_PASS, sd, stack, node, path_flag, offset);
         break;
       case NODE_CLOSURE_EMISSION:
         if (NODES_FEATURE(EMISSION)) {
@@ -440,12 +435,8 @@
         break;
       case NODE_PRINCIPLED_VOLUME:
         if (NODES_FEATURE(VOLUME)) {
-<<<<<<< HEAD
-          svm_node_principled_volume<type>(
-              INTEGRATOR_STATE_PASS, sd, stack, node, path_flag, &offset);
-=======
-          offset = svm_node_principled_volume<type>(kg, sd, stack, node, path_flag, offset);
->>>>>>> 9aa5aeee
+          offset = svm_node_principled_volume<type>(
+              INTEGRATOR_STATE_PASS, sd, stack, node, path_flag, offset);
         }
         break;
       case NODE_MATH:
