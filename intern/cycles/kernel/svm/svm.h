--- conflicted
+++ resolved
@@ -348,11 +348,11 @@
           offset = svm_node_vector_displacement(kg, sd, stack, node, offset);
         }
         break;
-#  ifdef __SPECTRAL_RENDERING__
+#ifdef __SPECTRAL_RENDERING__
       case NODE_RGB_TO_SPECTRUM:
         svm_node_rgb_to_spectrum(INTEGRATOR_STATE_PASS, sd, stack, node.y, node.z);
         break;
-#  endif
+#endif
       case NODE_TEX_IMAGE:
         offset = svm_node_tex_image(kg, sd, stack, node, offset);
         break;
@@ -431,14 +431,9 @@
         }
         break;
       case NODE_PRINCIPLED_VOLUME:
-<<<<<<< HEAD
-        if (NODES_FEATURE(VOLUME)) {
+        if (KERNEL_NODES_FEATURE(VOLUME)) {
           offset = svm_node_principled_volume<type>(
               INTEGRATOR_STATE_PASS, sd, stack, node, path_flag, offset);
-=======
-        if (KERNEL_NODES_FEATURE(VOLUME)) {
-          offset = svm_node_principled_volume<type>(kg, sd, stack, node, path_flag, offset);
->>>>>>> ed13a2b1
         }
         break;
       case NODE_MATH:
