/*
 * Copyright 2011-2013 Blender Foundation
 *
 * Licensed under the Apache License, Version 2.0 (the "License");
 * you may not use this file except in compliance with the License.
 * You may obtain a copy of the License at
 *
 * http://www.apache.org/licenses/LICENSE-2.0
 *
 * Unless required by applicable law or agreed to in writing, software
 * distributed under the License is distributed on an "AS IS" BASIS,
 * WITHOUT WARRANTIES OR CONDITIONS OF ANY KIND, either express or implied.
 * See the License for the specific language governing permissions and
 * limitations under the License.
 */

CCL_NAMESPACE_BEGIN

/* BSSRDF using disk based importance sampling.
 *
 * BSSRDF Importance Sampling, SIGGRAPH 2013
 * http://library.imageworks.com/pdfs/imageworks-library-BSSRDF-sampling.pdf
 */

ccl_device_inline SpectralColor
subsurface_scatter_eval(ShaderData *sd, const ShaderClosure *sc, float disk_r, float r, bool all)
{
<<<<<<< HEAD
  /* this is the veach one-sample model with balance heuristic, some pdf
   * factors drop out when using balance heuristic weighting */
  SpectralColor eval_sum = zero_spectral_color();
=======
  /* This is the Veach one-sample model with balance heuristic, some pdf
   * factors drop out when using balance heuristic weighting. For branched
   * path tracing (all) we sample all closure and don't use MIS. */
  float3 eval_sum = zero_float3();
>>>>>>> f09606cc
  float pdf_sum = 0.0f;
  float sample_weight_inv = 0.0f;

  if (!all) {
    float sample_weight_sum = 0.0f;

    for (int i = 0; i < sd->num_closure; i++) {
      sc = &sd->closure[i];

      if (CLOSURE_IS_DISK_BSSRDF(sc->type)) {
        sample_weight_sum += sc->sample_weight;
      }
    }

    sample_weight_inv = 1.0f / sample_weight_sum;
  }

  for (int i = 0; i < sd->num_closure; i++) {
    sc = &sd->closure[i];

    if (CLOSURE_IS_DISK_BSSRDF(sc->type)) {
      /* in case of branched path integrate we sample all bssrdf's once,
       * for path trace we pick one, so adjust pdf for that */
      float sample_weight = (all) ? 1.0f : sc->sample_weight * sample_weight_inv;

      /* compute pdf */
      SpectralColor eval = bssrdf_eval(sc, r);
      float pdf = bssrdf_pdf(sc, disk_r);

      eval_sum += sc->weight * eval;
      pdf_sum += sample_weight * pdf;
    }
  }

  return (pdf_sum > 0.0f) ? eval_sum / pdf_sum : zero_spectral_color();
}

ccl_device_inline float3 subsurface_scatter_walk_eval(ShaderData *sd,
                                                      const ShaderClosure *sc,
                                                      float3 throughput,
                                                      bool all)
{
  /* This is the Veach one-sample model with balance heuristic, some pdf
   * factors drop out when using balance heuristic weighting. For branched
   * path tracing (all) we sample all closure and don't use MIS. */
  if (!all) {
    float bssrdf_weight = 0.0f;
    float weight = sc->sample_weight;

    for (int i = 0; i < sd->num_closure; i++) {
      sc = &sd->closure[i];

      if (CLOSURE_IS_BSSRDF(sc->type)) {
        bssrdf_weight += sc->sample_weight;
      }
    }
    throughput *= bssrdf_weight / weight;
  }
  return throughput;
}

/* replace closures with a single diffuse bsdf closure after scatter step */
ccl_device void subsurface_scatter_setup_diffuse_bsdf(KernelGlobals *kg,
                                                      ShaderData *sd,
                                                      ClosureType type,
                                                      float roughness,
                                                      SpectralColor weight,
                                                      float3 N)
{
  sd->flag &= ~SD_CLOSURE_FLAGS;
  sd->num_closure = 0;
  sd->num_closure_left = kernel_data.integrator.max_closures;

#ifdef __PRINCIPLED__
  if (type == CLOSURE_BSSRDF_PRINCIPLED_ID || type == CLOSURE_BSSRDF_PRINCIPLED_RANDOM_WALK_ID) {
    PrincipledDiffuseBsdf *bsdf = (PrincipledDiffuseBsdf *)bsdf_alloc(
        sd, sizeof(PrincipledDiffuseBsdf), weight);

    if (bsdf) {
      bsdf->N = N;
      bsdf->roughness = roughness;
      sd->flag |= bsdf_principled_diffuse_setup(bsdf);

      /* replace CLOSURE_BSDF_PRINCIPLED_DIFFUSE_ID with this special ID so render passes
       * can recognize it as not being a regular Disney principled diffuse closure */
      bsdf->type = CLOSURE_BSDF_BSSRDF_PRINCIPLED_ID;
    }
  }
  else if (CLOSURE_IS_BSDF_BSSRDF(type) || CLOSURE_IS_BSSRDF(type))
#endif /* __PRINCIPLED__ */
  {
    DiffuseBsdf *bsdf = (DiffuseBsdf *)bsdf_alloc(sd, sizeof(DiffuseBsdf), weight);

    if (bsdf) {
      bsdf->N = N;
      sd->flag |= bsdf_diffuse_setup(bsdf);

      /* replace CLOSURE_BSDF_DIFFUSE_ID with this special ID so render passes
       * can recognize it as not being a regular diffuse closure */
      bsdf->type = CLOSURE_BSDF_BSSRDF_ID;
    }
  }
}

/* optionally do blurring of color and/or bump mapping, at the cost of a shader evaluation */
ccl_device SpectralColor subsurface_color_pow(SpectralColor color, float exponent)
{
  color = max(color, zero_spectral_color());

#ifdef __WITH_SPECTRAL_RENDERING__
  FOR_EACH_CHANNEL(i)
  {
    color[i] = (exponent == 1.0f) ?
                   color[i] :
                   ((exponent == 0.5f) ? sqrtf(color[i]) : powf(color[i], exponent));
  }
#else
  if (exponent == 1.0f) {
    /* nothing to do */
  }
  else if (exponent == 0.5f) {
    color.x = sqrtf(color.x);
    color.y = sqrtf(color.y);
    color.z = sqrtf(color.z);
  }
  else {
    color.x = powf(color.x, exponent);
    color.y = powf(color.y, exponent);
    color.z = powf(color.z, exponent);
  }
#endif

  return color;
}

ccl_device void subsurface_color_bump_blur(KernelGlobals *kg,
                                           ShaderData *sd,
                                           ccl_addr_space PathState *state,
                                           SpectralColor *eval,
                                           float3 *N)
{
  /* average color and texture blur at outgoing point */
  float texture_blur;
  SpectralColor out_color = shader_bssrdf_sum(sd, NULL, &texture_blur);

  /* do we have bump mapping? */
  bool bump = (sd->flag & SD_HAS_BSSRDF_BUMP) != 0;

  if (bump || texture_blur > 0.0f) {
    /* average color and normal at incoming point */
    shader_eval_surface(kg, sd, state, NULL, state->flag);
    SpectralColor in_color = shader_bssrdf_sum(sd, (bump) ? N : NULL, NULL);

    /* we simply divide out the average color and multiply with the average
     * of the other one. we could try to do this per closure but it's quite
     * tricky to match closures between shader evaluations, their number and
     * order may change, this is simpler */
    if (texture_blur > 0.0f) {
      out_color = subsurface_color_pow(out_color, texture_blur);
      in_color = subsurface_color_pow(in_color, texture_blur);

      *eval *= safe_divide(in_color, out_color);
    }
  }
}

/* Subsurface scattering step, from a point on the surface to other
 * nearby points on the same object.
 */
ccl_device_inline int subsurface_scatter_disk(KernelGlobals *kg,
                                              LocalIntersection *ss_isect,
                                              ShaderData *sd,
                                              const ShaderClosure *sc,
                                              uint *lcg_state,
                                              float disk_u,
                                              float disk_v,
                                              bool all)
{
  /* pick random axis in local frame and point on disk */
  float3 disk_N, disk_T, disk_B;
  float pick_pdf_N, pick_pdf_T, pick_pdf_B;

  disk_N = sd->Ng;
  make_orthonormals(disk_N, &disk_T, &disk_B);

  if (disk_v < 0.5f) {
    pick_pdf_N = 0.5f;
    pick_pdf_T = 0.25f;
    pick_pdf_B = 0.25f;
    disk_v *= 2.0f;
  }
  else if (disk_v < 0.75f) {
    float3 tmp = disk_N;
    disk_N = disk_T;
    disk_T = tmp;
    pick_pdf_N = 0.25f;
    pick_pdf_T = 0.5f;
    pick_pdf_B = 0.25f;
    disk_v = (disk_v - 0.5f) * 4.0f;
  }
  else {
    float3 tmp = disk_N;
    disk_N = disk_B;
    disk_B = tmp;
    pick_pdf_N = 0.25f;
    pick_pdf_T = 0.25f;
    pick_pdf_B = 0.5f;
    disk_v = (disk_v - 0.75f) * 4.0f;
  }

  /* sample point on disk */
  float phi = M_2PI_F * disk_v;
  float disk_height, disk_r;

  bssrdf_sample(sc, disk_u, &disk_r, &disk_height);

  float3 disk_P = (disk_r * cosf(phi)) * disk_T + (disk_r * sinf(phi)) * disk_B;

  /* create ray */
#ifdef __SPLIT_KERNEL__
  Ray ray_object = ss_isect->ray;
  Ray *ray = &ray_object;
#else
  Ray *ray = &ss_isect->ray;
#endif
  ray->P = sd->P + disk_N * disk_height + disk_P;
  ray->D = -disk_N;
  ray->t = 2.0f * disk_height;
  ray->dP = sd->dP;
  ray->dD = differential3_zero();
  ray->time = sd->time;

  /* intersect with the same object. if multiple intersections are found it
   * will use at most BSSRDF_MAX_HITS hits, a random subset of all hits */
  scene_intersect_local(kg, ray, ss_isect, sd->object, lcg_state, BSSRDF_MAX_HITS);
  int num_eval_hits = min(ss_isect->num_hits, BSSRDF_MAX_HITS);

  for (int hit = 0; hit < num_eval_hits; hit++) {
    /* Quickly retrieve P and Ng without setting up ShaderData. */
    float3 hit_P;
    if (sd->type & PRIMITIVE_TRIANGLE) {
      hit_P = triangle_refine_local(kg, sd, &ss_isect->hits[hit], ray);
    }
#ifdef __OBJECT_MOTION__
    else if (sd->type & PRIMITIVE_MOTION_TRIANGLE) {
      float3 verts[3];
      motion_triangle_vertices(kg,
                               sd->object,
                               kernel_tex_fetch(__prim_index, ss_isect->hits[hit].prim),
                               sd->time,
                               verts);
      hit_P = motion_triangle_refine_local(kg, sd, &ss_isect->hits[hit], ray, verts);
    }
#endif /* __OBJECT_MOTION__ */
    else {
      ss_isect->weight[hit] = zero_spectral_color();
      continue;
    }

    float3 hit_Ng = ss_isect->Ng[hit];
    if (ss_isect->hits[hit].object != OBJECT_NONE) {
      object_normal_transform(kg, sd, &hit_Ng);
    }

    /* Probability densities for local frame axes. */
    float pdf_N = pick_pdf_N * fabsf(dot(disk_N, hit_Ng));
    float pdf_T = pick_pdf_T * fabsf(dot(disk_T, hit_Ng));
    float pdf_B = pick_pdf_B * fabsf(dot(disk_B, hit_Ng));

    /* Multiple importance sample between 3 axes, power heuristic
     * found to be slightly better than balance heuristic. pdf_N
     * in the MIS weight and denominator cancelled out. */
    float w = pdf_N / (sqr(pdf_N) + sqr(pdf_T) + sqr(pdf_B));
    if (ss_isect->num_hits > BSSRDF_MAX_HITS) {
      w *= ss_isect->num_hits / (float)BSSRDF_MAX_HITS;
    }

    /* Real distance to sampled point. */
    float r = len(hit_P - sd->P);

    /* Evaluate profiles. */
    SpectralColor eval = subsurface_scatter_eval(sd, sc, disk_r, r, all) * w;

    ss_isect->weight[hit] = eval;
  }

#ifdef __SPLIT_KERNEL__
  ss_isect->ray = *ray;
#endif

  return num_eval_hits;
}

#if defined(__KERNEL_OPTIX__) && defined(__SHADER_RAYTRACE__)
ccl_device_inline void subsurface_scatter_multi_setup(KernelGlobals *kg,
                                                      LocalIntersection *ss_isect,
                                                      int hit,
                                                      ShaderData *sd,
                                                      ccl_addr_space PathState *state,
                                                      ClosureType type,
                                                      float roughness)
{
  optixDirectCall<void>(2, kg, ss_isect, hit, sd, state, type, roughness);
}
extern "C" __device__ void __direct_callable__subsurface_scatter_multi_setup(
#else
ccl_device_noinline void subsurface_scatter_multi_setup(
#endif
    KernelGlobals *kg,
    LocalIntersection *ss_isect,
    int hit,
    ShaderData *sd,
    ccl_addr_space PathState *state,
    ClosureType type,
    float roughness)
{
#ifdef __SPLIT_KERNEL__
  Ray ray_object = ss_isect->ray;
  Ray *ray = &ray_object;
#else
  Ray *ray = &ss_isect->ray;
#endif

  /* Workaround for AMD GPU OpenCL compiler. Most probably cache bypass issue. */
#if defined(__SPLIT_KERNEL__) && defined(__KERNEL_OPENCL_AMD__) && defined(__KERNEL_GPU__)
  kernel_split_params.dummy_sd_flag = sd->flag;
#endif

  /* Setup new shading point. */
  shader_setup_from_subsurface(kg, sd, &ss_isect->hits[hit], ray);

  /* Optionally blur colors and bump mapping. */
  SpectralColor weight = ss_isect->weight[hit];
  float3 N = sd->N;
  subsurface_color_bump_blur(kg, sd, state, &weight, &N);

  /* Setup diffuse BSDF. */
  subsurface_scatter_setup_diffuse_bsdf(kg, sd, type, roughness, weight, N);
}

/* Random walk subsurface scattering.
 *
 * "Practical and Controllable Subsurface Scattering for Production Path
 *  Tracing". Matt Jen-Yuan Chiang, Peter Kutz, Brent Burley. SIGGRAPH 2016. */

ccl_device void subsurface_random_walk_remap(const float A,
                                             const float d,
                                             float *sigma_t,
                                             float *alpha)
{
  /* Compute attenuation and scattering coefficients from albedo. */
  *alpha = 1.0f - expf(A * (-5.09406f + A * (2.61188f - A * 4.31805f)));
  const float s = 1.9f - A + 3.5f * sqr(A - 0.8f);

  *sigma_t = 1.0f / fmaxf(d * s, 1e-16f);
}

ccl_device void subsurface_random_walk_coefficients(const ShaderClosure *sc,
                                                    SpectralColor *sigma_t,
                                                    SpectralColor *alpha,
                                                    SpectralColor *weight)
{
  const Bssrdf *bssrdf = (const Bssrdf *)sc;
  const SpectralColor A = bssrdf->albedo;
  const SpectralColor d = bssrdf->radius;

#ifdef __WITH_SPECTRAL_RENDERING__
  FOR_EACH_CHANNEL(i)
  {
    subsurface_random_walk_remap(A[i], d[i], &((*sigma_t)[i]), &((*alpha)[i]));
  }
#else
  float sigma_t_x, sigma_t_y, sigma_t_z;
  float alpha_x, alpha_y, alpha_z;

  subsurface_random_walk_remap(A.x, d.x, &sigma_t_x, &alpha_x);
  subsurface_random_walk_remap(A.y, d.y, &sigma_t_y, &alpha_y);
  subsurface_random_walk_remap(A.z, d.z, &sigma_t_z, &alpha_z);

  *sigma_t = make_float3(sigma_t_x, sigma_t_y, sigma_t_z);
  *alpha = make_float3(alpha_x, alpha_y, alpha_z);
#endif

  /* Closure mixing and Fresnel weights separate from albedo. */
  *weight = safe_divide(bssrdf->weight, A);
}

/* References for Dwivedi sampling:
 *
 * [1] "A Zero-variance-based Sampling Scheme for Monte Carlo Subsurface Scattering"
 * by Jaroslav Křivánek and Eugene d'Eon (SIGGRAPH 2014)
 * https://cgg.mff.cuni.cz/~jaroslav/papers/2014-zerovar/
 *
 * [2] "Improving the Dwivedi Sampling Scheme"
 * by Johannes Meng, Johannes Hanika, and Carsten Dachsbacher (EGSR 2016)
 * https://cg.ivd.kit.edu/1951.php
 *
 * [3] "Zero-Variance Theory for Efficient Subsurface Scattering"
 * by Eugene d'Eon and Jaroslav Křivánek (SIGGRAPH 2020)
 * https://iliyan.com/publications/RenderingCourse2020
 */

ccl_device_forceinline float eval_phase_dwivedi(float v, float phase_log, float cos_theta)
{
  /* Eq. 9 from [2] using precomputed log((v + 1) / (v - 1))*/
  return 1.0f / ((v - cos_theta) * phase_log);
}

ccl_device_forceinline float sample_phase_dwivedi(float v, float phase_log, float rand)
{
  /* Based on Eq. 10 from [2]: `v - (v + 1) * pow((v - 1) / (v + 1), rand)`
   * Since we're already pre-computing `phase_log = log((v + 1) / (v - 1))` for the evaluation,
   * we can implement the power function like this. */
  return v - (v + 1) * expf(-rand * phase_log);
}

ccl_device_forceinline float diffusion_length_dwivedi(float alpha)
{
  /* Eq. 67 from [3] */
  return 1.0f / sqrtf(1.0f - powf(alpha, 2.44294f - 0.0215813f * alpha + 0.578637f / alpha));
}

ccl_device_forceinline float3 direction_from_cosine(float3 D, float cos_theta, float randv)
{
  float sin_theta = safe_sqrtf(1.0f - cos_theta * cos_theta);
  float phi = M_2PI_F * randv;
  float3 dir = make_float3(sin_theta * cosf(phi), sin_theta * sinf(phi), cos_theta);

  float3 T, B;
  make_orthonormals(D, &T, &B);
  return dir.x * T + dir.y * B + dir.z * D;
}

ccl_device_forceinline SpectralColor subsurface_random_walk_pdf(SpectralColor sigma_t,
                                                                float t,
                                                                bool hit,
                                                                SpectralColor *transmittance)
{
  SpectralColor T = volume_color_transmittance(sigma_t, t);
  if (transmittance) {
    *transmittance = T;
  }
  return hit ? T : sigma_t * T;
}

#ifdef __KERNEL_OPTIX__
ccl_device_inline /* inline trace calls */
#else
ccl_device_noinline
#endif
    bool
    subsurface_random_walk(KernelGlobals *kg,
                           LocalIntersection *ss_isect,
                           ShaderData *sd,
                           ccl_addr_space PathState *state,
                           const ShaderClosure *sc,
                           const float bssrdf_u,
                           const float bssrdf_v,
                           bool all)
{
  /* Sample diffuse surface scatter into the object. */
  float3 D;
  float pdf;
  sample_cos_hemisphere(-sd->N, bssrdf_u, bssrdf_v, &D, &pdf);
  if (dot(-sd->Ng, D) <= 0.0f) {
    return 0;
  }

  /* Convert subsurface to volume coefficients.
   * The single-scattering albedo is named alpha to avoid confusion with the surface albedo. */
  SpectralColor sigma_t, alpha;
  SpectralColor throughput = one_spectral_color();
  subsurface_random_walk_coefficients(sc, &sigma_t, &alpha, &throughput);
  SpectralColor sigma_s = sigma_t * alpha;

  /* Theoretically it should be better to use the exact alpha for the channel we're sampling at
   * each bounce, but in practice there doesn't seem to be a noticeable difference in exchange
   * for making the code significantly more complex and slower (if direction sampling depends on
   * the sampled channel, we need to compute its PDF per-channel and consider it for MIS later on).
   *
   * Since the strength of the guided sampling increases as alpha gets lower, using a value that
   * is too low results in fireflies while one that's too high just gives a bit more noise.
   * Therefore, the code here uses the highest of the three albedos to be safe. */
  float diffusion_length = diffusion_length_dwivedi(reduce_max_f(alpha));
  /* Precompute term for phase sampling. */
  float phase_log = logf((diffusion_length + 1) / (diffusion_length - 1));

  /* Setup ray. */
#ifdef __SPLIT_KERNEL__
  Ray ray_object = ss_isect->ray;
  Ray *ray = &ray_object;
#else
  Ray *ray = &ss_isect->ray;
#endif
  ray->P = ray_offset(sd->P, -sd->Ng);
  ray->D = D;
  ray->t = FLT_MAX;
  ray->time = sd->time;

  /* Modify state for RNGs, decorrelated from other paths. */
  uint prev_rng_offset = state->rng_offset;
  uint prev_rng_hash = state->rng_hash;
  state->rng_hash = cmj_hash(state->rng_hash + state->rng_offset, 0xdeadbeef);

  /* Random walk until we hit the surface again. */
  bool hit = false;
  bool have_opposite_interface = false;
  float opposite_distance = 0.0f;

  /* Todo: Disable for alpha>0.999 or so? */
  const float guided_fraction = 0.75f;

  for (int bounce = 0; bounce < BSSRDF_MAX_BOUNCES; bounce++) {
    /* Advance random number offset. */
    state->rng_offset += PRNG_BOUNCE_NUM;

    /* Sample color channel, use MIS with balance heuristic. */
    float rphase = path_state_rng_1D(kg, state, PRNG_PHASE_CHANNEL);
    SpectralColor channel_pdf;
    int channel = kernel_volume_sample_channel(alpha, throughput, rphase, &channel_pdf);
    float sample_sigma_t = kernel_volume_channel_get(sigma_t, channel);
    float randt = path_state_rng_1D(kg, state, PRNG_SCATTER_DISTANCE);

    /* We need the result of the raycast to compute the full guided PDF, so just remember the
     * relevant terms to avoid recomputing them later. */
    float backward_fraction = 0.0f;
    float forward_pdf_factor = 0.0f;
    float forward_stretching = 1.0f;
    float backward_pdf_factor = 0.0f;
    float backward_stretching = 1.0f;

    /* For the initial ray, we already know the direction, so just do classic distance sampling. */
    if (bounce > 0) {
      /* Decide whether we should use guided or classic sampling. */
      bool guided = (path_state_rng_1D(kg, state, PRNG_LIGHT_TERMINATE) < guided_fraction);

      /* Determine if we want to sample away from the incoming interface.
       * This only happens if we found a nearby opposite interface, and the probability for it
       * depends on how close we are to it already.
       * This probability term comes from the recorded presentation of [3]. */
      bool guide_backward = false;
      if (have_opposite_interface) {
        /* Compute distance of the random walk between the tangent plane at the starting point
         * and the assumed opposite interface (the parallel plane that contains the point we
         * found in our ray query for the opposite side). */
        float x = clamp(dot(ray->P - sd->P, -sd->N), 0.0f, opposite_distance);
        backward_fraction = 1.0f / (1.0f + expf((opposite_distance - 2 * x) / diffusion_length));
        guide_backward = path_state_rng_1D(kg, state, PRNG_TERMINATE) < backward_fraction;
      }

      /* Sample scattering direction. */
      float scatter_u, scatter_v;
      path_state_rng_2D(kg, state, PRNG_BSDF_U, &scatter_u, &scatter_v);
      float cos_theta;
      if (guided) {
        cos_theta = sample_phase_dwivedi(diffusion_length, phase_log, scatter_u);
        /* The backwards guiding distribution is just mirrored along sd->N, so swapping the
         * sign here is enough to sample from that instead. */
        if (guide_backward) {
          cos_theta = -cos_theta;
        }
      }
      else {
        cos_theta = 2.0f * scatter_u - 1.0f;
      }
      ray->D = direction_from_cosine(sd->N, cos_theta, scatter_v);

      /* Compute PDF factor caused by phase sampling (as the ratio of guided / classic).
       * Since phase sampling is channel-independent, we can get away with applying a factor
       * to the guided PDF, which implicitly means pulling out the classic PDF term and letting
       * it cancel with an equivalent term in the numerator of the full estimator.
       * For the backward PDF, we again reuse the same probability distribution with a sign swap.
       */
      forward_pdf_factor = 2.0f * eval_phase_dwivedi(diffusion_length, phase_log, cos_theta);
      backward_pdf_factor = 2.0f * eval_phase_dwivedi(diffusion_length, phase_log, -cos_theta);

      /* Prepare distance sampling.
       * For the backwards case, this also needs the sign swapped since now directions against
       * sd->N (and therefore with negative cos_theta) are preferred. */
      forward_stretching = (1.0f - cos_theta / diffusion_length);
      backward_stretching = (1.0f + cos_theta / diffusion_length);
      if (guided) {
        sample_sigma_t *= guide_backward ? backward_stretching : forward_stretching;
      }
    }

    /* Sample direction along ray. */
    float t = -logf(1.0f - randt) / sample_sigma_t;

    /* On the first bounce, we use the raycast to check if the opposite side is nearby.
     * If yes, we will later use backwards guided sampling in order to have a decent
     * chance of connecting to it.
     * Todo: Maybe use less than 10 times the mean free path? */
    ray->t = (bounce == 0) ? max(t, 10.0f / (reduce_min_f(sigma_t))) : t;
    scene_intersect_local(kg, ray, ss_isect, sd->object, NULL, 1);
    hit = (ss_isect->num_hits > 0);

    if (hit) {
#ifdef __KERNEL_OPTIX__
      /* t is always in world space with OptiX. */
      ray->t = ss_isect->hits[0].t;
#else
      /* Compute world space distance to surface hit. */
      float3 D = ray->D;
      object_inverse_dir_transform(kg, sd, &D);
      D = normalize(D) * ss_isect->hits[0].t;
      object_dir_transform(kg, sd, &D);
      ray->t = len(D);
#endif
    }

    if (bounce == 0) {
      /* Check if we hit the opposite side. */
      if (hit) {
        have_opposite_interface = true;
        opposite_distance = dot(ray->P + ray->t * ray->D - sd->P, -sd->N);
      }
      /* Apart from the opposite side check, we were supposed to only trace up to distance t,
       * so check if there would have been a hit in that case. */
      hit = ray->t < t;
    }

    /* Use the distance to the exit point for the throughput update if we found one. */
    if (hit) {
      t = ray->t;
    }
    else if (bounce == 0) {
      /* Restore original position if nothing was hit after the first bounce,
       * without the ray_offset() that was added to avoid self-intersection.
       * Otherwise if that offset is relatively large compared to the scattering
       * radius, we never go back up high enough to exit the surface. */
      ray->P = sd->P;
    }

    /* Advance to new scatter location. */
    ray->P += t * ray->D;

    SpectralColor transmittance;
    SpectralColor pdf = subsurface_random_walk_pdf(sigma_t, t, hit, &transmittance);
    if (bounce > 0) {
      /* Compute PDF just like we do for classic sampling, but with the stretched sigma_t. */
      SpectralColor guided_pdf = subsurface_random_walk_pdf(
          forward_stretching * sigma_t, t, hit, NULL);

      if (have_opposite_interface) {
        /* First step of MIS: Depending on geometry we might have two methods for guided
         * sampling, so perform MIS between them. */
        SpectralColor back_pdf = subsurface_random_walk_pdf(
            backward_stretching * sigma_t, t, hit, NULL);
        guided_pdf = lerp(
            guided_pdf * forward_pdf_factor, back_pdf * backward_pdf_factor, backward_fraction);
      }
      else {
        /* Just include phase sampling factor otherwise. */
        guided_pdf *= forward_pdf_factor;
      }

      /* Now we apply the MIS balance heuristic between the classic and guided sampling. */
      pdf = mix(pdf, guided_pdf, guided_fraction);
    }

    /* Finally, we're applying MIS again to combine the three color channels.
     * Altogether, the MIS computation combines up to nine different estimators:
     * {classic, guided, backward_guided} x {r, g, b} */
    throughput *= (hit ? transmittance : sigma_s * transmittance) / dot(channel_pdf, pdf);

    if (hit) {
      /* If we hit the surface, we are done. */
      break;
    }
    else if (reduce_max_f(throughput) < VOLUME_THROUGHPUT_EPSILON) {
      /* Avoid unnecessary work and precision issue when throughput gets really small. */
      break;
    }
  }

  kernel_assert(isfinite_safe(throughput));

  state->rng_offset = prev_rng_offset;
  state->rng_hash = prev_rng_hash;

  /* Return number of hits in ss_isect. */
  if (!hit) {
    return 0;
  }

  /* TODO: gain back performance lost from merging with disk BSSRDF. We
   * only need to return on hit so this indirect ray push/pop overhead
   * is not actually needed, but it does keep the code simpler. */
  ss_isect->weight[0] = subsurface_scatter_walk_eval(sd, sc, throughput, all);
#ifdef __SPLIT_KERNEL__
  ss_isect->ray = *ray;
#endif

  return 1;
}

ccl_device_inline int subsurface_scatter_multi_intersect(KernelGlobals *kg,
                                                         LocalIntersection *ss_isect,
                                                         ShaderData *sd,
                                                         ccl_addr_space PathState *state,
                                                         const ShaderClosure *sc,
                                                         uint *lcg_state,
                                                         float bssrdf_u,
                                                         float bssrdf_v,
                                                         bool all)
{
  if (CLOSURE_IS_DISK_BSSRDF(sc->type)) {
    return subsurface_scatter_disk(kg, ss_isect, sd, sc, lcg_state, bssrdf_u, bssrdf_v, all);
  }
  else {
    return subsurface_random_walk(kg, ss_isect, sd, state, sc, bssrdf_u, bssrdf_v, all);
  }
}

CCL_NAMESPACE_END<|MERGE_RESOLUTION|>--- conflicted
+++ resolved
@@ -25,16 +25,10 @@
 ccl_device_inline SpectralColor
 subsurface_scatter_eval(ShaderData *sd, const ShaderClosure *sc, float disk_r, float r, bool all)
 {
-<<<<<<< HEAD
-  /* this is the veach one-sample model with balance heuristic, some pdf
-   * factors drop out when using balance heuristic weighting */
-  SpectralColor eval_sum = zero_spectral_color();
-=======
   /* This is the Veach one-sample model with balance heuristic, some pdf
    * factors drop out when using balance heuristic weighting. For branched
    * path tracing (all) we sample all closure and don't use MIS. */
-  float3 eval_sum = zero_float3();
->>>>>>> f09606cc
+  SpectralColor eval_sum = zero_spectral_color();
   float pdf_sum = 0.0f;
   float sample_weight_inv = 0.0f;
 
