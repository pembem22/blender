--- conflicted
+++ resolved
@@ -283,19 +283,12 @@
 
 /* get the volume attenuation over line segment defined by ray, with the
  * assumption that there are no surfaces blocking light between the endpoints */
-<<<<<<< HEAD
-ccl_device_noinline void kernel_volume_shadow(KernelGlobals *kg,
-                                              ShaderData *shadow_sd,
-                                              ccl_addr_space PathState *state,
-                                              Ray *ray,
-                                              SpectralColor *throughput)
-=======
 #  if defined(__KERNEL_OPTIX__) && defined(__SHADER_RAYTRACE__)
 ccl_device_inline void kernel_volume_shadow(KernelGlobals *kg,
                                             ShaderData *shadow_sd,
                                             ccl_addr_space PathState *state,
                                             Ray *ray,
-                                            float3 *throughput)
+                                            SpectralColor *throughput)
 {
   optixDirectCall<void>(1, kg, shadow_sd, state, ray, throughput);
 }
@@ -307,8 +300,7 @@
     ShaderData *shadow_sd,
     ccl_addr_space PathState *state,
     Ray *ray,
-    float3 *throughput)
->>>>>>> 538f41e9
+    SpectralColor *throughput)
 {
   shader_setup_from_volume(kg, shadow_sd, ray);
 
