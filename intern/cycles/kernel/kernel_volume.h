--- conflicted
+++ resolved
@@ -263,13 +263,8 @@
     float new_t = min(ray->t, (i + steps_offset) * step_size);
     float dt = new_t - t;
 
-<<<<<<< HEAD
-    float3 new_P = ray->P + ray->D * (t + step_offset);
+    float3 new_P = ray->P + ray->D * (t + dt * step_shade_offset);
     SpectralColor sigma_t = zero_spectral_color();
-=======
-    float3 new_P = ray->P + ray->D * (t + dt * step_shade_offset);
-    float3 sigma_t = zero_float3();
->>>>>>> a7455ae5
 
     /* compute attenuation over segment */
     if (volume_shader_extinction_sample(kg, sd, state, new_P, &sigma_t)) {
