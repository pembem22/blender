/*
 * Copyright 2011-2013 Blender Foundation
 *
 * Licensed under the Apache License, Version 2.0 (the "License");
 * you may not use this file except in compliance with the License.
 * You may obtain a copy of the License at
 *
 * http://www.apache.org/licenses/LICENSE-2.0
 *
 * Unless required by applicable law or agreed to in writing, software
 * distributed under the License is distributed on an "AS IS" BASIS,
 * WITHOUT WARRANTIES OR CONDITIONS OF ANY KIND, either express or implied.
 * See the License for the specific language governing permissions and
 * limitations under the License.
 */

CCL_NAMESPACE_BEGIN

/* Events for probalistic scattering */

typedef enum VolumeIntegrateResult {
  VOLUME_PATH_SCATTERED = 0,
  VOLUME_PATH_ATTENUATED = 1,
  VOLUME_PATH_MISSED = 2
} VolumeIntegrateResult;

/* Volume shader properties
 *
 * extinction coefficient = absorption coefficient + scattering coefficient
 * sigma_t = sigma_a + sigma_s */

typedef struct VolumeShaderCoefficients {
  /**
   * Extinction
   */
  SpectralColor sigma_t;
  /**
   * Scattering
   */
  SpectralColor sigma_s;
  SpectralColor emission;
} VolumeShaderCoefficients;

#ifdef __VOLUME__

/* evaluate shader to get extinction coefficient at P */
ccl_device_inline bool volume_shader_extinction_sample(KernelGlobals *kg,
                                                       ShaderData *sd,
                                                       ccl_addr_space PathState *state,
                                                       float3 P,
                                                       SpectralColor *extinction)
{
  sd->P = P;
  shader_eval_volume(kg, sd, state, state->volume_stack, PATH_RAY_SHADOW);

  if (sd->flag & SD_EXTINCTION) {
    const float density = object_volume_density(kg, sd->object);
    *extinction = sd->closure_transparent_extinction * density;
    return true;
  }
  else {
    return false;
  }
}

/*
 * evaluate shader to get absorption, scattering and emission at P
 * param sd contains the closures which will be used for setting the coefficients
 * the 3 components of the emission, scattering and absorbtion of the volume
 */
ccl_device_inline bool volume_shader_sample(KernelGlobals *kg,
                                            ShaderData *sd,
                                            ccl_addr_space PathState *state,
                                            float3 P,
                                            VolumeShaderCoefficients *coeff)
{
  sd->P = P;
  shader_eval_volume(kg, sd, state, state->volume_stack, state->flag);

  if (!(sd->flag & (SD_EXTINCTION | SD_SCATTER | SD_EMISSION)))
    return false;

  coeff->sigma_s = zero_spectral_color();
  coeff->sigma_t = (sd->flag & SD_EXTINCTION) ? sd->closure_transparent_extinction :
                                                zero_spectral_color();
  coeff->emission = (sd->flag & SD_EMISSION) ? sd->closure_emission_background :
                                               zero_spectral_color();
  if (sd->flag & SD_SCATTER) {
    for (int i = 0; i < sd->num_closure; i++) {
      const ShaderClosure *sc = &sd->closure[i];

      if (CLOSURE_IS_VOLUME(sc->type))
        coeff->sigma_s += sc->weight;
    }
  }

  const float density = object_volume_density(kg, sd->object);
  coeff->sigma_s *= density;
  coeff->sigma_t *= density;
  coeff->emission *= density;

  return true;
}

#endif /* __VOLUME__ */

ccl_device SpectralColor volume_color_transmittance(SpectralColor sigma, float t)
{
  return exp(-sigma * t);
}

ccl_device float kernel_volume_channel_get(SpectralColor value, int channel)
{
#ifdef __WITH_SPECTRAL_RENDERING__
  return value[channel];
#else
  return (channel == 0) ? value.x : ((channel == 1) ? value.y : value.z);
#endif
}

#ifdef __VOLUME__

ccl_device float volume_stack_step_size(KernelGlobals *kg, ccl_addr_space VolumeStack *stack)
{
  float step_size = FLT_MAX;

  for (int i = 0; stack[i].shader != SHADER_NONE; i++) {
    int shader_flag = kernel_tex_fetch(__shaders, (stack[i].shader & SHADER_MASK)).flags;

    bool heterogeneous = false;

    if (shader_flag & SD_HETEROGENEOUS_VOLUME) {
      heterogeneous = true;
    }
    else if (shader_flag & SD_NEED_VOLUME_ATTRIBUTES) {
      /* We want to render world or objects without any volume grids
       * as homogeneous, but can only verify this at run-time since other
       * heterogeneous volume objects may be using the same shader. */
      int object = stack[i].object;
      if (object != OBJECT_NONE) {
        int object_flag = kernel_tex_fetch(__object_flag, object);
        if (object_flag & SD_OBJECT_HAS_VOLUME_ATTRIBUTES) {
          heterogeneous = true;
        }
      }
    }

    if (heterogeneous) {
      float object_step_size = object_volume_step_size(kg, stack[i].object);
      object_step_size *= kernel_data.integrator.volume_step_rate;
      step_size = fminf(object_step_size, step_size);
    }
  }

  return step_size;
}

ccl_device int volume_stack_sampling_method(KernelGlobals *kg, VolumeStack *stack)
{
  if (kernel_data.integrator.num_all_lights == 0)
    return 0;

  int method = -1;

  for (int i = 0; stack[i].shader != SHADER_NONE; i++) {
    int shader_flag = kernel_tex_fetch(__shaders, (stack[i].shader & SHADER_MASK)).flags;

    if (shader_flag & SD_VOLUME_MIS) {
      return SD_VOLUME_MIS;
    }
    else if (shader_flag & SD_VOLUME_EQUIANGULAR) {
      if (method == 0)
        return SD_VOLUME_MIS;

      method = SD_VOLUME_EQUIANGULAR;
    }
    else {
      if (method == SD_VOLUME_EQUIANGULAR)
        return SD_VOLUME_MIS;

      method = 0;
    }
  }

  return method;
}

ccl_device_inline void kernel_volume_step_init(KernelGlobals *kg,
                                               ccl_addr_space PathState *state,
                                               const float object_step_size,
                                               float t,
                                               float *step_size,
                                               float *step_offset)
{
  const int max_steps = kernel_data.integrator.volume_max_steps;
  float step = min(object_step_size, t);

  /* compute exact steps in advance for malloc */
  if (t > max_steps * step) {
    step = t / (float)max_steps;
  }

  *step_size = step;
  *step_offset = path_state_rng_1D_hash(kg, state, 0x1e31d8a4) * step;
}

/* Volume Shadows
 *
 * These functions are used to attenuate shadow rays to lights. Both absorption
 * and scattering will block light, represented by the extinction coefficient. */

/* homogeneous volume: assume shader evaluation at the starts gives
 * the extinction coefficient for the entire line segment */
ccl_device void kernel_volume_shadow_homogeneous(KernelGlobals *kg,
                                                 ccl_addr_space PathState *state,
                                                 Ray *ray,
                                                 ShaderData *sd,
                                                 SpectralColor *throughput)
{
  SpectralColor sigma_t = zero_spectral_color();

  if (volume_shader_extinction_sample(kg, sd, state, ray->P, &sigma_t))
    *throughput *= volume_color_transmittance(sigma_t, ray->t);
}

/* heterogeneous volume: integrate stepping through the volume until we
 * reach the end, get absorbed entirely, or run out of iterations */
ccl_device void kernel_volume_shadow_heterogeneous(KernelGlobals *kg,
                                                   ccl_addr_space PathState *state,
                                                   Ray *ray,
                                                   ShaderData *sd,
                                                   SpectralColor *throughput,
                                                   const float object_step_size)
{
  SpectralColor tp = *throughput;
  const float tp_eps = 1e-6f; /* todo: this is likely not the right value */

  /* prepare for stepping */
  int max_steps = kernel_data.integrator.volume_max_steps;
  float step_offset, step_size;
  kernel_volume_step_init(kg, state, object_step_size, ray->t, &step_size, &step_offset);

  /* compute extinction at the start */
  float t = 0.0f;

  SpectralColor sum = zero_spectral_color();

  for (int i = 0; i < max_steps; i++) {
    /* advance to new position */
    float new_t = min(ray->t, (i + 1) * step_size);

    /* use random position inside this segment to sample shader, adjust
     * for last step that is shorter than other steps. */
    if (new_t == ray->t) {
      step_offset *= (new_t - t) / step_size;
    }

    float3 new_P = ray->P + ray->D * (t + step_offset);
    SpectralColor sigma_t = zero_spectral_color();

    /* compute attenuation over segment */
    if (volume_shader_extinction_sample(kg, sd, state, new_P, &sigma_t)) {
      /* Compute expf() only for every Nth step, to save some calculations
       * because exp(a)*exp(b) = exp(a+b), also do a quick tp_eps check then. */

      sum += (-sigma_t * (new_t - t));
      if ((i & 0x07) == 0) { /* ToDo: Other interval? */
        tp = *throughput * exp(sum);

        /* stop if nearly all light is blocked */
        if (reduce_max_f(tp) < tp_eps)
          break;
      }
    }

    /* stop if at the end of the volume */
    t = new_t;
    if (t == ray->t) {
      /* Update throughput in case we haven't done it above */
      tp = *throughput * exp(sum);
      break;
    }
  }

  *throughput = tp;
}

/* get the volume attenuation over line segment defined by ray, with the
 * assumption that there are no surfaces blocking light between the endpoints */
#  if defined(__KERNEL_OPTIX__) && defined(__SHADER_RAYTRACE__)
ccl_device_inline void kernel_volume_shadow(KernelGlobals *kg,
                                            ShaderData *shadow_sd,
                                            ccl_addr_space PathState *state,
                                            Ray *ray,
                                            SpectralColor *throughput)
{
  optixDirectCall<void>(1, kg, shadow_sd, state, ray, throughput);
}
extern "C" __device__ void __direct_callable__kernel_volume_shadow(
#  else
ccl_device_noinline void kernel_volume_shadow(
#  endif
    KernelGlobals *kg,
    ShaderData *shadow_sd,
    ccl_addr_space PathState *state,
    Ray *ray,
    SpectralColor *throughput)
{
  shader_setup_from_volume(kg, shadow_sd, ray);

  float step_size = volume_stack_step_size(kg, state->volume_stack);
  if (step_size != FLT_MAX)
    kernel_volume_shadow_heterogeneous(kg, state, ray, shadow_sd, throughput, step_size);
  else
    kernel_volume_shadow_homogeneous(kg, state, ray, shadow_sd, throughput);
}

#endif /* __VOLUME__ */

/* Equi-angular sampling as in:
 * "Importance Sampling Techniques for Path Tracing in Participating Media" */

ccl_device float kernel_volume_equiangular_sample(Ray *ray, float3 light_P, float xi, float *pdf)
{
  float t = ray->t;

  float delta = dot((light_P - ray->P), ray->D);
  float D = safe_sqrtf(len_squared(light_P - ray->P) - delta * delta);
  if (UNLIKELY(D == 0.0f)) {
    *pdf = 0.0f;
    return 0.0f;
  }
  float theta_a = -atan2f(delta, D);
  float theta_b = atan2f(t - delta, D);
  float t_ = D * tanf((xi * theta_b) + (1 - xi) * theta_a);
  if (UNLIKELY(theta_b == theta_a)) {
    *pdf = 0.0f;
    return 0.0f;
  }
  *pdf = D / ((theta_b - theta_a) * (D * D + t_ * t_));

  return min(t, delta + t_); /* min is only for float precision errors */
}

ccl_device float kernel_volume_equiangular_pdf(Ray *ray, float3 light_P, float sample_t)
{
  float delta = dot((light_P - ray->P), ray->D);
  float D = safe_sqrtf(len_squared(light_P - ray->P) - delta * delta);
  if (UNLIKELY(D == 0.0f)) {
    return 0.0f;
  }

  float t = ray->t;
  float t_ = sample_t - delta;

  float theta_a = -atan2f(delta, D);
  float theta_b = atan2f(t - delta, D);
  if (UNLIKELY(theta_b == theta_a)) {
    return 0.0f;
  }

  float pdf = D / ((theta_b - theta_a) * (D * D + t_ * t_));

  return pdf;
}

/* Distance sampling */

ccl_device float kernel_volume_distance_sample(float max_t,
                                               SpectralColor sigma_t,
                                               int channel,
                                               float xi,
                                               SpectralColor *transmittance,
                                               SpectralColor *pdf)
{
  /* xi is [0, 1[ so log(0) should never happen, division by zero is
   * avoided because sample_sigma_t > 0 when SD_SCATTER is set */
  float sample_sigma_t = kernel_volume_channel_get(sigma_t, channel);
  SpectralColor full_transmittance = volume_color_transmittance(sigma_t, max_t);
  float sample_transmittance = kernel_volume_channel_get(full_transmittance, channel);

  float sample_t = min(max_t, -logf(1.0f - xi * (1.0f - sample_transmittance)) / sample_sigma_t);

  *transmittance = volume_color_transmittance(sigma_t, sample_t);
  *pdf = safe_divide(sigma_t * *transmittance, one_spectral_color() - full_transmittance);

  /* todo: optimization: when taken together with hit/miss decision,
   * the full_transmittance cancels out drops out and xi does not
   * need to be remapped */

  return sample_t;
}

ccl_device SpectralColor kernel_volume_distance_pdf(float max_t,
                                                    SpectralColor sigma_t,
                                                    float sample_t)
{
  SpectralColor full_transmittance = volume_color_transmittance(sigma_t, max_t);
  SpectralColor transmittance = volume_color_transmittance(sigma_t, sample_t);

  return safe_divide(sigma_t * transmittance, one_spectral_color() - full_transmittance);
}

/* Emission */

ccl_device SpectralColor kernel_volume_emission_integrate(VolumeShaderCoefficients *coeff,
                                                          int closure_flag,
                                                          SpectralColor transmittance,
                                                          float t)
{
  /* integral E * exp(-sigma_t * t) from 0 to t = E * (1 - exp(-sigma_t * t))/sigma_t
   * this goes to E * t as sigma_t goes to zero
   *
   * todo: we should use an epsilon to avoid precision issues near zero sigma_t */
  SpectralColor emission = coeff->emission;

  if (closure_flag & SD_EXTINCTION) {
    SpectralColor sigma_t = coeff->sigma_t;

#ifdef __WITH_SPECTRAL_RENDERING__
    FOR_EACH_CHANNEL(i)
    {
      emission[i] *= (sigma_t[i] > 0.0f) ? (1.0f - transmittance[i]) / sigma_t[i] : t;
    }
#else
    emission.x *= (sigma_t.x > 0.0f) ? (1.0f - transmittance.x) / sigma_t.x : t;
    emission.y *= (sigma_t.y > 0.0f) ? (1.0f - transmittance.y) / sigma_t.y : t;
    emission.z *= (sigma_t.z > 0.0f) ? (1.0f - transmittance.z) / sigma_t.z : t;
#endif
  }
  else {
    emission *= t;
  }

  return emission;
}

/* Volume Path */

ccl_device int kernel_volume_sample_channel(SpectralColor albedo,
                                            SpectralColor throughput,
                                            float rand,
                                            SpectralColor *pdf)
{
  /* Sample color channel proportional to throughput and single scattering
   * albedo, to significantly reduce noise with many bounce, following:
   *
   * "Practical and Controllable Subsurface Scattering for Production Path
   *  Tracing". Matt Jen-Yuan Chiang, Peter Kutz, Brent Burley. SIGGRAPH 2016. */
  SpectralColor weights = fabs(throughput * albedo);
  float sum_weights = reduce_add_f(weights);
  SpectralColor weights_pdf;

  if (sum_weights > 0.0f) {
    weights_pdf = weights / sum_weights;
  }
  else {
    weights_pdf = make_spectral_color(1.0f / CHANNELS_PER_RAY);
  }

  *pdf = weights_pdf;

#ifdef __WITH_SPECTRAL_RENDERING__
  float sum = 0.0f;
  FOR_EACH_CHANNEL(i)
  {
    sum += weights_pdf[i];
    if (rand < sum) {
      return i;
    }
  }

  return CHANNELS_PER_RAY - 1;
#else
  /* OpenCL does not support -> on float3, so don't use pdf->x. */
  if (rand < weights_pdf.x) {
    return 0;
  }
  else if (rand < weights_pdf.x + weights_pdf.y) {
    return 1;
  }
  else {
    return 2;
  }
#endif
}

#ifdef __VOLUME__

/* homogeneous volume: assume shader evaluation at the start gives
 * the volume shading coefficient for the entire line segment */
ccl_device VolumeIntegrateResult
kernel_volume_integrate_homogeneous(KernelGlobals *kg,
                                    ccl_addr_space PathState *state,
                                    Ray *ray,
                                    ShaderData *sd,
                                    PathRadiance *L,
                                    ccl_addr_space SpectralColor *throughput,
                                    bool probalistic_scatter)
{
  VolumeShaderCoefficients coeff ccl_optional_struct_init;

  if (!volume_shader_sample(kg, sd, state, ray->P, &coeff))
    return VOLUME_PATH_MISSED;

  int closure_flag = sd->flag;
  float t = ray->t;
  SpectralColor new_tp;

#  ifdef __VOLUME_SCATTER__
  /* randomly scatter, and if we do t is shortened */
  if (closure_flag & SD_SCATTER) {
    /* Sample channel, use MIS with balance heuristic. */
    float rphase = path_state_rng_1D(kg, state, PRNG_PHASE_CHANNEL);
    SpectralColor albedo = safe_divide(coeff.sigma_s, coeff.sigma_t);
    SpectralColor channel_pdf;
    int channel = kernel_volume_sample_channel(albedo, *throughput, rphase, &channel_pdf);

    /* decide if we will hit or miss */
    bool scatter = true;
    float xi = path_state_rng_1D(kg, state, PRNG_SCATTER_DISTANCE);

    if (probalistic_scatter) {
      float sample_sigma_t = kernel_volume_channel_get(coeff.sigma_t, channel);
      float sample_transmittance = expf(-sample_sigma_t * t);

      if (1.0f - xi >= sample_transmittance) {
        scatter = true;

        /* rescale random number so we can reuse it */
        xi = 1.0f - (1.0f - xi - sample_transmittance) / (1.0f - sample_transmittance);
      }
      else
        scatter = false;
    }

    if (scatter) {
      /* scattering */
      SpectralColor pdf;
      SpectralColor transmittance;
      float sample_t;

      /* distance sampling */
      sample_t = kernel_volume_distance_sample(
          ray->t, coeff.sigma_t, channel, xi, &transmittance, &pdf);

      /* modify pdf for hit/miss decision */
      if (probalistic_scatter)
        pdf *= one_spectral_color() - volume_color_transmittance(coeff.sigma_t, t);

      new_tp = *throughput * coeff.sigma_s * transmittance / dot(channel_pdf, pdf);
      t = sample_t;
    }
    else {
      /* no scattering */
      SpectralColor transmittance = volume_color_transmittance(coeff.sigma_t, t);
      float pdf = dot(channel_pdf, transmittance);
      new_tp = *throughput * transmittance / pdf;
    }
  }
  else
#  endif
      if (closure_flag & SD_EXTINCTION) {
    /* absorption only, no sampling needed */
    SpectralColor transmittance = volume_color_transmittance(coeff.sigma_t, t);
    new_tp = *throughput * transmittance;
  }
  else {
    new_tp = *throughput;
  }

  /* integrate emission attenuated by extinction */
  if (L && (closure_flag & SD_EMISSION)) {
    SpectralColor transmittance = volume_color_transmittance(coeff.sigma_t, ray->t);
    SpectralColor emission = kernel_volume_emission_integrate(
        &coeff, closure_flag, transmittance, ray->t);
    path_radiance_accum_emission(kg, L, state, *throughput, emission);
  }

  /* modify throughput */
  if (closure_flag & SD_EXTINCTION) {
    *throughput = new_tp;

    /* prepare to scatter to new direction */
    if (t < ray->t) {
      /* adjust throughput and move to new location */
      sd->P = ray->P + t * ray->D;

      return VOLUME_PATH_SCATTERED;
    }
  }

  return VOLUME_PATH_ATTENUATED;
}

/* heterogeneous volume distance sampling: integrate stepping through the
 * volume until we reach the end, get absorbed entirely, or run out of
 * iterations. this does probabilistically scatter or get transmitted through
 * for path tracing where we don't want to branch. */
ccl_device VolumeIntegrateResult
kernel_volume_integrate_heterogeneous_distance(KernelGlobals *kg,
                                               ccl_addr_space PathState *state,
                                               Ray *ray,
                                               ShaderData *sd,
                                               PathRadiance *L,
                                               ccl_addr_space SpectralColor *throughput,
                                               const float object_step_size)
{
  SpectralColor tp = *throughput;
  const float tp_eps = 1e-6f; /* todo: this is likely not the right value */

  /* prepare for stepping */
  int max_steps = kernel_data.integrator.volume_max_steps;
  float step_offset, step_size;
  kernel_volume_step_init(kg, state, object_step_size, ray->t, &step_size, &step_offset);

  /* compute coefficients at the start */
  float t = 0.0f;
  SpectralColor accum_transmittance = one_spectral_color();

  /* pick random color channel, we use the Veach one-sample
   * model with balance heuristic for the channels */
  float xi = path_state_rng_1D(kg, state, PRNG_SCATTER_DISTANCE);
  float rphase = path_state_rng_1D(kg, state, PRNG_PHASE_CHANNEL);
  bool has_scatter = false;

  for (int i = 0; i < max_steps; i++) {
    /* advance to new position */
    float new_t = min(ray->t, (i + 1) * step_size);
    float dt = new_t - t;

    /* use random position inside this segment to sample shader,
     * for last shorter step we remap it to fit within the segment. */
    if (new_t == ray->t) {
      step_offset *= (new_t - t) / step_size;
    }

    float3 new_P = ray->P + ray->D * (t + step_offset);
    VolumeShaderCoefficients coeff ccl_optional_struct_init;

    /* compute segment */
    if (volume_shader_sample(kg, sd, state, new_P, &coeff)) {
      int closure_flag = sd->flag;
      SpectralColor new_tp;
      SpectralColor transmittance;
      bool scatter = false;

      /* distance sampling */
#  ifdef __VOLUME_SCATTER__
      if ((closure_flag & SD_SCATTER) || (has_scatter && (closure_flag & SD_EXTINCTION))) {
        has_scatter = true;

        /* Sample channel, use MIS with balance heuristic. */
        SpectralColor albedo = safe_divide(coeff.sigma_s, coeff.sigma_t);
        SpectralColor channel_pdf;
        int channel = kernel_volume_sample_channel(albedo, tp, rphase, &channel_pdf);

        /* compute transmittance over full step */
        transmittance = volume_color_transmittance(coeff.sigma_t, dt);

        /* decide if we will scatter or continue */
        float sample_transmittance = kernel_volume_channel_get(transmittance, channel);

        if (1.0f - xi >= sample_transmittance) {
          /* compute sampling distance */
          float sample_sigma_t = kernel_volume_channel_get(coeff.sigma_t, channel);
          float new_dt = -logf(1.0f - xi) / sample_sigma_t;
          new_t = t + new_dt;

          /* transmittance and pdf */
          SpectralColor new_transmittance = volume_color_transmittance(coeff.sigma_t, new_dt);
          SpectralColor pdf = coeff.sigma_t * new_transmittance;

          /* throughput */
          new_tp = tp * coeff.sigma_s * new_transmittance / dot(channel_pdf, pdf);
          scatter = true;
        }
        else {
          /* throughput */
          float pdf = dot(channel_pdf, transmittance);
          new_tp = tp * transmittance / pdf;

          /* remap xi so we can reuse it and keep thing stratified */
          xi = 1.0f - (1.0f - xi) / sample_transmittance;
        }
      }
      else
#  endif
          if (closure_flag & SD_EXTINCTION) {
        /* absorption only, no sampling needed */
        transmittance = volume_color_transmittance(coeff.sigma_t, dt);
        new_tp = tp * transmittance;
      }
      else {
        transmittance = zero_spectral_color();
        new_tp = tp;
      }

      /* integrate emission attenuated by absorption */
      if (L && (closure_flag & SD_EMISSION)) {
        SpectralColor emission = kernel_volume_emission_integrate(
            &coeff, closure_flag, transmittance, dt);
        path_radiance_accum_emission(kg, L, state, tp, emission);
      }

      /* modify throughput */
      if (closure_flag & SD_EXTINCTION) {
        tp = new_tp;

        /* stop if nearly all light blocked */
        if (reduce_max_f(tp) < tp_eps) {
          tp = zero_spectral_color();
          break;
        }
      }

      /* prepare to scatter to new direction */
      if (scatter) {
        /* adjust throughput and move to new location */
        sd->P = ray->P + new_t * ray->D;
        *throughput = tp;

        return VOLUME_PATH_SCATTERED;
      }
      else {
        /* accumulate transmittance */
        accum_transmittance *= transmittance;
      }
    }

    /* stop if at the end of the volume */
    t = new_t;
    if (t == ray->t)
      break;
  }

  *throughput = tp;

  return VOLUME_PATH_ATTENUATED;
}

/* get the volume attenuation and emission over line segment defined by
 * ray, with the assumption that there are no surfaces blocking light
 * between the endpoints. distance sampling is used to decide if we will
 * scatter or not. */
ccl_device_noinline_cpu VolumeIntegrateResult
kernel_volume_integrate(KernelGlobals *kg,
                        ccl_addr_space PathState *state,
                        ShaderData *sd,
                        Ray *ray,
                        PathRadiance *L,
                        ccl_addr_space SpectralColor *throughput,
                        float step_size)
{
  shader_setup_from_volume(kg, sd, ray);

  if (step_size != FLT_MAX)
    return kernel_volume_integrate_heterogeneous_distance(
        kg, state, ray, sd, L, throughput, step_size);
  else
    return kernel_volume_integrate_homogeneous(kg, state, ray, sd, L, throughput, true);
}

#  ifndef __SPLIT_KERNEL__
/* Decoupled Volume Sampling
 *
 * VolumeSegment is list of coefficients and transmittance stored at all steps
 * through a volume. This can then later be used for decoupled sampling as in:
 * "Importance Sampling Techniques for Path Tracing in Participating Media"
 *
 * On the GPU this is only supported (but currently not enabled)
 * for homogeneous volumes (1 step), due to
 * no support for malloc/free and too much stack usage with a fix size array. */

typedef struct VolumeStep {
  SpectralColor sigma_s;             /* scatter coefficient */
  SpectralColor sigma_t;             /* extinction coefficient */
  SpectralColor accum_transmittance; /* accumulated transmittance including this step */
  SpectralColor cdf_distance;        /* cumulative density function for distance sampling */
  float t;                           /* distance at end of this step */
  float shade_t;                     /* jittered distance where shading was done in step */
  int closure_flag;                  /* shader evaluation closure flags */
} VolumeStep;

typedef struct VolumeSegment {
  VolumeStep stack_step; /* stack storage for homogeneous step, to avoid malloc */
  VolumeStep *steps;     /* recorded steps */
  int numsteps;          /* number of steps */
  int closure_flag;      /* accumulated closure flags from all steps */

  SpectralColor accum_emission;      /* accumulated emission at end of segment */
  SpectralColor accum_transmittance; /* accumulated transmittance at end of segment */
  SpectralColor accum_albedo;        /* accumulated average albedo over segment */

  int sampling_method; /* volume sampling method */
} VolumeSegment;

/* record volume steps to the end of the volume.
 *
 * it would be nice if we could only record up to the point that we need to scatter,
 * but the entire segment is needed to do always scattering, rather than probabilistically
 * hitting or missing the volume. if we don't know the transmittance at the end of the
 * volume we can't generate stratified distance samples up to that transmittance */
#    ifdef __VOLUME_DECOUPLED__
ccl_device void kernel_volume_decoupled_record(KernelGlobals *kg,
                                               PathState *state,
                                               Ray *ray,
                                               ShaderData *sd,
                                               VolumeSegment *segment,
                                               const float object_step_size)
{
  const float tp_eps = 1e-6f; /* todo: this is likely not the right value */

  /* prepare for volume stepping */
  int max_steps;
  float step_size, step_offset;

  if (object_step_size != FLT_MAX) {
    max_steps = kernel_data.integrator.volume_max_steps;
    kernel_volume_step_init(kg, state, object_step_size, ray->t, &step_size, &step_offset);

#      ifdef __KERNEL_CPU__
    /* NOTE: For the branched path tracing it's possible to have direct
     * and indirect light integration both having volume segments allocated.
     * We detect this using index in the pre-allocated memory. Currently we
     * only support two segments allocated at a time, if more needed some
     * modifications to the KernelGlobals will be needed.
     *
     * This gives us restrictions that decoupled record should only happen
     * in the stack manner, meaning if there's subsequent call of decoupled
     * record it'll need to free memory before its caller frees memory.
     */
    const int index = kg->decoupled_volume_steps_index;
    assert(index < sizeof(kg->decoupled_volume_steps) / sizeof(*kg->decoupled_volume_steps));
    if (kg->decoupled_volume_steps[index] == NULL) {
      kg->decoupled_volume_steps[index] = (VolumeStep *)malloc(sizeof(VolumeStep) * max_steps);
    }
    segment->steps = kg->decoupled_volume_steps[index];
    ++kg->decoupled_volume_steps_index;
#      else
    segment->steps = (VolumeStep *)malloc(sizeof(VolumeStep) * max_steps);
#      endif
  }
  else {
    max_steps = 1;
    step_size = ray->t;
    step_offset = 0.0f;
    segment->steps = &segment->stack_step;
  }

  /* init accumulation variables */
  SpectralColor accum_emission = zero_spectral_color();
  SpectralColor accum_transmittance = one_spectral_color();
  SpectralColor accum_albedo = zero_spectral_color();
  SpectralColor cdf_distance = zero_spectral_color();
  float t = 0.0f;

  segment->numsteps = 0;
  segment->closure_flag = 0;
  bool is_last_step_empty = false;

  VolumeStep *step = segment->steps;

  for (int i = 0; i < max_steps; i++, step++) {
    /* advance to new position */
    float new_t = min(ray->t, (i + 1) * step_size);
    float dt = new_t - t;

    /* use random position inside this segment to sample shader,
     * for last shorter step we remap it to fit within the segment. */
    if (new_t == ray->t) {
      step_offset *= (new_t - t) / step_size;
    }

    float3 new_P = ray->P + ray->D * (t + step_offset);
    VolumeShaderCoefficients coeff ccl_optional_struct_init;

    /* compute segment */
    if (volume_shader_sample(kg, sd, state, new_P, &coeff)) {
      int closure_flag = sd->flag;
      SpectralColor sigma_t = coeff.sigma_t;

      /* compute average albedo for channel sampling */
      if (closure_flag & SD_SCATTER) {
<<<<<<< HEAD
        accum_albedo += dt * safe_divide(coeff.sigma_s, sigma_t);
=======
        accum_albedo += (dt / ray->t) * safe_divide_color(coeff.sigma_s, sigma_t);
>>>>>>> 5f8b6a9c
      }

      /* compute accumulated transmittance */
      SpectralColor transmittance = volume_color_transmittance(sigma_t, dt);

      /* compute emission attenuated by absorption */
      if (closure_flag & SD_EMISSION) {
        SpectralColor emission = kernel_volume_emission_integrate(
            &coeff, closure_flag, transmittance, dt);
        accum_emission += accum_transmittance * emission;
      }

      accum_transmittance *= transmittance;

      /* compute pdf for distance sampling */
      SpectralColor pdf_distance = dt * accum_transmittance * coeff.sigma_s;
      cdf_distance = cdf_distance + pdf_distance;

      /* write step data */
      step->sigma_t = sigma_t;
      step->sigma_s = coeff.sigma_s;
      step->closure_flag = closure_flag;

      segment->closure_flag |= closure_flag;

      is_last_step_empty = false;
      segment->numsteps++;
    }
    else {
      if (is_last_step_empty) {
        /* consecutive empty step, merge */
        step--;
      }
      else {
        /* store empty step */
        step->sigma_t = zero_spectral_color();
        step->sigma_s = zero_spectral_color();
        step->closure_flag = 0;

        segment->numsteps++;
        is_last_step_empty = true;
      }
    }

    step->accum_transmittance = accum_transmittance;
    step->cdf_distance = cdf_distance;
    step->t = new_t;
    step->shade_t = t + step_offset;

    /* stop if at the end of the volume */
    t = new_t;
    if (t == ray->t)
      break;

    /* stop if nearly all light blocked */
    if (reduce_max_f(accum_transmittance) < tp_eps)
      break;
  }

  /* store total emission and transmittance */
  segment->accum_emission = accum_emission;
  segment->accum_transmittance = accum_transmittance;
  segment->accum_albedo = accum_albedo;

  /* normalize cumulative density function for distance sampling */
  VolumeStep *last_step = segment->steps + segment->numsteps - 1;

  if (!is_zero(last_step->cdf_distance)) {
    VolumeStep *step = &segment->steps[0];
    int numsteps = segment->numsteps;
    SpectralColor inv_cdf_distance_sum = safe_rcp(last_step->cdf_distance);

    for (int i = 0; i < numsteps; i++, step++)
      step->cdf_distance *= inv_cdf_distance_sum;
  }
}

ccl_device void kernel_volume_decoupled_free(KernelGlobals *kg, VolumeSegment *segment)
{
  if (segment->steps != &segment->stack_step) {
#      ifdef __KERNEL_CPU__
    /* NOTE: We only allow free last allocated segment.
     * No random order of alloc/free is supported.
     */
    assert(kg->decoupled_volume_steps_index > 0);
    assert(segment->steps == kg->decoupled_volume_steps[kg->decoupled_volume_steps_index - 1]);
    --kg->decoupled_volume_steps_index;
#      else
    free(segment->steps);
#      endif
  }
}
#    endif /* __VOLUME_DECOUPLED__ */

/* scattering for homogeneous and heterogeneous volumes, using decoupled ray
 * marching.
 *
 * function is expected to return VOLUME_PATH_SCATTERED when probalistic_scatter is false */
ccl_device VolumeIntegrateResult kernel_volume_decoupled_scatter(KernelGlobals *kg,
                                                                 PathState *state,
                                                                 Ray *ray,
                                                                 ShaderData *sd,
                                                                 SpectralColor *throughput,
                                                                 float rphase,
                                                                 float rscatter,
                                                                 const VolumeSegment *segment,
                                                                 const float3 *light_P,
                                                                 bool probalistic_scatter)
{
  kernel_assert(segment->closure_flag & SD_SCATTER);

  /* Sample color channel, use MIS with balance heuristic. */
  SpectralColor channel_pdf;
  int channel = kernel_volume_sample_channel(
      segment->accum_albedo, *throughput, rphase, &channel_pdf);

  float xi = rscatter;

  /* probabilistic scattering decision based on transmittance */
  if (probalistic_scatter) {
    float sample_transmittance = kernel_volume_channel_get(segment->accum_transmittance, channel);

    if (1.0f - xi >= sample_transmittance) {
      /* rescale random number so we can reuse it */
      xi = 1.0f - (1.0f - xi - sample_transmittance) / (1.0f - sample_transmittance);
    }
    else {
      *throughput /= sample_transmittance;
      return VOLUME_PATH_MISSED;
    }
  }

  VolumeStep *step;
  SpectralColor transmittance;
  float pdf, sample_t;
  float mis_weight = 1.0f;
  bool distance_sample = true;
  bool use_mis = false;

  if (segment->sampling_method && light_P) {
    if (segment->sampling_method == SD_VOLUME_MIS) {
      /* multiple importance sample: randomly pick between
       * equiangular and distance sampling strategy */
      if (xi < 0.5f) {
        xi *= 2.0f;
      }
      else {
        xi = (xi - 0.5f) * 2.0f;
        distance_sample = false;
      }

      use_mis = true;
    }
    else {
      /* only equiangular sampling */
      distance_sample = false;
    }
  }

  /* distance sampling */
  if (distance_sample) {
    /* find step in cdf */
    step = segment->steps;

    float prev_t = 0.0f;
    SpectralColor step_pdf_distance = one_spectral_color();

    if (segment->numsteps > 1) {
      float prev_cdf = 0.0f;
      float step_cdf = 1.0f;
      SpectralColor prev_cdf_distance = zero_spectral_color();

      for (int i = 0;; i++, step++) {
        /* todo: optimize using binary search */
        step_cdf = kernel_volume_channel_get(step->cdf_distance, channel);

        if (xi < step_cdf || i == segment->numsteps - 1)
          break;

        prev_cdf = step_cdf;
        prev_t = step->t;
        prev_cdf_distance = step->cdf_distance;
      }

      /* remap xi so we can reuse it */
      xi = (xi - prev_cdf) / (step_cdf - prev_cdf);

      /* pdf for picking step */
      step_pdf_distance = step->cdf_distance - prev_cdf_distance;
    }

    /* determine range in which we will sample */
    float step_t = step->t - prev_t;

    /* sample distance and compute transmittance */
    SpectralColor distance_pdf;
    sample_t = prev_t + kernel_volume_distance_sample(
                            step_t, step->sigma_t, channel, xi, &transmittance, &distance_pdf);

    /* modify pdf for hit/miss decision */
    if (probalistic_scatter)
      distance_pdf *= one_spectral_color() - segment->accum_transmittance;

    pdf = dot(channel_pdf, distance_pdf * step_pdf_distance);

    /* multiple importance sampling */
    if (use_mis) {
      float equi_pdf = kernel_volume_equiangular_pdf(ray, *light_P, sample_t);
      mis_weight = 2.0f * power_heuristic(pdf, equi_pdf);
    }
  }
  /* equi-angular sampling */
  else {
    /* sample distance */
    sample_t = kernel_volume_equiangular_sample(ray, *light_P, xi, &pdf);

    /* find step in which sampled distance is located */
    step = segment->steps;

    float prev_t = 0.0f;
    SpectralColor step_pdf_distance = one_spectral_color();

    if (segment->numsteps > 1) {
      SpectralColor prev_cdf_distance = zero_spectral_color();

      int numsteps = segment->numsteps;
      int high = numsteps - 1;
      int low = 0;
      int mid;

      while (low < high) {
        mid = (low + high) >> 1;

        if (sample_t < step[mid].t)
          high = mid;
        else if (sample_t >= step[mid + 1].t)
          low = mid + 1;
        else {
          /* found our interval in step[mid] .. step[mid+1] */
          prev_t = step[mid].t;
          prev_cdf_distance = step[mid].cdf_distance;
          step += mid + 1;
          break;
        }
      }

      if (low >= numsteps - 1) {
        prev_t = step[numsteps - 1].t;
        prev_cdf_distance = step[numsteps - 1].cdf_distance;
        step += numsteps - 1;
      }

      /* pdf for picking step with distance sampling */
      step_pdf_distance = step->cdf_distance - prev_cdf_distance;
    }

    /* determine range in which we will sample */
    float step_t = step->t - prev_t;
    float step_sample_t = sample_t - prev_t;

    /* compute transmittance */
    transmittance = volume_color_transmittance(step->sigma_t, step_sample_t);

    /* multiple importance sampling */
    if (use_mis) {
      SpectralColor distance_pdf3 = kernel_volume_distance_pdf(
          step_t, step->sigma_t, step_sample_t);
      float distance_pdf = dot(channel_pdf, distance_pdf3 * step_pdf_distance);
      mis_weight = 2.0f * power_heuristic(pdf, distance_pdf);
    }
  }
  if (sample_t < 0.0f || pdf == 0.0f) {
    return VOLUME_PATH_MISSED;
  }

  /* compute transmittance up to this step */
  if (step != segment->steps)
    transmittance *= (step - 1)->accum_transmittance;

  /* modify throughput */
  *throughput *= step->sigma_s * transmittance * (mis_weight / pdf);

  /* evaluate shader to create closures at shading point */
  if (segment->numsteps > 1) {
    sd->P = ray->P + step->shade_t * ray->D;

    VolumeShaderCoefficients coeff;
    volume_shader_sample(kg, sd, state, sd->P, &coeff);
  }

  /* move to new position */
  sd->P = ray->P + sample_t * ray->D;

  return VOLUME_PATH_SCATTERED;
}
#  endif /* __SPLIT_KERNEL */

/* decide if we need to use decoupled or not */
ccl_device bool kernel_volume_use_decoupled(KernelGlobals *kg,
                                            bool heterogeneous,
                                            bool direct,
                                            int sampling_method)
{
  /* decoupled ray marching for heterogeneous volumes not supported on the GPU,
   * which also means equiangular and multiple importance sampling is not
   * support for that case */
  if (!kernel_data.integrator.volume_decoupled)
    return false;

#  ifdef __KERNEL_GPU__
  if (heterogeneous)
    return false;
#  endif

  /* equiangular and multiple importance sampling only implemented for decoupled */
  if (sampling_method != 0)
    return true;

  /* for all light sampling use decoupled, reusing shader evaluations is
   * typically faster in that case */
  if (direct)
    return kernel_data.integrator.sample_all_lights_direct;
  else
    return kernel_data.integrator.sample_all_lights_indirect;
}

/* Volume Stack
 *
 * This is an array of object/shared ID's that the current segment of the path
 * is inside of. */

ccl_device void kernel_volume_stack_init(KernelGlobals *kg,
                                         ShaderData *stack_sd,
                                         ccl_addr_space const PathState *state,
                                         ccl_addr_space const Ray *ray,
                                         ccl_addr_space VolumeStack *stack)
{
  /* NULL ray happens in the baker, does it need proper initialization of
   * camera in volume?
   */
  if (!kernel_data.cam.is_inside_volume || ray == NULL) {
    /* Camera is guaranteed to be in the air, only take background volume
     * into account in this case.
     */
    if (kernel_data.background.volume_shader != SHADER_NONE) {
      stack[0].shader = kernel_data.background.volume_shader;
      stack[0].object = PRIM_NONE;
      stack[1].shader = SHADER_NONE;
    }
    else {
      stack[0].shader = SHADER_NONE;
    }
    return;
  }

  kernel_assert(state->flag & PATH_RAY_CAMERA);

  Ray volume_ray = *ray;
  volume_ray.t = FLT_MAX;

  const uint visibility = (state->flag & PATH_RAY_ALL_VISIBILITY);
  int stack_index = 0, enclosed_index = 0;

#  ifdef __VOLUME_RECORD_ALL__
  Intersection hits[2 * VOLUME_STACK_SIZE + 1];
  uint num_hits = scene_intersect_volume_all(
      kg, &volume_ray, hits, 2 * VOLUME_STACK_SIZE, visibility);
  if (num_hits > 0) {
    int enclosed_volumes[VOLUME_STACK_SIZE];
    Intersection *isect = hits;

    qsort(hits, num_hits, sizeof(Intersection), intersections_compare);

    for (uint hit = 0; hit < num_hits; ++hit, ++isect) {
      shader_setup_from_ray(kg, stack_sd, isect, &volume_ray);
      if (stack_sd->flag & SD_BACKFACING) {
        bool need_add = true;
        for (int i = 0; i < enclosed_index && need_add; ++i) {
          /* If ray exited the volume and never entered to that volume
           * it means that camera is inside such a volume.
           */
          if (enclosed_volumes[i] == stack_sd->object) {
            need_add = false;
          }
        }
        for (int i = 0; i < stack_index && need_add; ++i) {
          /* Don't add intersections twice. */
          if (stack[i].object == stack_sd->object) {
            need_add = false;
            break;
          }
        }
        if (need_add && stack_index < VOLUME_STACK_SIZE - 1) {
          stack[stack_index].object = stack_sd->object;
          stack[stack_index].shader = stack_sd->shader;
          ++stack_index;
        }
      }
      else {
        /* If ray from camera enters the volume, this volume shouldn't
         * be added to the stack on exit.
         */
        enclosed_volumes[enclosed_index++] = stack_sd->object;
      }
    }
  }
#  else
  int enclosed_volumes[VOLUME_STACK_SIZE];
  int step = 0;

  while (stack_index < VOLUME_STACK_SIZE - 1 && enclosed_index < VOLUME_STACK_SIZE - 1 &&
         step < 2 * VOLUME_STACK_SIZE) {
    Intersection isect;
    if (!scene_intersect_volume(kg, &volume_ray, &isect, visibility)) {
      break;
    }

    shader_setup_from_ray(kg, stack_sd, &isect, &volume_ray);
    if (stack_sd->flag & SD_BACKFACING) {
      /* If ray exited the volume and never entered to that volume
       * it means that camera is inside such a volume.
       */
      bool need_add = true;
      for (int i = 0; i < enclosed_index && need_add; ++i) {
        /* If ray exited the volume and never entered to that volume
         * it means that camera is inside such a volume.
         */
        if (enclosed_volumes[i] == stack_sd->object) {
          need_add = false;
        }
      }
      for (int i = 0; i < stack_index && need_add; ++i) {
        /* Don't add intersections twice. */
        if (stack[i].object == stack_sd->object) {
          need_add = false;
          break;
        }
      }
      if (need_add) {
        stack[stack_index].object = stack_sd->object;
        stack[stack_index].shader = stack_sd->shader;
        ++stack_index;
      }
    }
    else {
      /* If ray from camera enters the volume, this volume shouldn't
       * be added to the stack on exit.
       */
      enclosed_volumes[enclosed_index++] = stack_sd->object;
    }

    /* Move ray forward. */
    volume_ray.P = ray_offset(stack_sd->P, -stack_sd->Ng);
    ++step;
  }
#  endif
  /* stack_index of 0 means quick checks outside of the kernel gave false
   * positive, nothing to worry about, just we've wasted quite a few of
   * ticks just to come into conclusion that camera is in the air.
   *
   * In this case we're doing the same above -- check whether background has
   * volume.
   */
  if (stack_index == 0 && kernel_data.background.volume_shader == SHADER_NONE) {
    stack[0].shader = kernel_data.background.volume_shader;
    stack[0].object = OBJECT_NONE;
    stack[1].shader = SHADER_NONE;
  }
  else {
    stack[stack_index].shader = SHADER_NONE;
  }
}

ccl_device void kernel_volume_stack_enter_exit(KernelGlobals *kg,
                                               ShaderData *sd,
                                               ccl_addr_space VolumeStack *stack)
{
  /* todo: we should have some way for objects to indicate if they want the
   * world shader to work inside them. excluding it by default is problematic
   * because non-volume objects can't be assumed to be closed manifolds */

  if (!(sd->flag & SD_HAS_VOLUME))
    return;

  if (sd->flag & SD_BACKFACING) {
    /* exit volume object: remove from stack */
    for (int i = 0; stack[i].shader != SHADER_NONE; i++) {
      if (stack[i].object == sd->object) {
        /* shift back next stack entries */
        do {
          stack[i] = stack[i + 1];
          i++;
        } while (stack[i].shader != SHADER_NONE);

        return;
      }
    }
  }
  else {
    /* enter volume object: add to stack */
    int i;

    for (i = 0; stack[i].shader != SHADER_NONE; i++) {
      /* already in the stack? then we have nothing to do */
      if (stack[i].object == sd->object)
        return;
    }

    /* if we exceed the stack limit, ignore */
    if (i >= VOLUME_STACK_SIZE - 1)
      return;

    /* add to the end of the stack */
    stack[i].shader = sd->shader;
    stack[i].object = sd->object;
    stack[i + 1].shader = SHADER_NONE;
  }
}

#  ifdef __SUBSURFACE__
ccl_device void kernel_volume_stack_update_for_subsurface(KernelGlobals *kg,
                                                          ShaderData *stack_sd,
                                                          Ray *ray,
                                                          ccl_addr_space VolumeStack *stack)
{
  kernel_assert(kernel_data.integrator.use_volumes);

  Ray volume_ray = *ray;

#    ifdef __VOLUME_RECORD_ALL__
  Intersection hits[2 * VOLUME_STACK_SIZE + 1];
  uint num_hits = scene_intersect_volume_all(
      kg, &volume_ray, hits, 2 * VOLUME_STACK_SIZE, PATH_RAY_ALL_VISIBILITY);
  if (num_hits > 0) {
    Intersection *isect = hits;

    qsort(hits, num_hits, sizeof(Intersection), intersections_compare);

    for (uint hit = 0; hit < num_hits; ++hit, ++isect) {
      shader_setup_from_ray(kg, stack_sd, isect, &volume_ray);
      kernel_volume_stack_enter_exit(kg, stack_sd, stack);
    }
  }
#    else
  Intersection isect;
  int step = 0;
  float3 Pend = ray->P + ray->D * ray->t;
  while (step < 2 * VOLUME_STACK_SIZE &&
         scene_intersect_volume(kg, &volume_ray, &isect, PATH_RAY_ALL_VISIBILITY)) {
    shader_setup_from_ray(kg, stack_sd, &isect, &volume_ray);
    kernel_volume_stack_enter_exit(kg, stack_sd, stack);

    /* Move ray forward. */
    volume_ray.P = ray_offset(stack_sd->P, -stack_sd->Ng);
    if (volume_ray.t != FLT_MAX) {
      volume_ray.D = normalize_len(Pend - volume_ray.P, &volume_ray.t);
    }
    ++step;
  }
#    endif
}
#  endif

/* Clean stack after the last bounce.
 *
 * It is expected that all volumes are closed manifolds, so at the time when ray
 * hits nothing (for example, it is a last bounce which goes to environment) the
 * only expected volume in the stack is the world's one. All the rest volume
 * entries should have been exited already.
 *
 * This isn't always true because of ray intersection precision issues, which
 * could lead us to an infinite non-world volume in the stack, causing render
 * artifacts.
 *
 * Use this function after the last bounce to get rid of all volumes apart from
 * the world's one after the last bounce to avoid render artifacts.
 */
ccl_device_inline void kernel_volume_clean_stack(KernelGlobals *kg,
                                                 ccl_addr_space VolumeStack *volume_stack)
{
  if (kernel_data.background.volume_shader != SHADER_NONE) {
    /* Keep the world's volume in stack. */
    volume_stack[1].shader = SHADER_NONE;
  }
  else {
    volume_stack[0].shader = SHADER_NONE;
  }
}

#endif /* __VOLUME__ */

CCL_NAMESPACE_END<|MERGE_RESOLUTION|>--- conflicted
+++ resolved
@@ -882,11 +882,7 @@
 
       /* compute average albedo for channel sampling */
       if (closure_flag & SD_SCATTER) {
-<<<<<<< HEAD
-        accum_albedo += dt * safe_divide(coeff.sigma_s, sigma_t);
-=======
-        accum_albedo += (dt / ray->t) * safe_divide_color(coeff.sigma_s, sigma_t);
->>>>>>> 5f8b6a9c
+        accum_albedo += (dt / ray->t) * safe_divide(coeff.sigma_s, sigma_t);
       }
 
       /* compute accumulated transmittance */
