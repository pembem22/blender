--- conflicted
+++ resolved
@@ -317,13 +317,8 @@
   /* emission */
   if (sd->flag & SD_EMISSION) {
     float3 emission = indirect_primitive_emission(
-<<<<<<< HEAD
         kg, sd, sd->ray_length, state->flag, state->ray_pdf, state->wavelengths);
-    path_radiance_accum_emission(L, state, throughput, emission);
-=======
-        kg, sd, sd->ray_length, state->flag, state->ray_pdf);
     path_radiance_accum_emission(kg, L, state, throughput, emission);
->>>>>>> 39cf6260
   }
 #endif /* __EMISSION__ */
 
