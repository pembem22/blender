/*
 * Copyright 2011-2013 Blender Foundation
 *
 * Licensed under the Apache License, Version 2.0 (the "License");
 * you may not use this file except in compliance with the License.
 * You may obtain a copy of the License at
 *
 * http://www.apache.org/licenses/LICENSE-2.0
 *
 * Unless required by applicable law or agreed to in writing, software
 * distributed under the License is distributed on an "AS IS" BASIS,
 * WITHOUT WARRANTIES OR CONDITIONS OF ANY KIND, either express or implied.
 * See the License for the specific language governing permissions and
 * limitations under the License.
 */

#ifdef __OSL__
#  include "kernel/osl/osl_shader.h"
#endif

// clang-format off
#include "kernel/kernel_random.h"
#include "kernel/kernel_projection.h"
#include "kernel/kernel_montecarlo.h"
#include "kernel/kernel_differential.h"
#include "kernel/kernel_camera.h"

#include "kernel/geom/geom.h"
#include "kernel/bvh/bvh.h"

#include "kernel/kernel_write_passes.h"
#include "kernel/kernel_accumulate.h"
#include "kernel/kernel_shader.h"
#include "kernel/kernel_light.h"
#include "kernel/kernel_adaptive_sampling.h"
#include "kernel/kernel_passes.h"

#if defined(__VOLUME__) || defined(__SUBSURFACE__)
#  include "kernel/kernel_volume.h"
#endif

#ifdef __SUBSURFACE__
#  include "kernel/kernel_subsurface.h"
#endif

#include "kernel/kernel_path_state.h"
#include "kernel/kernel_shadow.h"
#include "kernel/kernel_emission.h"
#include "kernel/kernel_path_common.h"
#include "kernel/kernel_path_surface.h"
#include "kernel/kernel_path_volume.h"
#include "kernel/kernel_path_subsurface.h"
// clang-format on

CCL_NAMESPACE_BEGIN

ccl_device_forceinline bool kernel_path_scene_intersect(KernelGlobals *kg,
                                                        ccl_addr_space PathState *state,
                                                        Ray *ray,
                                                        Intersection *isect,
                                                        PathRadiance *L)
{
  PROFILING_INIT(kg, PROFILING_SCENE_INTERSECT);

  uint visibility = path_state_ray_visibility(kg, state);

  if (path_state_ao_bounce(kg, state)) {
    visibility = PATH_RAY_SHADOW;
    ray->t = kernel_data.background.ao_distance;
  }

  bool hit = scene_intersect(kg, ray, visibility, isect);

#ifdef __KERNEL_DEBUG__
  if (state->flag & PATH_RAY_CAMERA) {
    L->debug_data.num_bvh_traversed_nodes += isect->num_traversed_nodes;
    L->debug_data.num_bvh_traversed_instances += isect->num_traversed_instances;
    L->debug_data.num_bvh_intersections += isect->num_intersections;
  }
  L->debug_data.num_ray_bounces++;
#endif /* __KERNEL_DEBUG__ */

  return hit;
}

ccl_device_forceinline void kernel_path_lamp_emission(KernelGlobals *kg,
                                                      ccl_addr_space PathState *state,
                                                      Ray *ray,
                                                      SpectralColor throughput,
                                                      ccl_addr_space Intersection *isect,
                                                      ShaderData *emission_sd,
                                                      PathRadiance *L)
{
  PROFILING_INIT(kg, PROFILING_INDIRECT_EMISSION);

#ifdef __LAMP_MIS__
  if (kernel_data.integrator.use_lamp_mis && !(state->flag & PATH_RAY_CAMERA)) {
    /* ray starting from previous non-transparent bounce */
    Ray light_ray ccl_optional_struct_init;

    light_ray.P = ray->P - state->ray_t * ray->D;
    state->ray_t += isect->t;
    light_ray.D = ray->D;
    light_ray.t = state->ray_t;
    light_ray.time = ray->time;
    light_ray.dD = ray->dD;
    light_ray.dP = ray->dP;

    /* intersect with lamp */
    indirect_lamp_emission(kg, emission_sd, state, L, &light_ray, throughput);
  }
#endif /* __LAMP_MIS__ */
}

ccl_device_forceinline void kernel_path_background(KernelGlobals *kg,
                                                   ccl_addr_space PathState *state,
                                                   ccl_addr_space Ray *ray,
                                                   SpectralColor throughput,
                                                   ShaderData *sd,
                                                   ccl_global float *buffer,
                                                   PathRadiance *L)
{
  /* eval background shader if nothing hit */
  if (kernel_data.background.transparent && (state->flag & PATH_RAY_TRANSPARENT_BACKGROUND)) {
    L->transparent += average(throughput);

#ifdef __PASSES__
    if (!(kernel_data.film.light_pass_flag & PASSMASK(BACKGROUND)))
#endif /* __PASSES__ */
      return;
  }

  /* When using the ao bounces approximation, adjust background
   * shader intensity with ao factor. */
  if (path_state_ao_bounce(kg, state)) {
    throughput *= kernel_data.background.ao_bounces_factor;
  }

#ifdef __BACKGROUND__
  /* sample background shader */
  SpectralColor L_background = indirect_background(kg, sd, state, buffer, ray);
  path_radiance_accum_background(kg, L, state, throughput, L_background);
#endif /* __BACKGROUND__ */
}

#ifndef __SPLIT_KERNEL__

#  ifdef __VOLUME__
ccl_device_forceinline VolumeIntegrateResult kernel_path_volume(KernelGlobals *kg,
                                                                ShaderData *sd,
                                                                PathState *state,
                                                                Ray *ray,
                                                                SpectralColor *throughput,
                                                                ccl_addr_space Intersection *isect,
                                                                bool hit,
                                                                ShaderData *emission_sd,
                                                                PathRadiance *L)
{
  PROFILING_INIT(kg, PROFILING_VOLUME);

  /* Sanitize volume stack. */
  if (!hit) {
    kernel_volume_clean_stack(kg, state->volume_stack);
  }

  if (state->volume_stack[0].shader == SHADER_NONE) {
    return VOLUME_PATH_ATTENUATED;
  }

  /* volume attenuation, emission, scatter */
  Ray volume_ray = *ray;
  volume_ray.t = (hit) ? isect->t : FLT_MAX;

  float step_size = volume_stack_step_size(kg, state->volume_stack);

#    ifdef __VOLUME_DECOUPLED__
  int sampling_method = volume_stack_sampling_method(kg, state->volume_stack);
  bool direct = (state->flag & PATH_RAY_CAMERA) != 0;
  bool decoupled = kernel_volume_use_decoupled(kg, step_size, direct, sampling_method);

  if (decoupled) {
    /* cache steps along volume for repeated sampling */
    VolumeSegment volume_segment;

    shader_setup_from_volume(kg, sd, &volume_ray);
    kernel_volume_decoupled_record(kg, state, &volume_ray, sd, &volume_segment, step_size);

    volume_segment.sampling_method = sampling_method;

    /* emission */
    if (volume_segment.closure_flag & SD_EMISSION)
      path_radiance_accum_emission(kg, L, state, *throughput, volume_segment.accum_emission);

    /* scattering */
    VolumeIntegrateResult result = VOLUME_PATH_ATTENUATED;

    if (volume_segment.closure_flag & SD_SCATTER) {
      int all = kernel_data.integrator.sample_all_lights_indirect;

      /* direct light sampling */
      kernel_branched_path_volume_connect_light(
          kg, sd, emission_sd, *throughput, state, L, all, &volume_ray, &volume_segment);

      /* indirect sample. if we use distance sampling and take just
       * one sample for direct and indirect light, we could share
       * this computation, but makes code a bit complex */
      float rphase = path_state_rng_1D(kg, state, PRNG_PHASE_CHANNEL);
      float rscatter = path_state_rng_1D(kg, state, PRNG_SCATTER_DISTANCE);

      result = kernel_volume_decoupled_scatter(
          kg, state, &volume_ray, sd, throughput, rphase, rscatter, &volume_segment, NULL, true);
    }

    /* free cached steps */
    kernel_volume_decoupled_free(kg, &volume_segment);

    if (result == VOLUME_PATH_SCATTERED) {
      if (kernel_path_volume_bounce(kg, sd, throughput, state, &L->state, ray))
        return VOLUME_PATH_SCATTERED;
      else
        return VOLUME_PATH_MISSED;
    }
    else {
      *throughput *= volume_segment.accum_transmittance;
    }
  }
  else
#    endif /* __VOLUME_DECOUPLED__ */
  {
    /* integrate along volume segment with distance sampling */
    VolumeIntegrateResult result = kernel_volume_integrate(
        kg, state, sd, &volume_ray, L, throughput, step_size);

#    ifdef __VOLUME_SCATTER__
    if (result == VOLUME_PATH_SCATTERED) {
      /* direct lighting */
      kernel_path_volume_connect_light(kg, sd, emission_sd, *throughput, state, L);

      /* indirect light bounce */
      if (kernel_path_volume_bounce(kg, sd, throughput, state, &L->state, ray))
        return VOLUME_PATH_SCATTERED;
      else
        return VOLUME_PATH_MISSED;
    }
#    endif /* __VOLUME_SCATTER__ */
  }

  return VOLUME_PATH_ATTENUATED;
}
#  endif /* __VOLUME__ */

#endif /* __SPLIT_KERNEL__ */

ccl_device_forceinline bool kernel_path_shader_apply(KernelGlobals *kg,
                                                     ShaderData *sd,
                                                     ccl_addr_space PathState *state,
                                                     ccl_addr_space Ray *ray,
                                                     SpectralColor throughput,
                                                     ShaderData *emission_sd,
                                                     PathRadiance *L,
                                                     ccl_global float *buffer)
{
  PROFILING_INIT(kg, PROFILING_SHADER_APPLY);

#ifdef __SHADOW_TRICKS__
  if ((sd->object_flag & SD_OBJECT_SHADOW_CATCHER)) {
    if (state->flag & PATH_RAY_TRANSPARENT_BACKGROUND) {
      state->flag |= (PATH_RAY_SHADOW_CATCHER | PATH_RAY_STORE_SHADOW_INFO);

<<<<<<< HEAD
      SpectralColor bg = make_spectral_color(0.0f);
=======
      float3 bg = zero_float3();
>>>>>>> 450ea1b7
      if (!kernel_data.background.transparent) {
        bg = indirect_background(kg, emission_sd, state, NULL, ray);
      }
      path_radiance_accum_shadowcatcher(L, throughput, bg);
    }
  }
  else if (state->flag & PATH_RAY_SHADOW_CATCHER) {
    /* Only update transparency after shadow catcher bounce. */
    L->shadow_transparency *= average(shader_bsdf_transparency(kg, sd));
  }
#endif /* __SHADOW_TRICKS__ */

  /* holdout */
#ifdef __HOLDOUT__
  if (((sd->flag & SD_HOLDOUT) || (sd->object_flag & SD_OBJECT_HOLDOUT_MASK)) &&
      (state->flag & PATH_RAY_TRANSPARENT_BACKGROUND)) {
    const SpectralColor holdout_weight = shader_holdout_apply(kg, sd);
    if (kernel_data.background.transparent) {
      L->transparent += average(holdout_weight * throughput);
    }
<<<<<<< HEAD
    if (isequal(holdout_weight, make_spectral_color(1.0f))) {
=======
    if (isequal_float3(holdout_weight, one_float3())) {
>>>>>>> 450ea1b7
      return false;
    }
  }
#endif /* __HOLDOUT__ */

  /* holdout mask objects do not write data passes */
  kernel_write_data_passes(kg, buffer, L, sd, state, throughput);

  /* blurring of bsdf after bounces, for rays that have a small likelihood
   * of following this particular path (diffuse, rough glossy) */
  if (kernel_data.integrator.filter_glossy != FLT_MAX) {
    float blur_pdf = kernel_data.integrator.filter_glossy * state->min_ray_pdf;

    if (blur_pdf < 1.0f) {
      float blur_roughness = sqrtf(1.0f - blur_pdf) * 0.5f;
      shader_bsdf_blur(kg, sd, blur_roughness);
    }
  }

#ifdef __EMISSION__
  /* emission */
  if (sd->flag & SD_EMISSION) {
    SpectralColor emission = indirect_primitive_emission(
        kg, sd, sd->ray_length, state->flag, state->ray_pdf);
    path_radiance_accum_emission(kg, L, state, throughput, emission);
  }
#endif /* __EMISSION__ */

  return true;
}

#ifdef __KERNEL_OPTIX__
ccl_device_inline /* inline trace calls */
#else
ccl_device_noinline
#endif
    void
    kernel_path_ao(KernelGlobals *kg,
                   ShaderData *sd,
                   ShaderData *emission_sd,
                   PathRadiance *L,
                   ccl_addr_space PathState *state,
                   SpectralColor throughput,
                   SpectralColor ao_alpha)
{
  PROFILING_INIT(kg, PROFILING_AO);

  /* todo: solve correlation */
  float bsdf_u, bsdf_v;

  path_state_rng_2D(kg, state, PRNG_BSDF_U, &bsdf_u, &bsdf_v);

  float ao_factor = kernel_data.background.ao_factor;
  float3 ao_N;
  SpectralColor ao_bsdf = shader_bsdf_ao(kg, sd, ao_factor, &ao_N);
  float3 ao_D;
  float ao_pdf;

  sample_cos_hemisphere(ao_N, bsdf_u, bsdf_v, &ao_D, &ao_pdf);

  if (dot(sd->Ng, ao_D) > 0.0f && ao_pdf != 0.0f) {
    Ray light_ray;
    SpectralColor ao_shadow;

    light_ray.P = ray_offset(sd->P, sd->Ng);
    light_ray.D = ao_D;
    light_ray.t = kernel_data.background.ao_distance;
    light_ray.time = sd->time;
    light_ray.dP = sd->dP;
    light_ray.dD = differential3_zero();

    if (!shadow_blocked(kg, sd, emission_sd, state, &light_ray, &ao_shadow)) {
      path_radiance_accum_ao(kg, L, state, throughput, ao_alpha, ao_bsdf, ao_shadow);
    }
    else {
      path_radiance_accum_total_ao(L, state, throughput, ao_bsdf);
    }
  }
}

#ifndef __SPLIT_KERNEL__

#  if defined(__BRANCHED_PATH__) || defined(__BAKING__)

ccl_device void kernel_path_indirect(KernelGlobals *kg,
                                     ShaderData *sd,
                                     ShaderData *emission_sd,
                                     Ray *ray,
                                     SpectralColor throughput,
                                     PathState *state,
                                     PathRadiance *L)
{
#    ifdef __SUBSURFACE__
  SubsurfaceIndirectRays ss_indirect;
  kernel_path_subsurface_init_indirect(&ss_indirect);

  for (;;) {
#    endif /* __SUBSURFACE__ */

    /* path iteration */
    for (;;) {
      /* Find intersection with objects in scene. */
      Intersection isect;
      bool hit = kernel_path_scene_intersect(kg, state, ray, &isect, L);

      /* Find intersection with lamps and compute emission for MIS. */
      kernel_path_lamp_emission(kg, state, ray, throughput, &isect, sd, L);

#    ifdef __VOLUME__
      /* Volume integration. */
      VolumeIntegrateResult result = kernel_path_volume(
          kg, sd, state, ray, &throughput, &isect, hit, emission_sd, L);

      if (result == VOLUME_PATH_SCATTERED) {
        continue;
      }
      else if (result == VOLUME_PATH_MISSED) {
        break;
      }
#    endif /* __VOLUME__*/

      /* Shade background. */
      if (!hit) {
        kernel_path_background(kg, state, ray, throughput, sd, NULL, L);
        break;
      }
      else if (path_state_ao_bounce(kg, state)) {
        break;
      }

      /* Setup shader data. */
      shader_setup_from_ray(kg, sd, &isect, ray);

      /* Skip most work for volume bounding surface. */
#    ifdef __VOLUME__
      if (!(sd->flag & SD_HAS_ONLY_VOLUME)) {
#    endif

        /* Evaluate shader. */
        shader_eval_surface(kg, sd, state, NULL, state->flag);
        shader_prepare_closures(sd, state);

        /* Apply shadow catcher, holdout, emission. */
        if (!kernel_path_shader_apply(kg, sd, state, ray, throughput, emission_sd, L, NULL)) {
          break;
        }

        /* path termination. this is a strange place to put the termination, it's
         * mainly due to the mixed in MIS that we use. gives too many unneeded
         * shader evaluations, only need emission if we are going to terminate */
        float probability = path_state_continuation_probability(kg, state, throughput);

        if (probability == 0.0f) {
          break;
        }
        else if (probability != 1.0f) {
          float terminate = path_state_rng_1D(kg, state, PRNG_TERMINATE);

          if (terminate >= probability)
            break;

          throughput /= probability;
        }

#    ifdef __DENOISING_FEATURES__
        kernel_update_denoising_features(kg, sd, state, L);
#    endif

#    ifdef __AO__
        /* ambient occlusion */
        if (kernel_data.integrator.use_ambient_occlusion) {
<<<<<<< HEAD
          kernel_path_ao(kg, sd, emission_sd, L, state, throughput, make_spectral_color(0.0f));
=======
          kernel_path_ao(kg, sd, emission_sd, L, state, throughput, zero_float3());
>>>>>>> 450ea1b7
        }
#    endif /* __AO__ */

#    ifdef __SUBSURFACE__
        /* bssrdf scatter to a different location on the same object, replacing
         * the closures with a diffuse BSDF */
        if (sd->flag & SD_BSSRDF) {
          if (kernel_path_subsurface_scatter(
                  kg, sd, emission_sd, L, state, ray, &throughput, &ss_indirect)) {
            break;
          }
        }
#    endif /* __SUBSURFACE__ */

#    if defined(__EMISSION__)
        int all = (kernel_data.integrator.sample_all_lights_indirect) ||
                  (state->flag & PATH_RAY_SHADOW_CATCHER);
        kernel_branched_path_surface_connect_light(
            kg, sd, emission_sd, state, throughput, 1.0f, L, all);
#    endif /* defined(__EMISSION__) */

#    ifdef __VOLUME__
      }
#    endif

      if (!kernel_path_surface_bounce(kg, sd, &throughput, state, &L->state, ray))
        break;
    }

#    ifdef __SUBSURFACE__
    /* Trace indirect subsurface rays by restarting the loop. this uses less
     * stack memory than invoking kernel_path_indirect.
     */
    if (ss_indirect.num_rays) {
      kernel_path_subsurface_setup_indirect(kg, &ss_indirect, state, ray, L, &throughput);
    }
    else {
      break;
    }
  }
#    endif /* __SUBSURFACE__ */
}

#  endif /* defined(__BRANCHED_PATH__) || defined(__BAKING__) */

/**
 * Stores the scene-linear RGB luminance of the sample in PathRadiance *L
 **/
ccl_device_forceinline void kernel_path_integrate(KernelGlobals *kg,
                                                  PathState *state,
                                                  SpectralColor throughput,
                                                  Ray *ray,
                                                  PathRadiance *L,
                                                  ccl_global float *buffer,
                                                  ShaderData *emission_sd)
{
  PROFILING_INIT(kg, PROFILING_PATH_INTEGRATE);

  /* Shader data memory used for both volumes and surfaces, saves stack space. */
  ShaderData sd;

#  ifdef __SUBSURFACE__
  SubsurfaceIndirectRays ss_indirect;
  kernel_path_subsurface_init_indirect(&ss_indirect);

  for (;;) {
#  endif /* __SUBSURFACE__ */

    /* path iteration */
    // loop until no hit or absorbed
    for (;;) {
      /* Find intersection with objects in scene. */
      Intersection isect;
      bool hit = kernel_path_scene_intersect(kg, state, ray, &isect, L);

      /* Find intersection with lamps and compute emission for MIS. */
      kernel_path_lamp_emission(kg, state, ray, throughput, &isect, &sd, L);

#  ifdef __VOLUME__
      /* Volume integration. */
      VolumeIntegrateResult result = kernel_path_volume(
          kg, &sd, state, ray, &throughput, &isect, hit, emission_sd, L);

      if (result == VOLUME_PATH_SCATTERED) {
        continue;
      }
      else if (result == VOLUME_PATH_MISSED) {
        break;
      }
#  endif /* __VOLUME__*/

      /* Shade background. */
      if (!hit) {
        kernel_path_background(kg, state, ray, throughput, &sd, buffer, L);
        break;
      }
      else if (path_state_ao_bounce(kg, state)) {
        break;
      }

      /* Setup shader data. */
      shader_setup_from_ray(kg, &sd, &isect, ray);

      /* Skip most work for volume bounding surface. */
#  ifdef __VOLUME__
      if (!(sd.flag & SD_HAS_ONLY_VOLUME)) {
#  endif

        /* Evaluate shader. */
        shader_eval_surface(kg, &sd, state, buffer, state->flag);
        shader_prepare_closures(&sd, state);

        /* Apply shadow catcher, holdout, emission. */
        if (!kernel_path_shader_apply(kg, &sd, state, ray, throughput, emission_sd, L, buffer)) {
          break;
        }

        /* path termination. this is a strange place to put the termination, it's
         * mainly due to the mixed in MIS that we use. gives too many unneeded
         * shader evaluations, only need emission if we are going to terminate */
        float probability = path_state_continuation_probability(kg, state, throughput);

        if (probability == 0.0f) {
          break;
        }
        else if (probability != 1.0f) {
          float terminate = path_state_rng_1D(kg, state, PRNG_TERMINATE);
          if (terminate >= probability)
            break;

          throughput /= probability;
        }

#  ifdef __DENOISING_FEATURES__
        kernel_update_denoising_features(kg, &sd, state, L);
#  endif

#  ifdef __AO__
        /* ambient occlusion */
        if (kernel_data.integrator.use_ambient_occlusion) {
          kernel_path_ao(kg, &sd, emission_sd, L, state, throughput, shader_bsdf_alpha(kg, &sd));
        }
#  endif /* __AO__ */

#  ifdef __SUBSURFACE__
        /* bssrdf scatter to a different location on the same object, replacing
         * the closures with a diffuse BSDF */
        if (sd.flag & SD_BSSRDF) {
          if (kernel_path_subsurface_scatter(
                  kg, &sd, emission_sd, L, state, ray, &throughput, &ss_indirect)) {
            break;
          }
        }
#  endif /* __SUBSURFACE__ */

#  ifdef __EMISSION__
        /* direct lighting */
        kernel_path_surface_connect_light(kg, &sd, emission_sd, throughput, state, L);
#  endif /* __EMISSION__ */

#  ifdef __VOLUME__
      }
#  endif

      /* compute direct lighting and next bounce */
      if (!kernel_path_surface_bounce(kg, &sd, &throughput, state, &L->state, ray))
        break;
    }

#  ifdef __SUBSURFACE__
    /* Trace indirect subsurface rays by restarting the loop. this uses less
     * stack memory than invoking kernel_path_indirect.
     */
    if (ss_indirect.num_rays) {
      kernel_path_subsurface_setup_indirect(kg, &ss_indirect, state, ray, L, &throughput);
    }
    else {
      break;
    }
  }
#  endif /* __SUBSURFACE__ */
}

ccl_device void kernel_path_trace(
    KernelGlobals *kg, ccl_global float *buffer, int sample, int x, int y, int offset, int stride)
{
  PROFILING_INIT(kg, PROFILING_RAY_SETUP);

  /* buffer offset */
  int index = offset + x + y * stride;
  int pass_stride = kernel_data.film.pass_stride;

  buffer += index * pass_stride;

  if (kernel_data.film.pass_adaptive_aux_buffer) {
    ccl_global float4 *aux = (ccl_global float4 *)(buffer +
                                                   kernel_data.film.pass_adaptive_aux_buffer);
    if ((*aux).w > 0.0f) {
      return;
    }
  }

  /* Initialize random numbers and sample ray. */
  uint rng_hash;
  Ray ray;

  kernel_path_trace_setup(kg, sample, x, y, &rng_hash, &ray);

  if (ray.t == 0.0f) {
    return;
  }

  /* Initialize state. */
<<<<<<< HEAD
  SpectralColor throughput = make_spectral_color(1.0f);
=======
  float3 throughput = one_float3();
>>>>>>> 450ea1b7

  PathRadiance L;
  path_radiance_init(kg, &L);

  ShaderDataTinyStorage emission_sd_storage;
  ShaderData *emission_sd = AS_SHADER_DATA(&emission_sd_storage);

  PathState state;
  path_state_init(kg, emission_sd, &state, rng_hash, sample, &ray);

#  ifdef __KERNEL_OPTIX__
  /* Force struct into local memory to avoid costly spilling on trace calls. */
  if (pass_stride < 0) /* This is never executed and just prevents the compiler from doing SROA. */
    for (int i = 0; i < sizeof(L); ++i)
      reinterpret_cast<unsigned char *>(&L)[-pass_stride + i] = 0;
#  endif

  /* Integrate. */
  kernel_path_integrate(kg, &state, throughput, &ray, &L, buffer, emission_sd);

  kernel_write_result(kg, buffer, sample, &L, state.wavelengths);
}

#endif /* __SPLIT_KERNEL__ */

CCL_NAMESPACE_END<|MERGE_RESOLUTION|>--- conflicted
+++ resolved
@@ -267,11 +267,7 @@
     if (state->flag & PATH_RAY_TRANSPARENT_BACKGROUND) {
       state->flag |= (PATH_RAY_SHADOW_CATCHER | PATH_RAY_STORE_SHADOW_INFO);
 
-<<<<<<< HEAD
-      SpectralColor bg = make_spectral_color(0.0f);
-=======
-      float3 bg = zero_float3();
->>>>>>> 450ea1b7
+      SpectralColor bg = zero_spectral_color();
       if (!kernel_data.background.transparent) {
         bg = indirect_background(kg, emission_sd, state, NULL, ray);
       }
@@ -292,11 +288,7 @@
     if (kernel_data.background.transparent) {
       L->transparent += average(holdout_weight * throughput);
     }
-<<<<<<< HEAD
-    if (isequal(holdout_weight, make_spectral_color(1.0f))) {
-=======
-    if (isequal_float3(holdout_weight, one_float3())) {
->>>>>>> 450ea1b7
+    if (isequal(holdout_weight, one_spectral_color())) {
       return false;
     }
   }
@@ -468,11 +460,7 @@
 #    ifdef __AO__
         /* ambient occlusion */
         if (kernel_data.integrator.use_ambient_occlusion) {
-<<<<<<< HEAD
-          kernel_path_ao(kg, sd, emission_sd, L, state, throughput, make_spectral_color(0.0f));
-=======
-          kernel_path_ao(kg, sd, emission_sd, L, state, throughput, zero_float3());
->>>>>>> 450ea1b7
+          kernel_path_ao(kg, sd, emission_sd, L, state, throughput, zero_spectral_color());
         }
 #    endif /* __AO__ */
 
@@ -686,11 +674,7 @@
   }
 
   /* Initialize state. */
-<<<<<<< HEAD
-  SpectralColor throughput = make_spectral_color(1.0f);
-=======
-  float3 throughput = one_float3();
->>>>>>> 450ea1b7
+  SpectralColor throughput = one_spectral_color();
 
   PathRadiance L;
   path_radiance_init(kg, &L);
