--- conflicted
+++ resolved
@@ -507,25 +507,14 @@
 
   /* Denoising albedo. */
 #  ifdef __DENOISING_FEATURES__
-<<<<<<< HEAD
-    if (path_flag & PATH_RAY_DENOISING_FEATURES) {
-      if (kernel_data.film.pass_denoising_albedo != PASS_UNUSED) {
-        const SpectralColor denoising_feature_throughput = INTEGRATOR_STATE(
-            path, denoising_feature_throughput);
-        const SpectralColor denoising_albedo = denoising_feature_throughput * contribution;
-        kernel_write_pass_spectral_color_unaligned(INTEGRATOR_STATE_PASS,
-                                                   buffer + kernel_data.film.pass_denoising_albedo,
-                                                   denoising_albedo);
-      }
-=======
   if (path_flag & PATH_RAY_DENOISING_FEATURES) {
     if (kernel_data.film.pass_denoising_albedo != PASS_UNUSED) {
-      const float3 denoising_feature_throughput = INTEGRATOR_STATE(path,
-                                                                   denoising_feature_throughput);
-      const float3 denoising_albedo = denoising_feature_throughput * contribution;
-      kernel_write_pass_float3_unaligned(buffer + kernel_data.film.pass_denoising_albedo,
-                                         denoising_albedo);
->>>>>>> 9aa5aeee
+      const SpectralColor denoising_feature_throughput = INTEGRATOR_STATE(
+          path, denoising_feature_throughput);
+      const SpectralColor denoising_albedo = denoising_feature_throughput * contribution;
+      kernel_write_pass_spectral_color_unaligned(INTEGRATOR_STATE_PASS,
+                                                 buffer + kernel_data.film.pass_denoising_albedo,
+                                                 denoising_albedo);
     }
   }
 #  endif /* __DENOISING_FEATURES__ */
