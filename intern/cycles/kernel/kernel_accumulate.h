--- conflicted
+++ resolved
@@ -675,18 +675,11 @@
 
 /* Write emission to render buffer. */
 ccl_device_inline void kernel_accum_emission(INTEGRATOR_STATE_CONST_ARGS,
-<<<<<<< HEAD
+                                             const SpectralColor throughput,
                                              const SpectralColor L,
                                              ccl_global float *ccl_restrict render_buffer)
 {
-  SpectralColor contribution = INTEGRATOR_STATE(path, throughput) * L;
-=======
-                                             const float3 throughput,
-                                             const float3 L,
-                                             ccl_global float *ccl_restrict render_buffer)
-{
-  float3 contribution = throughput * L;
->>>>>>> 6e039b09
+  SpectralColor contribution = throughput * L;
   kernel_accum_clamp(kg, &contribution, INTEGRATOR_STATE(path, bounce) - 1);
 
   ccl_global float *buffer = kernel_accum_pixel_render_buffer(INTEGRATOR_STATE_PASS,
