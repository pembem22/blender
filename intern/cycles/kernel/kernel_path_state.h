/*
 * Copyright 2011-2013 Blender Foundation
 *
 * Licensed under the Apache License, Version 2.0 (the "License");
 * you may not use this file except in compliance with the License.
 * You may obtain a copy of the License at
 *
 * http://www.apache.org/licenses/LICENSE-2.0
 *
 * Unless required by applicable law or agreed to in writing, software
 * distributed under the License is distributed on an "AS IS" BASIS,
 * WITHOUT WARRANTIES OR CONDITIONS OF ANY KIND, either express or implied.
 * See the License for the specific language governing permissions and
 * limitations under the License.
 */

#pragma once

#include "kernel_random.h"

CCL_NAMESPACE_BEGIN

/* Random Number Sampling Utility Functions
 *
 * For each random number in each step of the path we must have a unique
 * dimension to avoid using the same sequence twice.
 *
 * For branches in the path we must be careful not to reuse the same number
 * in a sequence and offset accordingly.
 */

/* RNG State loaded onto stack. */
typedef struct RNGState {
  uint rng_hash;
  uint rng_offset;
  int sample;
} RNGState;

ccl_device_inline void path_state_rng_load(INTEGRATOR_STATE_CONST_ARGS, RNGState *rng_state)
{
  rng_state->rng_hash = INTEGRATOR_STATE(path, rng_hash);
  rng_state->rng_offset = INTEGRATOR_STATE(path, rng_offset);
  rng_state->sample = INTEGRATOR_STATE(path, sample);
}

ccl_device_inline float path_state_rng_1D(const KernelGlobals *kg,
                                          const RNGState *rng_state,
                                          int dimension)
{
  return path_rng_1D(
      kg, rng_state->rng_hash, rng_state->sample, rng_state->rng_offset + dimension);
}

ccl_device_inline void path_state_rng_2D(
    const KernelGlobals *kg, const RNGState *rng_state, int dimension, float *fx, float *fy)
{
  path_rng_2D(
      kg, rng_state->rng_hash, rng_state->sample, rng_state->rng_offset + dimension, fx, fy);
}

ccl_device_inline float path_state_rng_1D_hash(const KernelGlobals *kg,
                                               const RNGState *rng_state,
                                               uint hash)
{
  /* Use a hash instead of dimension, this is not great but avoids adding
   * more dimensions to each bounce which reduces quality of dimensions we
   * are already using. */
  return path_rng_1D(
      kg, cmj_hash_simple(rng_state->rng_hash, hash), rng_state->sample, rng_state->rng_offset);
}

ccl_device_inline float path_branched_rng_1D(const KernelGlobals *kg,
                                             uint rng_hash,
                                             const RNGState *rng_state,
                                             int branch,
                                             int num_branches,
                                             int dimension)
{
  return path_rng_1D(
      kg, rng_hash, rng_state->sample * num_branches + branch, rng_state->rng_offset + dimension);
}

ccl_device_inline void path_branched_rng_2D(const KernelGlobals *kg,
                                            uint rng_hash,
                                            const RNGState *rng_state,
                                            int branch,
                                            int num_branches,
                                            int dimension,
                                            float *fx,
                                            float *fy)
{
  path_rng_2D(kg,
              rng_hash,
              rng_state->sample * num_branches + branch,
              rng_state->rng_offset + dimension,
              fx,
              fy);
}

/* Utility functions to get light termination value,
 * since it might not be needed in many cases.
 */
ccl_device_inline float path_state_rng_light_termination(const KernelGlobals *kg,
                                                         const RNGState *state)
{
  if (kernel_data.integrator.light_inv_rr_threshold > 0.0f) {
    return path_state_rng_1D(kg, state, PRNG_LIGHT_TERMINATE);
  }
  return 0.0f;
}

ccl_device_inline float path_branched_rng_light_termination(
    const KernelGlobals *kg, uint rng_hash, const RNGState *state, int branch, int num_branches)
{
  if (kernel_data.integrator.light_inv_rr_threshold > 0.0f) {
    return path_branched_rng_1D(kg, rng_hash, state, branch, num_branches, PRNG_LIGHT_TERMINATE);
  }
  return 0.0f;
}

#ifdef __SPECTRAL_RENDERING__
ccl_device_inline SpectralColor generate_wavelengths(INTEGRATOR_STATE_ARGS)
{
  RNGState rng_state;
  path_state_rng_load(INTEGRATOR_STATE_PASS, &rng_state);

  SpectralColor result;

  float initial_offset = lerp(
      0.0f, 1.0f / CHANNELS_PER_RAY, path_state_rng_1D(kg, &rng_state, PRNG_WAVELENGTH));
  FOREACH_CHANNEL (i) {
    float current_channel_offset = initial_offset + 1.0f * i / CHANNELS_PER_RAY;
    // float biased_wavelength = lookup_table_read(kg,
    //                                             current_channel_offset,
    //                                             kernel_data.cam.wavelength_importance_cdf_offset,
    //                                             WAVELENGTH_IMPORTANCE_TABLE_SIZE);
    GET_CHANNEL(result, i) = lerp(MIN_WAVELENGTH, MAX_WAVELENGTH, current_channel_offset);
  }

  return result;
}
#endif

/* Initialize queues, so that the this path is considered terminated.
 * Used for early outputs in the camera ray initialization, as well as initialization of split
 * states for shadow catcher. */
ccl_device_inline void path_state_init_queues(INTEGRATOR_STATE_ARGS)
{
  INTEGRATOR_STATE_WRITE(path, queued_kernel) = 0;
  INTEGRATOR_STATE_WRITE(shadow_path, queued_kernel) = 0;
}

/* Minimalistic initialization of the path state, which is needed for early outputs in the
 * integrator initialization to work. */
ccl_device_inline void path_state_init(INTEGRATOR_STATE_ARGS,
                                       const ccl_global KernelWorkTile *ccl_restrict tile,
                                       const int x,
                                       const int y)
{
  const uint render_pixel_index = (uint)tile->offset + x + y * tile->stride;

  INTEGRATOR_STATE_WRITE(path, render_pixel_index) = render_pixel_index;

  path_state_init_queues(INTEGRATOR_STATE_PASS);
}

/* Initialize the rest of the path state needed to continue the path integration. */
ccl_device_inline void path_state_init_integrator(INTEGRATOR_STATE_ARGS,
                                                  const int sample,
                                                  const uint rng_hash)
{
  INTEGRATOR_STATE_WRITE(path, sample) = sample;
  INTEGRATOR_STATE_WRITE(path, bounce) = 0;
  INTEGRATOR_STATE_WRITE(path, diffuse_bounce) = 0;
  INTEGRATOR_STATE_WRITE(path, glossy_bounce) = 0;
  INTEGRATOR_STATE_WRITE(path, transmission_bounce) = 0;
  INTEGRATOR_STATE_WRITE(path, transparent_bounce) = 0;
  INTEGRATOR_STATE_WRITE(path, volume_bounce) = 0;
  INTEGRATOR_STATE_WRITE(path, rng_hash) = rng_hash;
  INTEGRATOR_STATE_WRITE(path, rng_offset) = PRNG_BASE_NUM;
  INTEGRATOR_STATE_WRITE(path, flag) = PATH_RAY_CAMERA | PATH_RAY_MIS_SKIP |
                                       PATH_RAY_TRANSPARENT_BACKGROUND;
  INTEGRATOR_STATE_WRITE(path, mis_ray_pdf) = 0.0f;
  INTEGRATOR_STATE_WRITE(path, mis_ray_t) = 0.0f;
  INTEGRATOR_STATE_WRITE(path, min_ray_pdf) = FLT_MAX;
  INTEGRATOR_STATE_WRITE(path, throughput) = one_spectral_color();

  INTEGRATOR_STATE_ARRAY_WRITE(volume_stack, 0, object) = OBJECT_NONE;
  INTEGRATOR_STATE_ARRAY_WRITE(volume_stack, 0, shader) = SHADER_NONE;

#ifdef __DENOISING_FEATURES__
  if (kernel_data.film.have_denoising_passes) {
    INTEGRATOR_STATE_WRITE(path, flag) |= PATH_RAY_DENOISING_FEATURES;
    INTEGRATOR_STATE_WRITE(path, denoising_feature_throughput) = one_spectral_color();
  }
  else {
    INTEGRATOR_STATE_WRITE(path, denoising_feature_throughput) = zero_spectral_color();
  }
#endif

/* TODO */
#if 0
#  ifdef __VOLUME__
  state->volume_bounds_bounce = 0;

  if (kernel_data.integrator.use_volumes) {
    /* Initialize volume stack with volume we are inside of. */
    kernel_volume_stack_init(kg, stack_sd, state, ray, state->volume_stack);
  }
  else {
    state->volume_stack[0].shader = SHADER_NONE;
  }
#  endif
#endif

#ifdef __SPECTRAL_RENDERING__
  INTEGRATOR_STATE_WRITE(ray, wavelengths) = generate_wavelengths(INTEGRATOR_STATE_PASS);
#endif
}

ccl_device_inline void path_state_next(INTEGRATOR_STATE_ARGS, int label)
{
  uint32_t flag = INTEGRATOR_STATE(path, flag);

  /* ray through transparent keeps same flags from previous ray and is
   * not counted as a regular bounce, transparent has separate max */
  if (label & LABEL_TRANSPARENT) {
    uint32_t transparent_bounce = INTEGRATOR_STATE(path, transparent_bounce) + 1;

    flag |= PATH_RAY_TRANSPARENT;
    if (transparent_bounce >= kernel_data.integrator.transparent_max_bounce) {
      flag |= PATH_RAY_TERMINATE_IMMEDIATE;
    }

    if (!kernel_data.integrator.transparent_shadows)
      flag |= PATH_RAY_MIS_SKIP;

    INTEGRATOR_STATE_WRITE(path, flag) = flag;
    INTEGRATOR_STATE_WRITE(path, transparent_bounce) = transparent_bounce;
    /* Random number generator next bounce. */
    INTEGRATOR_STATE_WRITE(path, rng_offset) += PRNG_BOUNCE_NUM;
    return;
  }

  uint32_t bounce = INTEGRATOR_STATE(path, bounce) + 1;
  if (bounce >= kernel_data.integrator.max_bounce) {
    flag |= PATH_RAY_TERMINATE_AFTER_TRANSPARENT;
  }

  flag &= ~(PATH_RAY_ALL_VISIBILITY | PATH_RAY_MIS_SKIP);

#ifdef __VOLUME__
  if (label & LABEL_VOLUME_SCATTER) {
    /* volume scatter */
    flag |= PATH_RAY_VOLUME_SCATTER;
    flag &= ~PATH_RAY_TRANSPARENT_BACKGROUND;
    if (bounce == 1) {
      flag |= PATH_RAY_VOLUME_PASS;
    }

    const int volume_bounce = INTEGRATOR_STATE(path, volume_bounce) + 1;
    INTEGRATOR_STATE_WRITE(path, volume_bounce) = volume_bounce;
    if (volume_bounce >= kernel_data.integrator.max_volume_bounce) {
      flag |= PATH_RAY_TERMINATE_AFTER_TRANSPARENT;
    }
  }
  else
#endif
  {
    /* surface reflection/transmission */
    if (label & LABEL_REFLECT) {
      flag |= PATH_RAY_REFLECT;
      flag &= ~PATH_RAY_TRANSPARENT_BACKGROUND;

      if (label & LABEL_DIFFUSE) {
        const int diffuse_bounce = INTEGRATOR_STATE(path, diffuse_bounce) + 1;
        INTEGRATOR_STATE_WRITE(path, diffuse_bounce) = diffuse_bounce;
        if (diffuse_bounce >= kernel_data.integrator.max_diffuse_bounce) {
          flag |= PATH_RAY_TERMINATE_AFTER_TRANSPARENT;
        }
      }
      else {
        const int glossy_bounce = INTEGRATOR_STATE(path, glossy_bounce) + 1;
        INTEGRATOR_STATE_WRITE(path, glossy_bounce) = glossy_bounce;
        if (glossy_bounce >= kernel_data.integrator.max_glossy_bounce) {
          flag |= PATH_RAY_TERMINATE_AFTER_TRANSPARENT;
        }
      }
    }
    else {
      kernel_assert(label & LABEL_TRANSMIT);

      flag |= PATH_RAY_TRANSMIT;

      if (!(label & LABEL_TRANSMIT_TRANSPARENT)) {
        flag &= ~PATH_RAY_TRANSPARENT_BACKGROUND;
      }

      const int transmission_bounce = INTEGRATOR_STATE(path, transmission_bounce) + 1;
      INTEGRATOR_STATE_WRITE(path, transmission_bounce) = transmission_bounce;
      if (transmission_bounce >= kernel_data.integrator.max_transmission_bounce) {
        flag |= PATH_RAY_TERMINATE_AFTER_TRANSPARENT;
      }
    }

    /* diffuse/glossy/singular */
    if (label & LABEL_DIFFUSE) {
      flag |= PATH_RAY_DIFFUSE | PATH_RAY_DIFFUSE_ANCESTOR;
    }
    else if (label & LABEL_GLOSSY) {
      flag |= PATH_RAY_GLOSSY;
    }
    else {
      kernel_assert(label & LABEL_SINGULAR);
      flag |= PATH_RAY_GLOSSY | PATH_RAY_SINGULAR | PATH_RAY_MIS_SKIP;
    }

    /* Render pass categories. */
    if (bounce == 1) {
      flag |= (label & LABEL_TRANSMIT) ? PATH_RAY_TRANSMISSION_PASS : PATH_RAY_REFLECT_PASS;
    }
  }

  INTEGRATOR_STATE_WRITE(path, flag) = flag;
  INTEGRATOR_STATE_WRITE(path, bounce) = bounce;

  /* Random number generator next bounce. */
  INTEGRATOR_STATE_WRITE(path, rng_offset) += PRNG_BOUNCE_NUM;
}

#ifdef __VOLUME__
ccl_device_inline bool path_state_volume_next(INTEGRATOR_STATE_ARGS)
{
  /* TODO */
#  if 0
  /* For volume bounding meshes we pass through without counting transparent
   * bounces, only sanity check in case self intersection gets us stuck. */
  uint32_t volume_bounds_bounce = INTEGRATOR_STATE(path, volume_bounds_bounce) + 1;
  INTEGRATOR_STATE_WRITE(path, volume_bounds_bounce) = volume_bounds_bounce;
  if (volume_bounds_bounce > VOLUME_BOUNDS_MAX) {
    return false;
  }

  /* Random number generator next bounce. */
  if (volume_bounds_bounce > 1) {
    INTEGRATOR_STATE_WRITE(path, rng_offset) += PRNG_BOUNCE_NUM;
  }

  return true;
#  else
  return false;
#  endif
}
#endif

ccl_device_inline uint path_state_ray_visibility(INTEGRATOR_STATE_CONST_ARGS)
{
  const uint32_t path_flag = INTEGRATOR_STATE(path, flag);

  uint32_t visibility = path_flag & PATH_RAY_ALL_VISIBILITY;

  /* For visibility, diffuse/glossy are for reflection only. */
  if (visibility & PATH_RAY_TRANSMIT) {
    visibility &= ~(PATH_RAY_DIFFUSE | PATH_RAY_GLOSSY);
  }

  /* todo: this is not supported as its own ray visibility yet. */
  if (path_flag & PATH_RAY_VOLUME_SCATTER) {
    visibility |= PATH_RAY_DIFFUSE;
  }

  visibility = SHADOW_CATCHER_PATH_VISIBILITY(path_flag, visibility);

  return visibility;
}

ccl_device_inline float path_state_continuation_probability(INTEGRATOR_STATE_CONST_ARGS)
{
  const uint32_t flag = INTEGRATOR_STATE(path, flag);

  if (flag & PATH_RAY_TERMINATE_IMMEDIATE) {
    /* Ray is to be terminated immediately. */
    return 0.0f;
  }
  else if (flag & PATH_RAY_TRANSPARENT) {
    const uint32_t transparent_bounce = INTEGRATOR_STATE(path, transparent_bounce);
    /* Do at least specified number of bounces without RR. */
    if (transparent_bounce <= kernel_data.integrator.transparent_min_bounce) {
      return 1.0f;
    }
  }
  else {
    const uint32_t bounce = INTEGRATOR_STATE(path, bounce);
    /* Do at least specified number of bounces without RR. */
    if (bounce <= kernel_data.integrator.min_bounce) {
      return 1.0f;
    }
  }

  /* Probabilistic termination: use sqrt() to roughly match typical view
   * transform and do path termination a bit later on average. */
  return min(sqrtf(reduce_max_f(fabs(INTEGRATOR_STATE(path, throughput)))), 1.0f);
}

ccl_device_inline bool path_state_ao_bounce(INTEGRATOR_STATE_CONST_ARGS)
{
  if (!kernel_data.integrator.ao_bounces) {
    return false;
  }

  const int bounce = INTEGRATOR_STATE(path, bounce) - INTEGRATOR_STATE(path, transmission_bounce) -
                     (INTEGRATOR_STATE(path, glossy_bounce) > 0) + 1;
  return (bounce > kernel_data.integrator.ao_bounces);
}

<<<<<<< HEAD
=======
/* Random Number Sampling Utility Functions
 *
 * For each random number in each step of the path we must have a unique
 * dimension to avoid using the same sequence twice.
 *
 * For branches in the path we must be careful not to reuse the same number
 * in a sequence and offset accordingly.
 */

/* RNG State loaded onto stack. */
typedef struct RNGState {
  uint rng_hash;
  uint rng_offset;
  int sample;
} RNGState;

ccl_device_inline void path_state_rng_load(INTEGRATOR_STATE_CONST_ARGS, RNGState *rng_state)
{
  rng_state->rng_hash = INTEGRATOR_STATE(path, rng_hash);
  rng_state->rng_offset = INTEGRATOR_STATE(path, rng_offset);
  rng_state->sample = INTEGRATOR_STATE(path, sample);
}

ccl_device_inline float path_state_rng_1D(const KernelGlobals *kg,
                                          const RNGState *rng_state,
                                          int dimension)
{
  return path_rng_1D(
      kg, rng_state->rng_hash, rng_state->sample, rng_state->rng_offset + dimension);
}

ccl_device_inline void path_state_rng_2D(
    const KernelGlobals *kg, const RNGState *rng_state, int dimension, float *fx, float *fy)
{
  path_rng_2D(
      kg, rng_state->rng_hash, rng_state->sample, rng_state->rng_offset + dimension, fx, fy);
}

ccl_device_inline float path_state_rng_1D_hash(const KernelGlobals *kg,
                                               const RNGState *rng_state,
                                               uint hash)
{
  /* Use a hash instead of dimension, this is not great but avoids adding
   * more dimensions to each bounce which reduces quality of dimensions we
   * are already using. */
  return path_rng_1D(
      kg, cmj_hash_simple(rng_state->rng_hash, hash), rng_state->sample, rng_state->rng_offset);
}

ccl_device_inline float path_branched_rng_1D(const KernelGlobals *kg,
                                             const RNGState *rng_state,
                                             int branch,
                                             int num_branches,
                                             int dimension)
{
  return path_rng_1D(kg,
                     rng_state->rng_hash,
                     rng_state->sample * num_branches + branch,
                     rng_state->rng_offset + dimension);
}

ccl_device_inline void path_branched_rng_2D(const KernelGlobals *kg,
                                            const RNGState *rng_state,
                                            int branch,
                                            int num_branches,
                                            int dimension,
                                            float *fx,
                                            float *fy)
{
  path_rng_2D(kg,
              rng_state->rng_hash,
              rng_state->sample * num_branches + branch,
              rng_state->rng_offset + dimension,
              fx,
              fy);
}

/* Utility functions to get light termination value,
 * since it might not be needed in many cases.
 */
ccl_device_inline float path_state_rng_light_termination(const KernelGlobals *kg,
                                                         const RNGState *state)
{
  if (kernel_data.integrator.light_inv_rr_threshold > 0.0f) {
    return path_state_rng_1D(kg, state, PRNG_LIGHT_TERMINATE);
  }
  return 0.0f;
}

>>>>>>> a59c17e3
CCL_NAMESPACE_END<|MERGE_RESOLUTION|>--- conflicted
+++ resolved
@@ -70,18 +70,18 @@
 }
 
 ccl_device_inline float path_branched_rng_1D(const KernelGlobals *kg,
-                                             uint rng_hash,
                                              const RNGState *rng_state,
                                              int branch,
                                              int num_branches,
                                              int dimension)
 {
-  return path_rng_1D(
-      kg, rng_hash, rng_state->sample * num_branches + branch, rng_state->rng_offset + dimension);
+  return path_rng_1D(kg,
+                     rng_state->rng_hash,
+                     rng_state->sample * num_branches + branch,
+                     rng_state->rng_offset + dimension);
 }
 
 ccl_device_inline void path_branched_rng_2D(const KernelGlobals *kg,
-                                            uint rng_hash,
                                             const RNGState *rng_state,
                                             int branch,
                                             int num_branches,
@@ -90,7 +90,7 @@
                                             float *fy)
 {
   path_rng_2D(kg,
-              rng_hash,
+              rng_state->rng_hash,
               rng_state->sample * num_branches + branch,
               rng_state->rng_offset + dimension,
               fx,
@@ -105,15 +105,6 @@
 {
   if (kernel_data.integrator.light_inv_rr_threshold > 0.0f) {
     return path_state_rng_1D(kg, state, PRNG_LIGHT_TERMINATE);
-  }
-  return 0.0f;
-}
-
-ccl_device_inline float path_branched_rng_light_termination(
-    const KernelGlobals *kg, uint rng_hash, const RNGState *state, int branch, int num_branches)
-{
-  if (kernel_data.integrator.light_inv_rr_threshold > 0.0f) {
-    return path_branched_rng_1D(kg, rng_hash, state, branch, num_branches, PRNG_LIGHT_TERMINATE);
   }
   return 0.0f;
 }
@@ -413,96 +404,4 @@
   return (bounce > kernel_data.integrator.ao_bounces);
 }
 
-<<<<<<< HEAD
-=======
-/* Random Number Sampling Utility Functions
- *
- * For each random number in each step of the path we must have a unique
- * dimension to avoid using the same sequence twice.
- *
- * For branches in the path we must be careful not to reuse the same number
- * in a sequence and offset accordingly.
- */
-
-/* RNG State loaded onto stack. */
-typedef struct RNGState {
-  uint rng_hash;
-  uint rng_offset;
-  int sample;
-} RNGState;
-
-ccl_device_inline void path_state_rng_load(INTEGRATOR_STATE_CONST_ARGS, RNGState *rng_state)
-{
-  rng_state->rng_hash = INTEGRATOR_STATE(path, rng_hash);
-  rng_state->rng_offset = INTEGRATOR_STATE(path, rng_offset);
-  rng_state->sample = INTEGRATOR_STATE(path, sample);
-}
-
-ccl_device_inline float path_state_rng_1D(const KernelGlobals *kg,
-                                          const RNGState *rng_state,
-                                          int dimension)
-{
-  return path_rng_1D(
-      kg, rng_state->rng_hash, rng_state->sample, rng_state->rng_offset + dimension);
-}
-
-ccl_device_inline void path_state_rng_2D(
-    const KernelGlobals *kg, const RNGState *rng_state, int dimension, float *fx, float *fy)
-{
-  path_rng_2D(
-      kg, rng_state->rng_hash, rng_state->sample, rng_state->rng_offset + dimension, fx, fy);
-}
-
-ccl_device_inline float path_state_rng_1D_hash(const KernelGlobals *kg,
-                                               const RNGState *rng_state,
-                                               uint hash)
-{
-  /* Use a hash instead of dimension, this is not great but avoids adding
-   * more dimensions to each bounce which reduces quality of dimensions we
-   * are already using. */
-  return path_rng_1D(
-      kg, cmj_hash_simple(rng_state->rng_hash, hash), rng_state->sample, rng_state->rng_offset);
-}
-
-ccl_device_inline float path_branched_rng_1D(const KernelGlobals *kg,
-                                             const RNGState *rng_state,
-                                             int branch,
-                                             int num_branches,
-                                             int dimension)
-{
-  return path_rng_1D(kg,
-                     rng_state->rng_hash,
-                     rng_state->sample * num_branches + branch,
-                     rng_state->rng_offset + dimension);
-}
-
-ccl_device_inline void path_branched_rng_2D(const KernelGlobals *kg,
-                                            const RNGState *rng_state,
-                                            int branch,
-                                            int num_branches,
-                                            int dimension,
-                                            float *fx,
-                                            float *fy)
-{
-  path_rng_2D(kg,
-              rng_state->rng_hash,
-              rng_state->sample * num_branches + branch,
-              rng_state->rng_offset + dimension,
-              fx,
-              fy);
-}
-
-/* Utility functions to get light termination value,
- * since it might not be needed in many cases.
- */
-ccl_device_inline float path_state_rng_light_termination(const KernelGlobals *kg,
-                                                         const RNGState *state)
-{
-  if (kernel_data.integrator.light_inv_rr_threshold > 0.0f) {
-    return path_state_rng_1D(kg, state, PRNG_LIGHT_TERMINATE);
-  }
-  return 0.0f;
-}
-
->>>>>>> a59c17e3
 CCL_NAMESPACE_END