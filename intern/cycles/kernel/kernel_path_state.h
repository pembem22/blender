/*
 * Copyright 2011-2013 Blender Foundation
 *
 * Licensed under the Apache License, Version 2.0 (the "License");
 * you may not use this file except in compliance with the License.
 * You may obtain a copy of the License at
 *
 * http://www.apache.org/licenses/LICENSE-2.0
 *
 * Unless required by applicable law or agreed to in writing, software
 * distributed under the License is distributed on an "AS IS" BASIS,
 * WITHOUT WARRANTIES OR CONDITIONS OF ANY KIND, either express or implied.
 * See the License for the specific language governing permissions and
 * limitations under the License.
 */

#pragma once

#include "kernel_random.h"

CCL_NAMESPACE_BEGIN

<<<<<<< HEAD
/* Random Number Sampling Utility Functions
 *
 * For each random number in each step of the path we must have a unique
 * dimension to avoid using the same sequence twice.
 *
 * For branches in the path we must be careful not to reuse the same number
 * in a sequence and offset accordingly.
 */

/* RNG State loaded onto stack. */
typedef struct RNGState {
  uint rng_hash;
  uint rng_offset;
  int sample;
} RNGState;

ccl_device_inline void path_state_rng_load(INTEGRATOR_STATE_CONST_ARGS, RNGState *rng_state)
{
  rng_state->rng_hash = INTEGRATOR_STATE(path, rng_hash);
  rng_state->rng_offset = INTEGRATOR_STATE(path, rng_offset);
  rng_state->sample = INTEGRATOR_STATE(path, sample);
}

ccl_device_inline float path_state_rng_1D(const KernelGlobals *kg,
                                          const RNGState *rng_state,
                                          int dimension)
{
  return path_rng_1D(
      kg, rng_state->rng_hash, rng_state->sample, rng_state->rng_offset + dimension);
}

ccl_device_inline void path_state_rng_2D(
    const KernelGlobals *kg, const RNGState *rng_state, int dimension, float *fx, float *fy)
{
  path_rng_2D(
      kg, rng_state->rng_hash, rng_state->sample, rng_state->rng_offset + dimension, fx, fy);
}

ccl_device_inline float path_state_rng_1D_hash(const KernelGlobals *kg,
                                               const RNGState *rng_state,
                                               uint hash)
{
  /* Use a hash instead of dimension, this is not great but avoids adding
   * more dimensions to each bounce which reduces quality of dimensions we
   * are already using. */
  return path_rng_1D(
      kg, cmj_hash_simple(rng_state->rng_hash, hash), rng_state->sample, rng_state->rng_offset);
}

ccl_device_inline float path_branched_rng_1D(const KernelGlobals *kg,
                                             uint rng_hash,
                                             const RNGState *rng_state,
                                             int branch,
                                             int num_branches,
                                             int dimension)
{
  return path_rng_1D(
      kg, rng_hash, rng_state->sample * num_branches + branch, rng_state->rng_offset + dimension);
}

ccl_device_inline void path_branched_rng_2D(const KernelGlobals *kg,
                                            uint rng_hash,
                                            const RNGState *rng_state,
                                            int branch,
                                            int num_branches,
                                            int dimension,
                                            float *fx,
                                            float *fy)
{
  path_rng_2D(kg,
              rng_hash,
              rng_state->sample * num_branches + branch,
              rng_state->rng_offset + dimension,
              fx,
              fy);
}

/* Utility functions to get light termination value,
 * since it might not be needed in many cases.
 */
ccl_device_inline float path_state_rng_light_termination(const KernelGlobals *kg,
                                                         const RNGState *state)
{
  if (kernel_data.integrator.light_inv_rr_threshold > 0.0f) {
    return path_state_rng_1D(kg, state, PRNG_LIGHT_TERMINATE);
  }
  return 0.0f;
}

ccl_device_inline float path_branched_rng_light_termination(
    const KernelGlobals *kg, uint rng_hash, const RNGState *state, int branch, int num_branches)
{
  if (kernel_data.integrator.light_inv_rr_threshold > 0.0f) {
    return path_branched_rng_1D(kg, rng_hash, state, branch, num_branches, PRNG_LIGHT_TERMINATE);
  }
  return 0.0f;
}

#ifdef __SPECTRAL_RENDERING__
ccl_device_inline SpectralColor generate_wavelengths(INTEGRATOR_STATE_ARGS)
{
  RNGState rng_state;
  path_state_rng_load(INTEGRATOR_STATE_PASS, &rng_state);

  SpectralColor result;

  float initial_offset = lerp(
      0.0f, 1.0f / CHANNELS_PER_RAY, path_state_rng_1D(kg, &rng_state, PRNG_WAVELENGTH));
  FOREACH_CHANNEL (i) {
    float current_channel_offset = initial_offset + 1.0f * i / CHANNELS_PER_RAY;
    // float biased_wavelength = lookup_table_read(kg,
    //                                             current_channel_offset,
    //                                             kernel_data.cam.wavelength_importance_cdf_offset,
    //                                             WAVELENGTH_IMPORTANCE_TABLE_SIZE);
    GET_CHANNEL(result, i) = current_channel_offset;
  }

  return result;
}
#endif
=======
/* Initialize queues, so that the this path is considered terminated.
 * Used for early outputs in the camera ray initialization, as well as initialization of split
 * states for shadow catcher. */
ccl_device_inline void path_state_init_queues(INTEGRATOR_STATE_ARGS)
{
  INTEGRATOR_STATE_WRITE(path, queued_kernel) = 0;
  INTEGRATOR_STATE_WRITE(shadow_path, queued_kernel) = 0;
}
>>>>>>> d956936e

/* Minimalistic initialization of the path state, which is needed for early outputs in the
 * integrator initialization to work. */
ccl_device_inline void path_state_init(INTEGRATOR_STATE_ARGS,
                                       const ccl_global KernelWorkTile *ccl_restrict tile,
                                       const int x,
                                       const int y)
{
  const uint render_pixel_index = (uint)tile->offset + x + y * tile->stride;

  INTEGRATOR_STATE_WRITE(path, render_pixel_index) = render_pixel_index;

  path_state_init_queues(INTEGRATOR_STATE_PASS);
}

/* Initialize the rest of the path state needed to continue the path integration. */
ccl_device_inline void path_state_init_integrator(INTEGRATOR_STATE_ARGS,
                                                  const int sample,
                                                  const uint rng_hash)
{
  INTEGRATOR_STATE_WRITE(path, sample) = sample;
  INTEGRATOR_STATE_WRITE(path, bounce) = 0;
  INTEGRATOR_STATE_WRITE(path, diffuse_bounce) = 0;
  INTEGRATOR_STATE_WRITE(path, glossy_bounce) = 0;
  INTEGRATOR_STATE_WRITE(path, transmission_bounce) = 0;
  INTEGRATOR_STATE_WRITE(path, transparent_bounce) = 0;
  INTEGRATOR_STATE_WRITE(path, volume_bounce) = 0;
  INTEGRATOR_STATE_WRITE(path, rng_hash) = rng_hash;
  INTEGRATOR_STATE_WRITE(path, rng_offset) = PRNG_BASE_NUM;
  INTEGRATOR_STATE_WRITE(path, flag) = PATH_RAY_CAMERA | PATH_RAY_MIS_SKIP |
                                       PATH_RAY_TRANSPARENT_BACKGROUND;
  INTEGRATOR_STATE_WRITE(path, mis_ray_pdf) = 0.0f;
  INTEGRATOR_STATE_WRITE(path, mis_ray_t) = 0.0f;
  INTEGRATOR_STATE_WRITE(path, min_ray_pdf) = FLT_MAX;
  INTEGRATOR_STATE_WRITE(path, throughput) = one_spectral_color();

  INTEGRATOR_STATE_ARRAY_WRITE(volume_stack, 0, object) = OBJECT_NONE;
  INTEGRATOR_STATE_ARRAY_WRITE(volume_stack, 0, shader) = SHADER_NONE;

#ifdef __DENOISING_FEATURES__
  if (kernel_data.film.have_denoising_passes) {
    INTEGRATOR_STATE_WRITE(path, flag) |= PATH_RAY_DENOISING_FEATURES;
    INTEGRATOR_STATE_WRITE(path, denoising_feature_throughput) = one_spectral_color();
  }
  else {
    INTEGRATOR_STATE_WRITE(path, denoising_feature_throughput) = zero_spectral_color();
  }
#endif

/* TODO */
#if 0
#  ifdef __VOLUME__
  state->volume_bounds_bounce = 0;

  if (kernel_data.integrator.use_volumes) {
    /* Initialize volume stack with volume we are inside of. */
    kernel_volume_stack_init(kg, stack_sd, state, ray, state->volume_stack);
  }
  else {
    state->volume_stack[0].shader = SHADER_NONE;
  }
#  endif
#endif

#ifdef __SPECTRAL_RENDERING__
  INTEGRATOR_STATE_WRITE(ray, wavelengths) = generate_wavelengths(INTEGRATOR_STATE_PASS);
#endif
}

ccl_device_inline void path_state_next(INTEGRATOR_STATE_ARGS, int label)
{
  uint32_t flag = INTEGRATOR_STATE(path, flag);

  /* ray through transparent keeps same flags from previous ray and is
   * not counted as a regular bounce, transparent has separate max */
  if (label & LABEL_TRANSPARENT) {
    uint32_t transparent_bounce = INTEGRATOR_STATE(path, transparent_bounce) + 1;

    flag |= PATH_RAY_TRANSPARENT;
    if (transparent_bounce >= kernel_data.integrator.transparent_max_bounce) {
      flag |= PATH_RAY_TERMINATE_IMMEDIATE;
    }

    if (!kernel_data.integrator.transparent_shadows)
      flag |= PATH_RAY_MIS_SKIP;

    INTEGRATOR_STATE_WRITE(path, flag) = flag;
    INTEGRATOR_STATE_WRITE(path, transparent_bounce) = transparent_bounce;
    /* Random number generator next bounce. */
    INTEGRATOR_STATE_WRITE(path, rng_offset) += PRNG_BOUNCE_NUM;
    return;
  }

  uint32_t bounce = INTEGRATOR_STATE(path, bounce) + 1;
  if (bounce >= kernel_data.integrator.max_bounce) {
    flag |= PATH_RAY_TERMINATE_AFTER_TRANSPARENT;
  }

  flag &= ~(PATH_RAY_ALL_VISIBILITY | PATH_RAY_MIS_SKIP);

#ifdef __VOLUME__
  if (label & LABEL_VOLUME_SCATTER) {
    /* volume scatter */
    flag |= PATH_RAY_VOLUME_SCATTER;
    flag &= ~PATH_RAY_TRANSPARENT_BACKGROUND;
    if (bounce == 1) {
      flag |= PATH_RAY_VOLUME_PASS;
    }

    const int volume_bounce = INTEGRATOR_STATE(path, volume_bounce) + 1;
    INTEGRATOR_STATE_WRITE(path, volume_bounce) = volume_bounce;
    if (volume_bounce >= kernel_data.integrator.max_volume_bounce) {
      flag |= PATH_RAY_TERMINATE_AFTER_TRANSPARENT;
    }
  }
  else
#endif
  {
    /* surface reflection/transmission */
    if (label & LABEL_REFLECT) {
      flag |= PATH_RAY_REFLECT;
      flag &= ~PATH_RAY_TRANSPARENT_BACKGROUND;

      if (label & LABEL_DIFFUSE) {
        const int diffuse_bounce = INTEGRATOR_STATE(path, diffuse_bounce) + 1;
        INTEGRATOR_STATE_WRITE(path, diffuse_bounce) = diffuse_bounce;
        if (diffuse_bounce >= kernel_data.integrator.max_diffuse_bounce) {
          flag |= PATH_RAY_TERMINATE_AFTER_TRANSPARENT;
        }
      }
      else {
        const int glossy_bounce = INTEGRATOR_STATE(path, glossy_bounce) + 1;
        INTEGRATOR_STATE_WRITE(path, glossy_bounce) = glossy_bounce;
        if (glossy_bounce >= kernel_data.integrator.max_glossy_bounce) {
          flag |= PATH_RAY_TERMINATE_AFTER_TRANSPARENT;
        }
      }
    }
    else {
      kernel_assert(label & LABEL_TRANSMIT);

      flag |= PATH_RAY_TRANSMIT;

      if (!(label & LABEL_TRANSMIT_TRANSPARENT)) {
        flag &= ~PATH_RAY_TRANSPARENT_BACKGROUND;
      }

      const int transmission_bounce = INTEGRATOR_STATE(path, transmission_bounce) + 1;
      INTEGRATOR_STATE_WRITE(path, transmission_bounce) = transmission_bounce;
      if (transmission_bounce >= kernel_data.integrator.max_transmission_bounce) {
        flag |= PATH_RAY_TERMINATE_AFTER_TRANSPARENT;
      }
    }

    /* diffuse/glossy/singular */
    if (label & LABEL_DIFFUSE) {
      flag |= PATH_RAY_DIFFUSE | PATH_RAY_DIFFUSE_ANCESTOR;
    }
    else if (label & LABEL_GLOSSY) {
      flag |= PATH_RAY_GLOSSY;
    }
    else {
      kernel_assert(label & LABEL_SINGULAR);
      flag |= PATH_RAY_GLOSSY | PATH_RAY_SINGULAR | PATH_RAY_MIS_SKIP;
    }

    /* Render pass categories. */
    if (bounce == 1) {
      flag |= (label & LABEL_TRANSMIT) ? PATH_RAY_TRANSMISSION_PASS : PATH_RAY_REFLECT_PASS;
    }
  }

  INTEGRATOR_STATE_WRITE(path, flag) = flag;
  INTEGRATOR_STATE_WRITE(path, bounce) = bounce;

  /* Random number generator next bounce. */
  INTEGRATOR_STATE_WRITE(path, rng_offset) += PRNG_BOUNCE_NUM;
}

#ifdef __VOLUME__
ccl_device_inline bool path_state_volume_next(INTEGRATOR_STATE_ARGS)
{
  /* TODO */
#  if 0
  /* For volume bounding meshes we pass through without counting transparent
   * bounces, only sanity check in case self intersection gets us stuck. */
  uint32_t volume_bounds_bounce = INTEGRATOR_STATE(path, volume_bounds_bounce) + 1;
  INTEGRATOR_STATE_WRITE(path, volume_bounds_bounce) = volume_bounds_bounce;
  if (volume_bounds_bounce > VOLUME_BOUNDS_MAX) {
    return false;
  }

  /* Random number generator next bounce. */
  if (volume_bounds_bounce > 1) {
    INTEGRATOR_STATE_WRITE(path, rng_offset) += PRNG_BOUNCE_NUM;
  }

  return true;
#  else
  return false;
#  endif
}
#endif

ccl_device_inline uint path_state_ray_visibility(INTEGRATOR_STATE_CONST_ARGS)
{
  const uint32_t path_flag = INTEGRATOR_STATE(path, flag);

  uint32_t visibility = path_flag & PATH_RAY_ALL_VISIBILITY;

  /* For visibility, diffuse/glossy are for reflection only. */
  if (visibility & PATH_RAY_TRANSMIT) {
    visibility &= ~(PATH_RAY_DIFFUSE | PATH_RAY_GLOSSY);
  }

  /* todo: this is not supported as its own ray visibility yet. */
  if (path_flag & PATH_RAY_VOLUME_SCATTER) {
    visibility |= PATH_RAY_DIFFUSE;
  }

  visibility = SHADOW_CATCHER_PATH_VISIBILITY(path_flag, visibility);

  return visibility;
}

ccl_device_inline float path_state_continuation_probability(INTEGRATOR_STATE_CONST_ARGS)
{
  const uint32_t flag = INTEGRATOR_STATE(path, flag);

  if (flag & PATH_RAY_TERMINATE_IMMEDIATE) {
    /* Ray is to be terminated immediately. */
    return 0.0f;
  }
  else if (flag & PATH_RAY_TRANSPARENT) {
    const uint32_t transparent_bounce = INTEGRATOR_STATE(path, transparent_bounce);
    /* Do at least specified number of bounces without RR. */
    if (transparent_bounce <= kernel_data.integrator.transparent_min_bounce) {
      return 1.0f;
    }
  }
  else {
    const uint32_t bounce = INTEGRATOR_STATE(path, bounce);
    /* Do at least specified number of bounces without RR. */
    if (bounce <= kernel_data.integrator.min_bounce) {
      return 1.0f;
    }
  }

  /* Probabilistic termination: use sqrt() to roughly match typical view
   * transform and do path termination a bit later on average. */
  return min(sqrtf(reduce_max_f(fabs(INTEGRATOR_STATE(path, throughput)))), 1.0f);
}

ccl_device_inline bool path_state_ao_bounce(INTEGRATOR_STATE_CONST_ARGS)
{
  if (!kernel_data.integrator.ao_bounces) {
    return false;
  }

  const int bounce = INTEGRATOR_STATE(path, bounce) - INTEGRATOR_STATE(path, transmission_bounce) -
                     (INTEGRATOR_STATE(path, glossy_bounce) > 0) + 1;
  return (bounce > kernel_data.integrator.ao_bounces);
}

CCL_NAMESPACE_END<|MERGE_RESOLUTION|>--- conflicted
+++ resolved
@@ -20,7 +20,6 @@
 
 CCL_NAMESPACE_BEGIN
 
-<<<<<<< HEAD
 /* Random Number Sampling Utility Functions
  *
  * For each random number in each step of the path we must have a unique
@@ -141,7 +140,7 @@
   return result;
 }
 #endif
-=======
+
 /* Initialize queues, so that the this path is considered terminated.
  * Used for early outputs in the camera ray initialization, as well as initialization of split
  * states for shadow catcher. */
@@ -150,7 +149,6 @@
   INTEGRATOR_STATE_WRITE(path, queued_kernel) = 0;
   INTEGRATOR_STATE_WRITE(shadow_path, queued_kernel) = 0;
 }
->>>>>>> d956936e
 
 /* Minimalistic initialization of the path state, which is needed for early outputs in the
  * integrator initialization to work. */
