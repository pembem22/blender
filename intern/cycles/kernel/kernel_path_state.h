--- conflicted
+++ resolved
@@ -199,27 +199,6 @@
     INTEGRATOR_STATE_WRITE(path, flag) |= PATH_RAY_DENOISING_FEATURES;
     INTEGRATOR_STATE_WRITE(path, denoising_feature_throughput) = one_spectral_color();
   }
-<<<<<<< HEAD
-  else {
-    INTEGRATOR_STATE_WRITE(path, denoising_feature_throughput) = zero_spectral_color();
-  }
-#endif
-
-/* TODO */
-#if 0
-#  ifdef __VOLUME__
-  state->volume_bounds_bounce = 0;
-
-  if (kernel_data.integrator.use_volumes) {
-    /* Initialize volume stack with volume we are inside of. */
-    kernel_volume_stack_init(kg, stack_sd, state, ray, state->volume_stack);
-  }
-  else {
-    state->volume_stack[0].shader = SHADER_NONE;
-  }
-#  endif
-=======
->>>>>>> ed13a2b1
 #endif
 
 #ifdef __SPECTRAL_RENDERING__
