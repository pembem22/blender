--- conflicted
+++ resolved
@@ -23,11 +23,7 @@
 {
   kernel_assert(kernel_data.film.use_light_pass);
 
-<<<<<<< HEAD
-  SpectralColor throughput = make_spectral_color(1.0f);
-=======
-  float3 throughput = one_float3();
->>>>>>> 450ea1b7
+  SpectralColor throughput = one_spectral_color();
 
   /* Emission and indirect shader data memory used by various functions. */
   ShaderDataTinyStorage emission_sd_storage;
@@ -183,11 +179,7 @@
       return shader_bsdf_transmission(kg, sd);
     default:
       kernel_assert(!"Unknown bake type passed to BSDF evaluate");
-<<<<<<< HEAD
-      return make_spectral_color(0.0f);
-=======
-      return zero_float3();
->>>>>>> 450ea1b7
+      return zero_spectral_color();
   }
 }
 
@@ -203,20 +195,12 @@
   const bool is_color = (pass_filter & BAKE_FILTER_COLOR) != 0;
   const bool is_direct = (pass_filter & BAKE_FILTER_DIRECT) != 0;
   const bool is_indirect = (pass_filter & BAKE_FILTER_INDIRECT) != 0;
-<<<<<<< HEAD
-  SpectralColor out = make_spectral_color(0.0f);
-=======
-  float3 out = zero_float3();
->>>>>>> 450ea1b7
+  SpectralColor out = zero_spectral_color();
 
   if (is_color) {
     if (is_direct || is_indirect) {
       /* Leave direct and diffuse channel colored. */
-<<<<<<< HEAD
-      color = make_spectral_color(1.0f);
-=======
-      color = one_float3();
->>>>>>> 450ea1b7
+      color = one_spectral_color();
     }
     else {
       /* surface color of the pass only */
