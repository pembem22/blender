--- conflicted
+++ resolved
@@ -455,15 +455,11 @@
   /* Evaluate shader.
    * This is being evaluated for all BSDFs, so path flag does not contain a specific type. */
   const int path_flag = PATH_RAY_EMISSION;
-<<<<<<< HEAD
-  shader_eval_surface(INTEGRATOR_STATE_PASS_NULL, &sd, NULL, path_flag);
+
+  shader_eval_surface<NODE_FEATURE_MASK_LIGHT>(INTEGRATOR_STATE_PASS_NULL, &sd, NULL, path_flag);
   const SpectralColor color = shader_background_eval(&sd);
 
   const float3 color_rgb = spectrum_to_rgb(INTEGRATOR_STATE_PASS, color);
-=======
-  shader_eval_surface<NODE_FEATURE_MASK_LIGHT>(INTEGRATOR_STATE_PASS_NULL, &sd, NULL, path_flag);
-  const float3 color = shader_background_eval(&sd);
->>>>>>> d956936e
 
   /* Write output. */
   output[offset] += make_float4(color_rgb.x, color_rgb.y, color_rgb.z, 0.0f);
