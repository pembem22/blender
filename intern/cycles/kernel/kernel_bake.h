/*
 * Copyright 2011-2013 Blender Foundation
 *
 * Licensed under the Apache License, Version 2.0 (the "License");
 * you may not use this file except in compliance with the License.
 * You may obtain a copy of the License at
 *
 * http://www.apache.org/licenses/LICENSE-2.0
 *
 * Unless required by applicable law or agreed to in writing, software
 * distributed under the License is distributed on an "AS IS" BASIS,
 * WITHOUT WARRANTIES OR CONDITIONS OF ANY KIND, either express or implied.
 * See the License for the specific language governing permissions and
 * limitations under the License.
 */

CCL_NAMESPACE_BEGIN

#ifdef __BAKING__

ccl_device_inline void compute_light_pass(
    KernelGlobals *kg, ShaderData *sd, PathRadiance *L, uint rng_hash, int pass_filter, int sample)
{
  kernel_assert(kernel_data.film.use_light_pass);

  PathRadiance L_sample;
  PathState state;
  Ray ray;
  float3 throughput = make_float3(1.0f, 1.0f, 1.0f);

  /* emission and indirect shader data memory used by various functions */
  ShaderData emission_sd, indirect_sd;

  ray.P = sd->P + sd->Ng;
  ray.D = -sd->Ng;
  ray.t = FLT_MAX;
#  ifdef __CAMERA_MOTION__
  ray.time = 0.5f;
#  endif

  /* init radiance */
  path_radiance_init(kg, &L_sample);

  /* init path state */
  path_state_init(kg, &emission_sd, &state, rng_hash, sample, NULL);

  /* evaluate surface shader */
  shader_eval_surface(kg, sd, &state, NULL, state.flag);

  /* TODO, disable more closures we don't need besides transparent */
  shader_bsdf_disable_transparency(kg, sd);

#  ifdef __BRANCHED_PATH__
  if (!kernel_data.integrator.branched) {
    /* regular path tracer */
#  endif

    /* sample ambient occlusion */
    if (pass_filter & BAKE_FILTER_AO) {
      kernel_path_ao(
          kg, sd, &emission_sd, &L_sample, &state, throughput, shader_bsdf_alpha(kg, sd));
    }

    /* sample emission */
    if ((pass_filter & BAKE_FILTER_EMISSION) && (sd->flag & SD_EMISSION)) {
<<<<<<< HEAD
      float3 emission = indirect_primitive_emission(kg, sd, 0.0f, state.flag, state.ray_pdf, state.wavelengths);
      path_radiance_accum_emission(&L_sample, &state, throughput, emission);
=======
      float3 emission = indirect_primitive_emission(kg, sd, 0.0f, state.flag, state.ray_pdf);
      path_radiance_accum_emission(kg, &L_sample, &state, throughput, emission);
>>>>>>> 39cf6260
    }

    bool is_sss_sample = false;

#  ifdef __SUBSURFACE__
    /* sample subsurface scattering */
    if ((pass_filter & BAKE_FILTER_SUBSURFACE) && (sd->flag & SD_BSSRDF)) {
      /* When mixing BSSRDF and BSDF closures we should skip BSDF lighting
       * if scattering was successful. */
      SubsurfaceIndirectRays ss_indirect;
      kernel_path_subsurface_init_indirect(&ss_indirect);
      if (kernel_path_subsurface_scatter(
              kg, sd, &emission_sd, &L_sample, &state, &ray, &throughput, &ss_indirect)) {
        while (ss_indirect.num_rays) {
          kernel_path_subsurface_setup_indirect(
              kg, &ss_indirect, &state, &ray, &L_sample, &throughput);
          kernel_path_indirect(
              kg, &indirect_sd, &emission_sd, &ray, throughput, &state, &L_sample);
        }
        is_sss_sample = true;
      }
    }
#  endif

    /* sample light and BSDF */
    if (!is_sss_sample && (pass_filter & (BAKE_FILTER_DIRECT | BAKE_FILTER_INDIRECT))) {
      kernel_path_surface_connect_light(kg, sd, &emission_sd, throughput, &state, &L_sample);

      if (kernel_path_surface_bounce(kg, sd, &throughput, &state, &L_sample.state, &ray)) {
#  ifdef __LAMP_MIS__
        state.ray_t = 0.0f;
#  endif
        /* compute indirect light */
        kernel_path_indirect(kg, &indirect_sd, &emission_sd, &ray, throughput, &state, &L_sample);

        /* sum and reset indirect light pass variables for the next samples */
        path_radiance_sum_indirect(&L_sample);
        path_radiance_reset_indirect(&L_sample);
      }
    }
#  ifdef __BRANCHED_PATH__
  }
  else {
    /* branched path tracer */

    /* sample ambient occlusion */
    if (pass_filter & BAKE_FILTER_AO) {
      kernel_branched_path_ao(kg, sd, &emission_sd, &L_sample, &state, throughput);
    }

    /* sample emission */
    if ((pass_filter & BAKE_FILTER_EMISSION) && (sd->flag & SD_EMISSION)) {
<<<<<<< HEAD
      float3 emission = indirect_primitive_emission(kg, sd, 0.0f, state.flag, state.ray_pdf, state.wavelengths);
      path_radiance_accum_emission(&L_sample, &state, throughput, emission);
=======
      float3 emission = indirect_primitive_emission(kg, sd, 0.0f, state.flag, state.ray_pdf);
      path_radiance_accum_emission(kg, &L_sample, &state, throughput, emission);
>>>>>>> 39cf6260
    }

#    ifdef __SUBSURFACE__
    /* sample subsurface scattering */
    if ((pass_filter & BAKE_FILTER_SUBSURFACE) && (sd->flag & SD_BSSRDF)) {
      /* When mixing BSSRDF and BSDF closures we should skip BSDF lighting
       * if scattering was successful. */
      kernel_branched_path_subsurface_scatter(
          kg, sd, &indirect_sd, &emission_sd, &L_sample, &state, &ray, throughput);
    }
#    endif

    /* sample light and BSDF */
    if (pass_filter & (BAKE_FILTER_DIRECT | BAKE_FILTER_INDIRECT)) {
#    if defined(__EMISSION__)
      /* direct light */
      if (kernel_data.integrator.use_direct_light) {
        int all = kernel_data.integrator.sample_all_lights_direct;
        kernel_branched_path_surface_connect_light(
            kg, sd, &emission_sd, &state, throughput, 1.0f, &L_sample, all);
      }
#    endif

      /* indirect light */
      kernel_branched_path_surface_indirect_light(
          kg, sd, &indirect_sd, &emission_sd, throughput, 1.0f, &state, &L_sample);
    }
  }
#  endif

  /* accumulate into master L */
  path_radiance_accum_sample(L, &L_sample);
}

/* this helps with AA but it's not the real solution as it does not AA the geometry
 *  but it's better than nothing, thus committed */
ccl_device_inline float bake_clamp_mirror_repeat(float u, float max)
{
  /* use mirror repeat (like opengl texture) so that if the barycentric
   * coordinate goes past the end of the triangle it is not always clamped
   * to the same value, gives ugly patterns */
  u /= max;
  float fu = floorf(u);
  u = u - fu;

  return ((((int)fu) & 1) ? 1.0f - u : u) * max;
}

ccl_device_inline float3 kernel_bake_shader_bsdf(KernelGlobals *kg,
                                                 ShaderData *sd,
                                                 const ShaderEvalType type)
{
  switch (type) {
    case SHADER_EVAL_DIFFUSE:
      return shader_bsdf_diffuse(kg, sd);
    case SHADER_EVAL_GLOSSY:
      return shader_bsdf_glossy(kg, sd);
    case SHADER_EVAL_TRANSMISSION:
      return shader_bsdf_transmission(kg, sd);
#  ifdef __SUBSURFACE__
    case SHADER_EVAL_SUBSURFACE:
      return shader_bsdf_subsurface(kg, sd);
#  endif
    default:
      kernel_assert(!"Unknown bake type passed to BSDF evaluate");
      return make_float3(0.0f, 0.0f, 0.0f);
  }
}

ccl_device float3 kernel_bake_evaluate_direct_indirect(KernelGlobals *kg,
                                                       ShaderData *sd,
                                                       PathState *state,
                                                       float3 direct,
                                                       float3 indirect,
                                                       const ShaderEvalType type,
                                                       const int pass_filter)
{
  float3 color;
  const bool is_color = (pass_filter & BAKE_FILTER_COLOR) != 0;
  const bool is_direct = (pass_filter & BAKE_FILTER_DIRECT) != 0;
  const bool is_indirect = (pass_filter & BAKE_FILTER_INDIRECT) != 0;
  float3 out = make_float3(0.0f, 0.0f, 0.0f);

  if (is_color) {
    if (is_direct || is_indirect) {
      /* Leave direct and diffuse channel colored. */
      color = make_float3(1.0f, 1.0f, 1.0f);
    }
    else {
      /* surface color of the pass only */
      shader_eval_surface(kg, sd, state, NULL, 0);
      return kernel_bake_shader_bsdf(kg, sd, type);
    }
  }
  else {
    shader_eval_surface(kg, sd, state, NULL, 0);
    color = kernel_bake_shader_bsdf(kg, sd, type);
  }

  if (is_direct) {
    out += safe_divide_even_color(direct, color);
  }

  if (is_indirect) {
    out += safe_divide_even_color(indirect, color);
  }

  return out;
}

ccl_device void kernel_bake_evaluate(KernelGlobals *kg,
                                     ccl_global uint4 *input,
                                     ccl_global float4 *output,
                                     ShaderEvalType type,
                                     int pass_filter,
                                     int i,
                                     int offset,
                                     int sample)
{
  ShaderData sd;
  PathState state = {0};
  uint4 in = input[i * 2];
  uint4 diff = input[i * 2 + 1];

  float3 out = make_float3(0.0f, 0.0f, 0.0f);

  int object = in.x;
  int prim = in.y;

  if (prim == -1)
    return;

  float u = __uint_as_float(in.z);
  float v = __uint_as_float(in.w);

  float dudx = __uint_as_float(diff.x);
  float dudy = __uint_as_float(diff.y);
  float dvdx = __uint_as_float(diff.z);
  float dvdy = __uint_as_float(diff.w);

  int num_samples = kernel_data.integrator.aa_samples;

  /* random number generator */
  uint rng_hash = cmj_hash(offset + i, kernel_data.integrator.seed);

  float filter_x, filter_y;
  if (sample == 0) {
    filter_x = filter_y = 0.5f;
  }
  else {
    path_rng_2D(kg, rng_hash, sample, num_samples, PRNG_FILTER_U, &filter_x, &filter_y);
  }

  /* subpixel u/v offset */
  if (sample > 0) {
    u = bake_clamp_mirror_repeat(u + dudx * (filter_x - 0.5f) + dudy * (filter_y - 0.5f), 1.0f);
    v = bake_clamp_mirror_repeat(v + dvdx * (filter_x - 0.5f) + dvdy * (filter_y - 0.5f),
                                 1.0f - u);
  }

  /* triangle */
  int shader;
  float3 P, Ng;

  triangle_point_normal(kg, object, prim, u, v, &P, &Ng, &shader);

  /* light passes */
  PathRadiance L;
  path_radiance_init(kg, &L);

  shader_setup_from_sample(
      kg,
      &sd,
      P,
      Ng,
      Ng,
      shader,
      object,
      prim,
      u,
      v,
      1.0f,
      0.5f,
      !(kernel_tex_fetch(__object_flag, object) & SD_OBJECT_TRANSFORM_APPLIED),
      LAMP_NONE);
  sd.I = sd.N;

  /* update differentials */
  sd.dP.dx = sd.dPdu * dudx + sd.dPdv * dvdx;
  sd.dP.dy = sd.dPdu * dudy + sd.dPdv * dvdy;
  sd.du.dx = dudx;
  sd.du.dy = dudy;
  sd.dv.dx = dvdx;
  sd.dv.dy = dvdy;

  /* set RNG state for shaders that use sampling */
  state.rng_hash = rng_hash;
  state.rng_offset = 0;
  state.sample = sample;
  state.num_samples = num_samples;
  state.min_ray_pdf = FLT_MAX;

  /* light passes if we need more than color */
  if (pass_filter & ~BAKE_FILTER_COLOR)
    compute_light_pass(kg, &sd, &L, rng_hash, pass_filter, sample);

  switch (type) {
    /* data passes */
    case SHADER_EVAL_NORMAL:
    case SHADER_EVAL_ROUGHNESS:
    case SHADER_EVAL_EMISSION: {
      if (type != SHADER_EVAL_NORMAL || (sd.flag & SD_HAS_BUMP)) {
        int path_flag = (type == SHADER_EVAL_EMISSION) ? PATH_RAY_EMISSION : 0;
        shader_eval_surface(kg, &sd, &state, NULL, path_flag);
      }

      if (type == SHADER_EVAL_NORMAL) {
        float3 N = sd.N;
        if (sd.flag & SD_HAS_BUMP) {
          N = shader_bsdf_average_normal(kg, &sd);
        }

        /* encoding: normal = (2 * color) - 1 */
        out = N * 0.5f + make_float3(0.5f, 0.5f, 0.5f);
      }
      else if (type == SHADER_EVAL_ROUGHNESS) {
        float roughness = shader_bsdf_average_roughness(&sd);
        out = make_float3(roughness, roughness, roughness);
      }
      else {
        out = shader_emissive_eval(&sd);
      }
      break;
    }
    case SHADER_EVAL_UV: {
      out = primitive_uv(kg, &sd);
      break;
    }
#  ifdef __PASSES__
    /* light passes */
    case SHADER_EVAL_AO: {
      out = L.ao;
      break;
    }
    case SHADER_EVAL_COMBINED: {
      if ((pass_filter & BAKE_FILTER_COMBINED) == BAKE_FILTER_COMBINED) {
        float alpha;
        out = path_radiance_clamp_and_sum(kg, &L, &alpha);
        break;
      }

      if ((pass_filter & BAKE_FILTER_DIFFUSE_DIRECT) == BAKE_FILTER_DIFFUSE_DIRECT)
        out += L.direct_diffuse;
      if ((pass_filter & BAKE_FILTER_DIFFUSE_INDIRECT) == BAKE_FILTER_DIFFUSE_INDIRECT)
        out += L.indirect_diffuse;

      if ((pass_filter & BAKE_FILTER_GLOSSY_DIRECT) == BAKE_FILTER_GLOSSY_DIRECT)
        out += L.direct_glossy;
      if ((pass_filter & BAKE_FILTER_GLOSSY_INDIRECT) == BAKE_FILTER_GLOSSY_INDIRECT)
        out += L.indirect_glossy;

      if ((pass_filter & BAKE_FILTER_TRANSMISSION_DIRECT) == BAKE_FILTER_TRANSMISSION_DIRECT)
        out += L.direct_transmission;
      if ((pass_filter & BAKE_FILTER_TRANSMISSION_INDIRECT) == BAKE_FILTER_TRANSMISSION_INDIRECT)
        out += L.indirect_transmission;

      if ((pass_filter & BAKE_FILTER_SUBSURFACE_DIRECT) == BAKE_FILTER_SUBSURFACE_DIRECT)
        out += L.direct_subsurface;
      if ((pass_filter & BAKE_FILTER_SUBSURFACE_INDIRECT) == BAKE_FILTER_SUBSURFACE_INDIRECT)
        out += L.indirect_subsurface;

      if ((pass_filter & BAKE_FILTER_EMISSION) != 0)
        out += L.emission;

      break;
    }
    case SHADER_EVAL_SHADOW: {
      out = make_float3(L.shadow.x, L.shadow.y, L.shadow.z);
      break;
    }
    case SHADER_EVAL_DIFFUSE: {
      out = kernel_bake_evaluate_direct_indirect(
          kg, &sd, &state, L.direct_diffuse, L.indirect_diffuse, type, pass_filter);
      break;
    }
    case SHADER_EVAL_GLOSSY: {
      out = kernel_bake_evaluate_direct_indirect(
          kg, &sd, &state, L.direct_glossy, L.indirect_glossy, type, pass_filter);
      break;
    }
    case SHADER_EVAL_TRANSMISSION: {
      out = kernel_bake_evaluate_direct_indirect(
          kg, &sd, &state, L.direct_transmission, L.indirect_transmission, type, pass_filter);
      break;
    }
    case SHADER_EVAL_SUBSURFACE: {
#    ifdef __SUBSURFACE__
      out = kernel_bake_evaluate_direct_indirect(
          kg, &sd, &state, L.direct_subsurface, L.indirect_subsurface, type, pass_filter);
#    endif
      break;
    }
#  endif

    /* extra */
    case SHADER_EVAL_ENVIRONMENT: {
      /* setup ray */
      Ray ray;

      ray.P = make_float3(0.0f, 0.0f, 0.0f);
      ray.D = normalize(P);
      ray.t = 0.0f;
#  ifdef __CAMERA_MOTION__
      ray.time = 0.5f;
#  endif

#  ifdef __RAY_DIFFERENTIALS__
      ray.dD = differential3_zero();
      ray.dP = differential3_zero();
#  endif

      /* setup shader data */
      shader_setup_from_background(kg, &sd, &ray);

      /* evaluate */
      int path_flag = 0; /* we can't know which type of BSDF this is for */
      shader_eval_surface(kg, &sd, &state, NULL, path_flag | PATH_RAY_EMISSION);
      out = shader_background_eval(&sd);
      break;
    }
    default: {
      /* no real shader, returning the position of the verts for debugging */
      out = normalize(P);
      break;
    }
  }

  /* write output */
  const float output_fac = 1.0f / num_samples;
  const float4 scaled_result = make_float4(out.x, out.y, out.z, 1.0f) * output_fac;

  output[i] = (sample == 0) ? scaled_result : output[i] + scaled_result;
}

#endif /* __BAKING__ */

ccl_device void kernel_displace_evaluate(KernelGlobals *kg,
                                         ccl_global uint4 *input,
                                         ccl_global float4 *output,
                                         int i)
{
  ShaderData sd;
  PathState state = {0};
  uint4 in = input[i];

  /* setup shader data */
  int object = in.x;
  int prim = in.y;
  float u = __uint_as_float(in.z);
  float v = __uint_as_float(in.w);

  shader_setup_from_displace(kg, &sd, object, prim, u, v);

  /* evaluate */
  float3 P = sd.P;
  shader_eval_displacement(kg, &sd, &state);
  float3 D = sd.P - P;

  object_inverse_dir_transform(kg, &sd, &D);

  /* write output */
  output[i] += make_float4(D.x, D.y, D.z, 0.0f);
}

ccl_device void kernel_background_evaluate(KernelGlobals *kg,
                                           ccl_global uint4 *input,
                                           ccl_global float4 *output,
                                           int i)
{
  ShaderData sd;
  PathState state = {0};
  uint4 in = input[i];

  /* setup ray */
  Ray ray;
  float u = __uint_as_float(in.x);
  float v = __uint_as_float(in.y);

  ray.P = make_float3(0.0f, 0.0f, 0.0f);
  ray.D = equirectangular_to_direction(u, v);
  ray.t = 0.0f;
#ifdef __CAMERA_MOTION__
  ray.time = 0.5f;
#endif

#ifdef __RAY_DIFFERENTIALS__
  ray.dD = differential3_zero();
  ray.dP = differential3_zero();
#endif

  /* setup shader data */
  shader_setup_from_background(kg, &sd, &ray);

  /* evaluate */
  int path_flag = 0; /* we can't know which type of BSDF this is for */
  shader_eval_surface(kg, &sd, &state, NULL, path_flag | PATH_RAY_EMISSION);
  float3 color = shader_background_eval(&sd);

  /* write output */
  output[i] += make_float4(color.x, color.y, color.z, 0.0f);
}

CCL_NAMESPACE_END<|MERGE_RESOLUTION|>--- conflicted
+++ resolved
@@ -63,13 +63,8 @@
 
     /* sample emission */
     if ((pass_filter & BAKE_FILTER_EMISSION) && (sd->flag & SD_EMISSION)) {
-<<<<<<< HEAD
       float3 emission = indirect_primitive_emission(kg, sd, 0.0f, state.flag, state.ray_pdf, state.wavelengths);
-      path_radiance_accum_emission(&L_sample, &state, throughput, emission);
-=======
-      float3 emission = indirect_primitive_emission(kg, sd, 0.0f, state.flag, state.ray_pdf);
       path_radiance_accum_emission(kg, &L_sample, &state, throughput, emission);
->>>>>>> 39cf6260
     }
 
     bool is_sss_sample = false;
@@ -122,13 +117,8 @@
 
     /* sample emission */
     if ((pass_filter & BAKE_FILTER_EMISSION) && (sd->flag & SD_EMISSION)) {
-<<<<<<< HEAD
       float3 emission = indirect_primitive_emission(kg, sd, 0.0f, state.flag, state.ray_pdf, state.wavelengths);
-      path_radiance_accum_emission(&L_sample, &state, throughput, emission);
-=======
-      float3 emission = indirect_primitive_emission(kg, sd, 0.0f, state.flag, state.ray_pdf);
       path_radiance_accum_emission(kg, &L_sample, &state, throughput, emission);
->>>>>>> 39cf6260
     }
 
 #    ifdef __SUBSURFACE__
