--- conflicted
+++ resolved
@@ -168,11 +168,7 @@
    * shade them.
    */
   if (!blocked && num_hits > 0) {
-<<<<<<< HEAD
-    SpectralColor throughput = make_spectral_color(1.0f);
-=======
-    float3 throughput = one_float3();
->>>>>>> 450ea1b7
+    SpectralColor throughput = one_spectral_color();
     float3 Pend = ray->P + ray->D * ray->t;
     float last_t = 0.0f;
     int bounce = state->transparent_bounce;
@@ -312,11 +308,7 @@
 #      endif
 #    endif
   if (blocked && is_transparent_isect) {
-<<<<<<< HEAD
-    SpectralColor throughput = make_spectral_color(1.0f);
-=======
-    float3 throughput = one_float3();
->>>>>>> 450ea1b7
+    SpectralColor throughput = one_spectral_color();
     float3 Pend = ray->P + ray->D * ray->t;
     int bounce = state->transparent_bounce;
 #    ifdef __VOLUME__
@@ -401,11 +393,7 @@
                                       Ray *ray,
                                       SpectralColor *shadow)
 {
-<<<<<<< HEAD
-  *shadow = make_spectral_color(1.0f);
-=======
-  *shadow = one_float3();
->>>>>>> 450ea1b7
+  *shadow = one_spectral_color();
 #if !defined(__KERNEL_OPTIX__)
   /* Some common early checks.
    * Avoid conditional trace call in OptiX though, since those hurt performance there.
