--- conflicted
+++ resolved
@@ -242,11 +242,7 @@
   if (texture_type == IMAGE_DATA_TYPE_FLOAT4 || texture_type == IMAGE_DATA_TYPE_BYTE4 ||
       texture_type == IMAGE_DATA_TYPE_HALF4 || texture_type == IMAGE_DATA_TYPE_USHORT4) {
     if (interpolation == INTERPOLATION_CUBIC) {
-<<<<<<< HEAD
-      return kernel_tex_image_interp_bicubic_3d<::float4>(info, x, y, z);
-=======
-      return kernel_tex_image_interp_tricubic<float4>(info, x, y, z);
->>>>>>> 36d20221
+      return kernel_tex_image_interp_tricubic<::float4>(info, x, y, z);
     }
     else {
       CUtexObject tex = (CUtexObject)info.data;
