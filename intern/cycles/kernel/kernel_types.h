/*
 * Copyright 2011-2013 Blender Foundation
 *
 * Licensed under the Apache License, Version 2.0 (the "License");
 * you may not use this file except in compliance with the License.
 * You may obtain a copy of the License at
 *
 * http://www.apache.org/licenses/LICENSE-2.0
 *
 * Unless required by applicable law or agreed to in writing, software
 * distributed under the License is distributed on an "AS IS" BASIS,
 * WITHOUT WARRANTIES OR CONDITIONS OF ANY KIND, either express or implied.
 * See the License for the specific language governing permissions and
 * limitations under the License.
 */

#pragma once

#if !defined(__KERNEL_GPU__) && defined(WITH_EMBREE)
#  include <embree3/rtcore.h>
#  include <embree3/rtcore_scene.h>
#  define __EMBREE__
#endif

#include "kernel/kernel_math.h"
#include "kernel/svm/svm_types.h"
#include "util/util_static_assert.h"

#ifndef __KERNEL_GPU__
#  define __KERNEL_CPU__
#endif

/* TODO(sergey): This is only to make it possible to include this header
 * from outside of the kernel. but this could be done somewhat cleaner?
 */
#ifndef ccl_addr_space
#  define ccl_addr_space
#endif

CCL_NAMESPACE_BEGIN

/* Constants */
#define OBJECT_MOTION_PASS_SIZE 2
#define FILTER_TABLE_SIZE 1024
#define RAMP_TABLE_SIZE 256
#define SHUTTER_TABLE_SIZE 256
#define WAVELENGTH_CDF_TABLE_SIZE 256

#define BSSRDF_MIN_RADIUS 1e-8f
#define BSSRDF_MAX_HITS 4
#define BSSRDF_MAX_BOUNCES 256
#define LOCAL_MAX_HITS 4

#define VOLUME_BOUNDS_MAX 1024

#define BECKMANN_TABLE_SIZE 256

#define SHADER_NONE (~0)
#define OBJECT_NONE (~0)
#define PRIM_NONE (~0)
#define LAMP_NONE (~0)
#define ID_NONE (0.0f)
#define PASS_UNUSED (~0)

#define VOLUME_STACK_SIZE 4

<<<<<<< HEAD
#define MIN_WAVELENGTH 380.0f
#define MAX_WAVELENGTH 730.0f

/* Split kernel constants */
#define WORK_POOL_SIZE_GPU 64
#define WORK_POOL_SIZE_CPU 1
#ifdef __KERNEL_GPU__
#  define WORK_POOL_SIZE WORK_POOL_SIZE_GPU
#else
#  define WORK_POOL_SIZE WORK_POOL_SIZE_CPU
#endif

#define SHADER_SORT_BLOCK_SIZE 2048

#ifdef __KERNEL_OPENCL__
#  define SHADER_SORT_LOCAL_SIZE 64
#elif defined(__KERNEL_CUDA__)
#  define SHADER_SORT_LOCAL_SIZE 32
#else
#  define SHADER_SORT_LOCAL_SIZE 1
#endif

=======
>>>>>>> ed13a2b1
/* Kernel features */
#define __SOBOL__
#define __DPDU__
#define __BACKGROUND__
#define __CAUSTICS_TRICKS__
#define __VISIBILITY_FLAG__
#define __RAY_DIFFERENTIALS__
#define __CAMERA_CLIPPING__
#define __INTERSECTION_REFINE__
#define __CLAMP_SAMPLE__
#define __PATCH_EVAL__
#define __SHADOW_CATCHER__
#define __DENOISING_FEATURES__
#define __SHADER_RAYTRACE__
#define __AO__
#define __PASSES__
#define __HAIR__
#define __SVM__
#define __EMISSION__
#define __HOLDOUT__
#define __TRANSPARENT_SHADOWS__
#define __BACKGROUND_MIS__
#define __LAMP_MIS__
#define __CAMERA_MOTION__
#define __OBJECT_MOTION__
#define __BAKING__
#define __PRINCIPLED__
#define __SUBSURFACE__
#define __VOLUME__
#define __CMJ__
#define __SHADOW_RECORD_ALL__
#define __BRANCHED_PATH__

/* Device specific features */
#ifdef __KERNEL_CPU__
#  ifdef WITH_OSL
#    define __OSL__
#  endif
#  define __VOLUME_RECORD_ALL__
#endif /* __KERNEL_CPU__ */

#ifdef __KERNEL_OPTIX__
#  undef __BAKING__
#endif /* __KERNEL_OPTIX__ */

/* Scene-based selective features compilation. */
#ifdef __KERNEL_FEATURES__
#  if !(__KERNEL_FEATURES & KERNEL_FEATURE_CAMERA_MOTION)
#    undef __CAMERA_MOTION__
#  endif
#  if !(__KERNEL_FEATURES & KERNEL_FEATURE_OBJECT_MOTION)
#    undef __OBJECT_MOTION__
#  endif
#  if !(__KERNEL_FEATURES & KERNEL_FEATURE_HAIR)
#    undef __HAIR__
#  endif
#  if !(__KERNEL_FEATURES & KERNEL_FEATURE_VOLUME)
#    undef __VOLUME__
#  endif
#  if !(__KERNEL_FEATURES & KERNEL_FEATURE_SUBSURFACE)
#    undef __SUBSURFACE__
#  endif
#  if !(__KERNEL_FEATURES & KERNEL_FEATURE_BAKING)
#    undef __BAKING__
#  endif
#  if !(__KERNEL_FEATURES & KERNEL_FEATURE_PATCH_EVALUATION)
#    undef __PATCH_EVAL__
#  endif
#  if !(__KERNEL_FEATURES & KERNEL_FEATURE_TRANSPARENT)
#    undef __TRANSPARENT_SHADOWS__
#  endif
#  if !(__KERNEL_FEATURES & KERNEL_FEATURE_SHADOW_CATCHER)
#    undef __SHADOW_CATCHER__
#  endif
#  if !(__KERNEL_FEATURES & KERNEL_FEATURE_PRINCIPLED)
#    undef __PRINCIPLED__
#  endif
#  if !(__KERNEL_FEATURES & KERNEL_FEATURE_DENOISING)
#    undef __DENOISING_FEATURES__
#  endif
#endif

/* Features that enable others */

#if defined(__SUBSURFACE__) || defined(__SHADER_RAYTRACE__)
#  define __BVH_LOCAL__
#endif

/* Path Tracing
 * note we need to keep the u/v pairs at even values */

enum PathTraceDimension {
  PRNG_FILTER_U = 0,
  PRNG_FILTER_V = 1,
  PRNG_LENS_U = 2,
  PRNG_LENS_V = 3,
  PRNG_TIME = 4,
  PRNG_WAVELENGTH = 5,
  PRNG_UNUSED_1 = 6, /* for some reason (6, 7) is a bad sobol pattern */
  PRNG_UNUSED_2 = 7, /* with a low number of samples (< 64) */
  PRNG_BASE_NUM = 10,

  PRNG_BSDF_U = 0,
  PRNG_BSDF_V = 1,
  PRNG_LIGHT_U = 2,
  PRNG_LIGHT_V = 3,
  PRNG_LIGHT_TERMINATE = 4,
  PRNG_TERMINATE = 5,
  PRNG_PHASE_CHANNEL = 6,
  PRNG_SCATTER_DISTANCE = 7,
  PRNG_BOUNCE_NUM = 8,

  PRNG_BEVEL_U = 6, /* reuse volume dimension, correlation won't harm */
  PRNG_BEVEL_V = 7,
};

enum SamplingPattern {
  SAMPLING_PATTERN_SOBOL = 0,
  SAMPLING_PATTERN_PMJ = 1,

  SAMPLING_NUM_PATTERNS,
};

/* these flags values correspond to raytypes in osl.cpp, so keep them in sync! */

enum PathRayFlag {
  /* --------------------------------------------------------------------
   * Ray visibility.
   *
   * NOTE: Recalculated after a surface bounce.
   */

  PATH_RAY_CAMERA = (1 << 0),
  PATH_RAY_REFLECT = (1 << 1),
  PATH_RAY_TRANSMIT = (1 << 2),
  PATH_RAY_DIFFUSE = (1 << 3),
  PATH_RAY_GLOSSY = (1 << 4),
  PATH_RAY_SINGULAR = (1 << 5),
  PATH_RAY_TRANSPARENT = (1 << 6),
  PATH_RAY_VOLUME_SCATTER = (1 << 7),

  /* Shadow ray visibility. */
  PATH_RAY_SHADOW_OPAQUE = (1 << 8),
  PATH_RAY_SHADOW_TRANSPARENT = (1 << 9),
  PATH_RAY_SHADOW = (PATH_RAY_SHADOW_OPAQUE | PATH_RAY_SHADOW_TRANSPARENT),

  /* Special flag to tag unaligned BVH nodes.
   * Only set and used in BVH nodes to distinguish how to interpret bounding box information stored
   * in the node (either it should be intersected as AABB or as OBB). */
  PATH_RAY_NODE_UNALIGNED = (1 << 10),

  /* Subset of flags used for ray visibility for intersection.
   *
   * NOTE: SHADOW_CATCHER macros below assume there are no more than
   * 16 visibility bits. */
  PATH_RAY_ALL_VISIBILITY = ((1 << 11) - 1),

  /* --------------------------------------------------------------------
   * Path flags.
   */

  /* Don't apply multiple importance sampling weights to emission from
   * lamp or surface hits, because they were not direct light sampled. */
  PATH_RAY_MIS_SKIP = (1 << 11),

  /* Diffuse bounce earlier in the path, skip SSS to improve performance
   * and avoid branching twice with disk sampling SSS. */
  PATH_RAY_DIFFUSE_ANCESTOR = (1 << 12),

  /* Single pass has been written. */
  PATH_RAY_SINGLE_PASS_DONE = (1 << 13),

  /* Zero background alpha, for camera or transparent glass rays. */
  PATH_RAY_TRANSPARENT_BACKGROUND = (1 << 14),

  /* Terminate ray immediately at next bounce. */
  PATH_RAY_TERMINATE_ON_NEXT_SURFACE = (1 << 15),
  PATH_RAY_TERMINATE_IN_NEXT_VOLUME = (1 << 16),

  /* Ray is to be terminated, but continue with transparent bounces and
   * emission as long as we encounter them. This is required to make the
   * MIS between direct and indirect light rays match, as shadow rays go
   * through transparent surfaces to reach emission too. */
  PATH_RAY_TERMINATE_AFTER_TRANSPARENT = (1 << 17),

  /* Terminate ray immediately after volume shading. */
  PATH_RAY_TERMINATE_AFTER_VOLUME = (1 << 18),

  /* Ray is to be terminated. */
  PATH_RAY_TERMINATE = (PATH_RAY_TERMINATE_ON_NEXT_SURFACE | PATH_RAY_TERMINATE_IN_NEXT_VOLUME |
                        PATH_RAY_TERMINATE_AFTER_TRANSPARENT | PATH_RAY_TERMINATE_AFTER_VOLUME),

  /* Path and shader is being evaluated for direct lighting emission. */
  PATH_RAY_EMISSION = (1 << 19),

  /* Perform subsurface scattering. */
  PATH_RAY_SUBSURFACE = (1 << 20),

  /* Contribute to denoising features. */
  PATH_RAY_DENOISING_FEATURES = (1 << 21),

  /* Render pass categories. */
  PATH_RAY_REFLECT_PASS = (1 << 22),
  PATH_RAY_TRANSMISSION_PASS = (1 << 23),
  PATH_RAY_VOLUME_PASS = (1 << 24),
  PATH_RAY_ANY_PASS = (PATH_RAY_REFLECT_PASS | PATH_RAY_TRANSMISSION_PASS | PATH_RAY_VOLUME_PASS),

  /* Shadow ray is for a light or surface. */
  PATH_RAY_SHADOW_FOR_LIGHT = (1 << 25),

  /* A shadow catcher object was hit and the path was split into two. */
  PATH_RAY_SHADOW_CATCHER_HIT = (1 << 26),

  /* A shadow catcher object was hit and this path traces only shadow catchers, writing them into
   * their dedicated pass for later division.
   *
   * NOTE: Is not covered with `PATH_RAY_ANY_PASS` because shadow catcher does special handling
   * which is separate from the light passes. */
  PATH_RAY_SHADOW_CATCHER_PASS = (1 << 27),
};

/* Configure ray visibility bits for rays and objects respectively,
 * to make shadow catchers work.
 *
 * On shadow catcher paths we want to ignore any intersections with non-catchers,
 * whereas on regular paths we want to intersect all objects. */

#define SHADOW_CATCHER_VISIBILITY_SHIFT(visibility) ((visibility) << 16)

#define SHADOW_CATCHER_PATH_VISIBILITY(path_flag, visibility) \
  (((path_flag)&PATH_RAY_SHADOW_CATCHER_PASS) ? SHADOW_CATCHER_VISIBILITY_SHIFT(visibility) : \
                                                (visibility))

#define SHADOW_CATCHER_OBJECT_VISIBILITY(is_shadow_catcher, visibility) \
  (((is_shadow_catcher) ? SHADOW_CATCHER_VISIBILITY_SHIFT(visibility) : 0) | (visibility))

/* Closure Label */

typedef enum ClosureLabel {
  LABEL_NONE = 0,
  LABEL_TRANSMIT = 1,
  LABEL_REFLECT = 2,
  LABEL_DIFFUSE = 4,
  LABEL_GLOSSY = 8,
  LABEL_SINGULAR = 16,
  LABEL_TRANSPARENT = 32,
  LABEL_VOLUME_SCATTER = 64,
  LABEL_TRANSMIT_TRANSPARENT = 128,
  LABEL_SUBSURFACE_SCATTER = 256,
} ClosureLabel;

/* Render Passes */

#define PASS_NAME_JOIN(a, b) a##_##b
#define PASSMASK(pass) (1 << ((PASS_NAME_JOIN(PASS, pass)) % 32))

// NOTE: Keep in sync with `Pass::get_type_enum()`.
typedef enum PassType {
  PASS_NONE = 0,

  /* Light Passes */
  PASS_COMBINED = 1,
  PASS_EMISSION,
  PASS_BACKGROUND,
  PASS_AO,
  PASS_SHADOW,
  PASS_DIFFUSE_DIRECT,
  PASS_DIFFUSE_INDIRECT,
  PASS_GLOSSY_DIRECT,
  PASS_GLOSSY_INDIRECT,
  PASS_TRANSMISSION_DIRECT,
  PASS_TRANSMISSION_INDIRECT,
  PASS_VOLUME_DIRECT,
  PASS_VOLUME_INDIRECT,
  PASS_CATEGORY_LIGHT_END = 31,

  /* Data passes */
  PASS_DEPTH = 32,
  PASS_NORMAL,
  PASS_ROUGHNESS,
  PASS_UV,
  PASS_OBJECT_ID,
  PASS_MATERIAL_ID,
  PASS_MOTION,
  PASS_MOTION_WEIGHT,
  PASS_RENDER_TIME,
  PASS_CRYPTOMATTE,
  PASS_AOV_COLOR,
  PASS_AOV_VALUE,
  PASS_ADAPTIVE_AUX_BUFFER,
  PASS_SAMPLE_COUNT,
  PASS_DIFFUSE_COLOR,
  PASS_GLOSSY_COLOR,
  PASS_TRANSMISSION_COLOR,
  /* No Scatter color since it's tricky to define what it would even mean. */
  PASS_MIST,
  PASS_DENOISING_NORMAL,
  PASS_DENOISING_ALBEDO,

  /* PASS_SHADOW_CATCHER accumulates contribution of shadow catcher object which is not affected by
   * any other object. The pass accessor will divide the combined pass by the shadow catcher. The
   * result of this division is then to be multiplied with the backdrop. The alpha channel of this
   * pass contains number of samples which contributed to the color components of the pass.
   *
   * PASS_SHADOW_CATCHER_MATTE contains pass which contains non-catcher objects. This pass is to be
   * alpha-overed onto the backdrop (after multiplication). */
  PASS_SHADOW_CATCHER,
  PASS_SHADOW_CATCHER_MATTE,

  PASS_CATEGORY_DATA_END = 63,

  PASS_BAKE_PRIMITIVE,
  PASS_BAKE_DIFFERENTIAL,
  PASS_CATEGORY_BAKE_END = 95,

  PASS_NUM,
} PassType;

#define PASS_ANY (~0)

typedef enum CryptomatteType {
  CRYPT_NONE = 0,
  CRYPT_OBJECT = (1 << 0),
  CRYPT_MATERIAL = (1 << 1),
  CRYPT_ASSET = (1 << 2),
  CRYPT_ACCURATE = (1 << 3),
} CryptomatteType;

typedef struct BsdfEval {
  SpectralColor diffuse;
  SpectralColor glossy;
} BsdfEval;

/* Shader Flag */

typedef enum ShaderFlag {
  SHADER_SMOOTH_NORMAL = (1 << 31),
  SHADER_CAST_SHADOW = (1 << 30),
  SHADER_AREA_LIGHT = (1 << 29),
  SHADER_USE_MIS = (1 << 28),
  SHADER_EXCLUDE_DIFFUSE = (1 << 27),
  SHADER_EXCLUDE_GLOSSY = (1 << 26),
  SHADER_EXCLUDE_TRANSMIT = (1 << 25),
  SHADER_EXCLUDE_CAMERA = (1 << 24),
  SHADER_EXCLUDE_SCATTER = (1 << 23),
  SHADER_EXCLUDE_ANY = (SHADER_EXCLUDE_DIFFUSE | SHADER_EXCLUDE_GLOSSY | SHADER_EXCLUDE_TRANSMIT |
                        SHADER_EXCLUDE_CAMERA | SHADER_EXCLUDE_SCATTER),

  SHADER_MASK = ~(SHADER_SMOOTH_NORMAL | SHADER_CAST_SHADOW | SHADER_AREA_LIGHT | SHADER_USE_MIS |
                  SHADER_EXCLUDE_ANY)
} ShaderFlag;

/* Light Type */

typedef enum LightType {
  LIGHT_POINT,
  LIGHT_DISTANT,
  LIGHT_BACKGROUND,
  LIGHT_AREA,
  LIGHT_SPOT,
  LIGHT_TRIANGLE
} LightType;

/* Camera Type */

enum CameraType { CAMERA_PERSPECTIVE, CAMERA_ORTHOGRAPHIC, CAMERA_PANORAMA };

/* Panorama Type */

enum PanoramaType {
  PANORAMA_EQUIRECTANGULAR = 0,
  PANORAMA_FISHEYE_EQUIDISTANT = 1,
  PANORAMA_FISHEYE_EQUISOLID = 2,
  PANORAMA_MIRRORBALL = 3,

  PANORAMA_NUM_TYPES,
};

/* Differential */

typedef struct differential3 {
  float3 dx;
  float3 dy;
} differential3;

typedef struct differential {
  float dx;
  float dy;
} differential;

/* Ray */

typedef struct Ray {
  float3 P;   /* origin */
  float3 D;   /* direction */
  float t;    /* length of the ray */
  float time; /* time (for motion blur) */

#ifdef __RAY_DIFFERENTIALS__
  float dP;
  float dD;
#endif
} Ray;

/* Intersection */

typedef struct Intersection {
#ifdef __EMBREE__
  float3 Ng;
#endif
  float t, u, v;
  int prim;
  int object;
  int type;
} Intersection;

/* Primitives */

typedef enum PrimitiveType {
  PRIMITIVE_NONE = 0,
  PRIMITIVE_TRIANGLE = (1 << 0),
  PRIMITIVE_MOTION_TRIANGLE = (1 << 1),
  PRIMITIVE_CURVE_THICK = (1 << 2),
  PRIMITIVE_MOTION_CURVE_THICK = (1 << 3),
  PRIMITIVE_CURVE_RIBBON = (1 << 4),
  PRIMITIVE_MOTION_CURVE_RIBBON = (1 << 5),
  PRIMITIVE_VOLUME = (1 << 6),
  PRIMITIVE_LAMP = (1 << 7),

  PRIMITIVE_ALL_TRIANGLE = (PRIMITIVE_TRIANGLE | PRIMITIVE_MOTION_TRIANGLE),
  PRIMITIVE_ALL_CURVE = (PRIMITIVE_CURVE_THICK | PRIMITIVE_MOTION_CURVE_THICK |
                         PRIMITIVE_CURVE_RIBBON | PRIMITIVE_MOTION_CURVE_RIBBON),
  PRIMITIVE_ALL_VOLUME = (PRIMITIVE_VOLUME),
  PRIMITIVE_ALL_MOTION = (PRIMITIVE_MOTION_TRIANGLE | PRIMITIVE_MOTION_CURVE_THICK |
                          PRIMITIVE_MOTION_CURVE_RIBBON),
  PRIMITIVE_ALL = (PRIMITIVE_ALL_TRIANGLE | PRIMITIVE_ALL_CURVE | PRIMITIVE_ALL_VOLUME |
                   PRIMITIVE_LAMP),

  PRIMITIVE_NUM = 8,
} PrimitiveType;

#define PRIMITIVE_PACK_SEGMENT(type, segment) ((segment << PRIMITIVE_NUM) | (type))
#define PRIMITIVE_UNPACK_SEGMENT(type) (type >> PRIMITIVE_NUM)

typedef enum CurveShapeType {
  CURVE_RIBBON = 0,
  CURVE_THICK = 1,

  CURVE_NUM_SHAPE_TYPES,
} CurveShapeType;

/* Attributes */

typedef enum AttributePrimitive {
  ATTR_PRIM_GEOMETRY = 0,
  ATTR_PRIM_SUBD,

  ATTR_PRIM_TYPES
} AttributePrimitive;

typedef enum AttributeElement {
  ATTR_ELEMENT_NONE = 0,
  ATTR_ELEMENT_OBJECT = (1 << 0),
  ATTR_ELEMENT_MESH = (1 << 1),
  ATTR_ELEMENT_FACE = (1 << 2),
  ATTR_ELEMENT_VERTEX = (1 << 3),
  ATTR_ELEMENT_VERTEX_MOTION = (1 << 4),
  ATTR_ELEMENT_CORNER = (1 << 5),
  ATTR_ELEMENT_CORNER_BYTE = (1 << 6),
  ATTR_ELEMENT_CURVE = (1 << 7),
  ATTR_ELEMENT_CURVE_KEY = (1 << 8),
  ATTR_ELEMENT_CURVE_KEY_MOTION = (1 << 9),
  ATTR_ELEMENT_VOXEL = (1 << 10)
} AttributeElement;

typedef enum AttributeStandard {
  ATTR_STD_NONE = 0,
  ATTR_STD_VERTEX_NORMAL,
  ATTR_STD_FACE_NORMAL,
  ATTR_STD_UV,
  ATTR_STD_UV_TANGENT,
  ATTR_STD_UV_TANGENT_SIGN,
  ATTR_STD_VERTEX_COLOR,
  ATTR_STD_GENERATED,
  ATTR_STD_GENERATED_TRANSFORM,
  ATTR_STD_POSITION_UNDEFORMED,
  ATTR_STD_POSITION_UNDISPLACED,
  ATTR_STD_MOTION_VERTEX_POSITION,
  ATTR_STD_MOTION_VERTEX_NORMAL,
  ATTR_STD_PARTICLE,
  ATTR_STD_CURVE_INTERCEPT,
  ATTR_STD_CURVE_RANDOM,
  ATTR_STD_PTEX_FACE_ID,
  ATTR_STD_PTEX_UV,
  ATTR_STD_VOLUME_DENSITY,
  ATTR_STD_VOLUME_COLOR,
  ATTR_STD_VOLUME_FLAME,
  ATTR_STD_VOLUME_HEAT,
  ATTR_STD_VOLUME_TEMPERATURE,
  ATTR_STD_VOLUME_VELOCITY,
  ATTR_STD_POINTINESS,
  ATTR_STD_RANDOM_PER_ISLAND,
  ATTR_STD_NUM,

  ATTR_STD_NOT_FOUND = ~0
} AttributeStandard;

typedef enum AttributeFlag {
  ATTR_FINAL_SIZE = (1 << 0),
  ATTR_SUBDIVIDED = (1 << 1),
} AttributeFlag;

typedef struct AttributeDescriptor {
  AttributeElement element;
  NodeAttributeType type;
  uint flags; /* see enum AttributeFlag */
  int offset;
} AttributeDescriptor;

/* Closure data */

#ifndef __MAX_CLOSURE__
#  define MAX_CLOSURE 64
#else
#  define MAX_CLOSURE __MAX_CLOSURE__
#endif

/* This struct is the base class for all closures. The common members are
 * duplicated in all derived classes since we don't have C++ in the kernel
 * yet, and because it lets us lay out the members to minimize padding. The
 * weight member is located at the beginning of the struct for this reason.
 *
 * ShaderClosure has a fixed size, and any extra space must be allocated
 * with closure_alloc_extra().
 *
 * We pad the struct to align to 16 bytes. All shader closures are assumed
 * to fit in this struct size. CPU sizes are a bit larger because float3 is
 * padded to be 16 bytes, while it's only 12 bytes on the GPU. */

#define SHADER_CLOSURE_BASE \
  SpectralColor weight; \
  ClosureType type; \
  float sample_weight; \
  float3 N

typedef ccl_addr_space struct ccl_align(16) ShaderClosure
{
  SHADER_CLOSURE_BASE;

#ifdef __KERNEL_CPU__
  float pad[2];
#endif
  float data[14];
}
ShaderClosure;

/* Shader Data
 *
 * Main shader state at a point on the surface or in a volume. All coordinates
 * are in world space.
 */

enum ShaderDataFlag {
  /* Runtime flags. */

  /* Set when ray hits backside of surface. */
  SD_BACKFACING = (1 << 0),
  /* Shader has non-zero emission. */
  SD_EMISSION = (1 << 1),
  /* Shader has BSDF closure. */
  SD_BSDF = (1 << 2),
  /* Shader has non-singular BSDF closure. */
  SD_BSDF_HAS_EVAL = (1 << 3),
  /* Shader has BSSRDF closure. */
  SD_BSSRDF = (1 << 4),
  /* Shader has holdout closure. */
  SD_HOLDOUT = (1 << 5),
  /* Shader has non-zero volume extinction. */
  SD_EXTINCTION = (1 << 6),
  /* Shader has have volume phase (scatter) closure. */
  SD_SCATTER = (1 << 7),
  /* Shader has transparent closure. */
  SD_TRANSPARENT = (1 << 9),
  /* BSDF requires LCG for evaluation. */
  SD_BSDF_NEEDS_LCG = (1 << 10),

  SD_CLOSURE_FLAGS = (SD_EMISSION | SD_BSDF | SD_BSDF_HAS_EVAL | SD_BSSRDF | SD_HOLDOUT |
                      SD_EXTINCTION | SD_SCATTER | SD_BSDF_NEEDS_LCG),

  /* Shader flags. */

  /* direct light sample */
  SD_USE_MIS = (1 << 16),
  /* Has transparent shadow. */
  SD_HAS_TRANSPARENT_SHADOW = (1 << 17),
  /* Has volume shader. */
  SD_HAS_VOLUME = (1 << 18),
  /* Has only volume shader, no surface. */
  SD_HAS_ONLY_VOLUME = (1 << 19),
  /* Has heterogeneous volume. */
  SD_HETEROGENEOUS_VOLUME = (1 << 20),
  /* BSSRDF normal uses bump. */
  SD_HAS_BSSRDF_BUMP = (1 << 21),
  /* Use equiangular volume sampling */
  SD_VOLUME_EQUIANGULAR = (1 << 22),
  /* Use multiple importance volume sampling. */
  SD_VOLUME_MIS = (1 << 23),
  /* Use cubic interpolation for voxels. */
  SD_VOLUME_CUBIC = (1 << 24),
  /* Has data connected to the displacement input or uses bump map. */
  SD_HAS_BUMP = (1 << 25),
  /* Has true displacement. */
  SD_HAS_DISPLACEMENT = (1 << 26),
  /* Has constant emission (value stored in __shaders) */
  SD_HAS_CONSTANT_EMISSION = (1 << 27),
  /* Needs to access attributes for volume rendering */
  SD_NEED_VOLUME_ATTRIBUTES = (1 << 28),
  /* Shader has emission */
  SD_HAS_EMISSION = (1 << 29),
  /* Shader has raytracing */
  SD_HAS_RAYTRACE = (1 << 30),

  SD_SHADER_FLAGS = (SD_USE_MIS | SD_HAS_TRANSPARENT_SHADOW | SD_HAS_VOLUME | SD_HAS_ONLY_VOLUME |
                     SD_HETEROGENEOUS_VOLUME | SD_HAS_BSSRDF_BUMP | SD_VOLUME_EQUIANGULAR |
                     SD_VOLUME_MIS | SD_VOLUME_CUBIC | SD_HAS_BUMP | SD_HAS_DISPLACEMENT |
                     SD_HAS_CONSTANT_EMISSION | SD_NEED_VOLUME_ATTRIBUTES | SD_HAS_EMISSION |
                     SD_HAS_RAYTRACE)
};

/* Object flags. */
enum ShaderDataObjectFlag {
  /* Holdout for camera rays. */
  SD_OBJECT_HOLDOUT_MASK = (1 << 0),
  /* Has object motion blur. */
  SD_OBJECT_MOTION = (1 << 1),
  /* Vertices have transform applied. */
  SD_OBJECT_TRANSFORM_APPLIED = (1 << 2),
  /* Vertices have negative scale applied. */
  SD_OBJECT_NEGATIVE_SCALE_APPLIED = (1 << 3),
  /* Object has a volume shader. */
  SD_OBJECT_HAS_VOLUME = (1 << 4),
  /* Object intersects AABB of an object with volume shader. */
  SD_OBJECT_INTERSECTS_VOLUME = (1 << 5),
  /* Has position for motion vertices. */
  SD_OBJECT_HAS_VERTEX_MOTION = (1 << 6),
  /* object is used to catch shadows */
  SD_OBJECT_SHADOW_CATCHER = (1 << 7),
  /* object has volume attributes */
  SD_OBJECT_HAS_VOLUME_ATTRIBUTES = (1 << 8),

  SD_OBJECT_FLAGS = (SD_OBJECT_HOLDOUT_MASK | SD_OBJECT_MOTION | SD_OBJECT_TRANSFORM_APPLIED |
                     SD_OBJECT_NEGATIVE_SCALE_APPLIED | SD_OBJECT_HAS_VOLUME |
                     SD_OBJECT_INTERSECTS_VOLUME | SD_OBJECT_SHADOW_CATCHER |
                     SD_OBJECT_HAS_VOLUME_ATTRIBUTES)
};

typedef ccl_addr_space struct ccl_align(16) ShaderData
{
  /* position */
  float3 P;
  /* smooth normal for shading */
  float3 N;
  /* true geometric normal */
  float3 Ng;
  /* view/incoming direction */
  float3 I;
  /* shader id */
  int shader;
  /* booleans describing shader, see ShaderDataFlag */
  int flag;
  /* booleans describing object of the shader, see ShaderDataObjectFlag */
  int object_flag;

  /* primitive id if there is one, ~0 otherwise */
  int prim;

  /* combined type and curve segment for hair */
  int type;

  /* parametric coordinates
   * - barycentric weights for triangles */
  float u;
  float v;
  /* object id if there is one, ~0 otherwise */
  int object;
  /* lamp id if there is one, ~0 otherwise */
  int lamp;

  /* motion blur sample time */
  float time;

  /* length of the ray being shaded */
  float ray_length;

#ifdef __RAY_DIFFERENTIALS__
  /* differential of P. these are orthogonal to Ng, not N */
  differential3 dP;
  /* differential of I */
  differential3 dI;
  /* differential of u, v */
  differential du;
  differential dv;
#endif
#ifdef __DPDU__
  /* differential of P w.r.t. parametric coordinates. note that dPdu is
   * not readily suitable as a tangent for shading on triangles. */
  float3 dPdu;
  float3 dPdv;
#endif

#ifdef __OBJECT_MOTION__
  /* Object <-> world space transformations for motion blur, cached to avoid
   * re-interpolating them constantly for shading. */
  Transform ob_tfm_motion;
  Transform ob_itfm_motion;
#endif

  /* ray start position, only set for backgrounds */
  float3 ray_P;
  float ray_dP;

#ifdef __OSL__
  const struct KernelGlobals *osl_globals;
#endif

  /* LCG state for closures that require additional random numbers. */
  uint lcg_state;

  /* Closure data, we store a fixed array of closures */
  int num_closure;
  int num_closure_left;
  float randb_closure;
  SpectralColor svm_closure_weight;

  /* Closure weights summed directly, so we can evaluate
   * emission and shadow transparency with MAX_CLOSURE 0. */
  SpectralColor closure_emission_background;
  SpectralColor closure_transparent_extinction;

  /* At the end so we can adjust size in ShaderDataTinyStorage. */
  struct ShaderClosure closure[MAX_CLOSURE];
}
ShaderData;

/* ShaderDataTinyStorage needs the same alignment as ShaderData, or else
 * the pointer cast in AS_SHADER_DATA invokes undefined behavior. */
typedef ccl_addr_space struct ccl_align(16) ShaderDataTinyStorage
{
  char pad[sizeof(ShaderData) - sizeof(ShaderClosure) * MAX_CLOSURE];
}
ShaderDataTinyStorage;
#define AS_SHADER_DATA(shader_data_tiny_storage) ((ShaderData *)shader_data_tiny_storage)

/* Volume Stack */

#ifdef __VOLUME__
typedef struct VolumeStack {
  int object;
  int shader;
} VolumeStack;
#endif

/* Struct to gather multiple nearby intersections. */
typedef struct LocalIntersection {
  Ray ray;
  float3 weight[LOCAL_MAX_HITS];

  int num_hits;
  struct Intersection hits[LOCAL_MAX_HITS];
  float3 Ng[LOCAL_MAX_HITS];
} LocalIntersection;

/* Constant Kernel Data
 *
 * These structs are passed from CPU to various devices, and the struct layout
 * must match exactly. Structs are padded to ensure 16 byte alignment, and we
 * do not use float3 because its size may not be the same on all devices. */

typedef struct KernelCamera {
  /* type */
  int type;

  /* panorama */
  int panorama_type;
  float fisheye_fov;
  float fisheye_lens;
  float4 equirectangular_range;

  /* stereo */
  float interocular_offset;
  float convergence_distance;
  float pole_merge_angle_from;
  float pole_merge_angle_to;

  /* matrices */
  Transform cameratoworld;
  ProjectionTransform rastertocamera;

  /* differentials */
  float4 dx;
  float4 dy;

  /* depth of field */
  float aperturesize;
  float blades;
  float bladesrotation;
  float focaldistance;

  /* motion blur */
  float shuttertime;
  int num_motion_steps, have_perspective_motion;

  /* clipping */
  float nearclip;
  float cliplength;

  /* sensor size */
  float sensorwidth;
  float sensorheight;

  /* render size */
  float width, height;
  int pad1;

  /* anamorphic lens bokeh */
  float inv_aperture_ratio;

  int is_inside_volume;

  /* more matrices */
  ProjectionTransform screentoworld;
  ProjectionTransform rastertoworld;
  ProjectionTransform ndctoworld;
  ProjectionTransform worldtoscreen;
  ProjectionTransform worldtoraster;
  ProjectionTransform worldtondc;
  Transform worldtocamera;

  /* Stores changes in the projection matrix. Use for camera zoom motion
   * blur and motion pass output for perspective camera. */
  ProjectionTransform perspective_pre;
  ProjectionTransform perspective_post;

  /* Transforms for motion pass. */
  Transform motion_pass_pre;
  Transform motion_pass_post;

  int shutter_table_offset;

  /* Rolling shutter */
  int rolling_shutter_type;
  float rolling_shutter_duration;

  int wavelength_cdf_table_offset;
  int camera_response_function_table_offset;
} KernelCamera;
static_assert_align(KernelCamera, 16);

typedef struct KernelFilm {
  float exposure;
  int pass_flag;

  int light_pass_flag;
  int pass_stride;
  int use_light_pass;

  int pass_combined;
  int pass_depth;
  int pass_normal;
  int pass_roughness;
  int pass_motion;

  int pass_motion_weight;
  int pass_uv;
  int pass_object_id;
  int pass_material_id;

  int pass_diffuse_color;
  int pass_glossy_color;
  int pass_transmission_color;

  int pass_diffuse_indirect;
  int pass_glossy_indirect;
  int pass_transmission_indirect;
  int pass_volume_indirect;

  int pass_diffuse_direct;
  int pass_glossy_direct;
  int pass_transmission_direct;
  int pass_volume_direct;

  int pass_emission;
  int pass_background;
  int pass_ao;
  float pass_alpha_threshold;

  int pass_shadow;
  float pass_shadow_scale;

  int pass_shadow_catcher;
  int pass_shadow_catcher_matte;

  int filter_table_offset;

  int cryptomatte_passes;
  int cryptomatte_depth;
  int pass_cryptomatte;

  int pass_adaptive_aux_buffer;
  int pass_sample_count;

  int pass_mist;
  float mist_start;
  float mist_inv_depth;
  float mist_falloff;

  int pass_denoising_normal;
  int pass_denoising_albedo;

  int pass_aov_color;
  int pass_aov_value;
  int pass_aov_color_num;
  int pass_aov_value_num;

  /* XYZ to rendering color space transform. float4 instead of float3 to
   * ensure consistent padding/alignment across devices. */
  float4 xyz_to_r;
  float4 xyz_to_g;
  float4 xyz_to_b;
  float4 rgb_to_y;

  int pass_bake_primitive;
  int pass_bake_differential;

  /* viewport rendering options */
  int display_pass_type;
  int display_pass_offset;
  int display_pass_denoised_offset;
  int show_active_pixels;
  int use_approximate_shadow_catcher;

  /* padding */
  int pad1, pad2, pad3;
} KernelFilm;
static_assert_align(KernelFilm, 16);

typedef struct KernelFilmConvert {
  int pass_offset;
  int pass_stride;

  int pass_use_exposure;
  int pass_use_filter;

  int pass_divide;

  int pass_combined;
  int pass_sample_count;
  int pass_adaptive_aux_buffer;
  int pass_motion_weight;
  int pass_shadow_catcher;
  int pass_shadow_catcher_matte;

  float scale;
  float exposure;
  float scale_exposure;

  int use_approximate_shadow_catcher;
  int show_active_pixels;

  /* Number of components to write to. */
  int num_components;

  /* Number of floats per pixel. When zero is the same as `num_components`.
   * NOTE: Is ignored for half4 destination. */
  int pixel_stride;

  int is_denoised;

  int pad1;
} KernelFilmConvert;
static_assert_align(KernelFilmConvert, 16);

typedef struct KernelBackground {
  /* only shader index */
  int surface_shader;
  int volume_shader;
  float volume_step_size;
  int transparent;
  float transparent_roughness_squared_threshold;

  /* portal sampling */
  float portal_weight;
  int num_portals;
  int portal_offset;

  /* sun sampling */
  float sun_weight;
  /* xyz store direction, w the angle. float4 instead of float3 is used
   * to ensure consistent padding/alignment across devices. */
  float4 sun;

  /* map sampling */
  float map_weight;
  int map_res_x;
  int map_res_y;

  int use_mis;

  /* Padding */
  int pad1, pad2, pad3;
} KernelBackground;
static_assert_align(KernelBackground, 16);

typedef struct KernelIntegrator {
  /* emission */
  int use_direct_light;
  int num_distribution;
  int num_all_lights;
  float pdf_triangles;
  float pdf_lights;
  float light_inv_rr_threshold;

  /* bounces */
  int min_bounce;
  int max_bounce;

  int max_diffuse_bounce;
  int max_glossy_bounce;
  int max_transmission_bounce;
  int max_volume_bounce;

  /* AO bounces */
  int ao_bounces;
  float ao_bounces_distance;
  float ao_bounces_factor;

  /* transparent */
  int transparent_min_bounce;
  int transparent_max_bounce;
  int transparent_shadows;

  /* caustics */
  int caustics_reflective;
  int caustics_refractive;
  float filter_glossy;

  /* seed */
  int seed;

  /* clamp */
  float sample_clamp_direct;
  float sample_clamp_indirect;

  /* mis */
  int use_lamp_mis;

  /* sampler */
  int sampling_pattern;

  /* volume render */
  int use_volumes;
  int volume_max_steps;
  float volume_step_rate;

  int max_closures;

  int has_shadow_catcher;

  int use_spectral_rendering;
} KernelIntegrator;
static_assert_align(KernelIntegrator, 16);

typedef enum KernelBVHLayout {
  BVH_LAYOUT_NONE = 0,

  BVH_LAYOUT_BVH2 = (1 << 0),
  BVH_LAYOUT_EMBREE = (1 << 1),
  BVH_LAYOUT_OPTIX = (1 << 2),
  BVH_LAYOUT_MULTI_OPTIX = (1 << 3),
  BVH_LAYOUT_MULTI_OPTIX_EMBREE = (1 << 4),

  /* Default BVH layout to use for CPU. */
  BVH_LAYOUT_AUTO = BVH_LAYOUT_EMBREE,
  BVH_LAYOUT_ALL = BVH_LAYOUT_BVH2 | BVH_LAYOUT_EMBREE | BVH_LAYOUT_OPTIX,
} KernelBVHLayout;

typedef struct KernelBVH {
  /* Own BVH */
  int root;
  int have_motion;
  int have_curves;
  int bvh_layout;
  int use_bvh_steps;
  int curve_subdivisions;

  /* Custom BVH */
#ifdef __KERNEL_OPTIX__
  OptixTraversableHandle scene;
#else
#  ifdef __EMBREE__
  RTCScene scene;
#    ifndef __KERNEL_64_BIT__
  int pad2;
#    endif
#  else
  int scene, pad2;
#  endif
#endif
} KernelBVH;
static_assert_align(KernelBVH, 16);

typedef struct KernelTables {
  int beckmann_offset;
  int pad1, pad2, pad3;
} KernelTables;
static_assert_align(KernelTables, 16);

typedef struct KernelBake {
  int use;
  int object_index;
  int tri_offset;
  int pad1;
} KernelBake;
static_assert_align(KernelBake, 16);

typedef struct KernelData {
  uint kernel_features;
  uint pad1, pad2, pad3;

  KernelCamera cam;
  KernelFilm film;
  KernelBackground background;
  KernelIntegrator integrator;
  KernelBVH bvh;
  KernelTables tables;
  KernelBake bake;
} KernelData;
static_assert_align(KernelData, 16);

/* Kernel data structures. */

typedef struct KernelObject {
  Transform tfm;
  Transform itfm;

  float volume_density;
  float pass_id;
  float random_number;
  float color[3];
  int particle_index;

  float dupli_generated[3];
  float dupli_uv[2];

  int numkeys;
  int numsteps;
  int numverts;

  uint patch_map_offset;
  uint attribute_map_offset;
  uint motion_offset;

  float cryptomatte_object;
  float cryptomatte_asset;

  float shadow_terminator_shading_offset;
  float shadow_terminator_geometry_offset;
  float pad1, pad2, pad3;
} KernelObject;
static_assert_align(KernelObject, 16);

typedef struct KernelSpotLight {
  float radius;
  float invarea;
  float spot_angle;
  float spot_smooth;
  float dir[3];
  float pad;
} KernelSpotLight;

/* PointLight is SpotLight with only radius and invarea being used. */

typedef struct KernelAreaLight {
  float axisu[3];
  float invarea;
  float axisv[3];
  float tan_spread;
  float dir[3];
  float normalize_spread;
} KernelAreaLight;

typedef struct KernelDistantLight {
  float radius;
  float cosangle;
  float invarea;
  float pad;
} KernelDistantLight;

typedef struct KernelLight {
  int type;
  float co[3];
  int shader_id;
  float max_bounces;
  float random;
  float strength[3];
  float pad1, pad2;
  Transform tfm;
  Transform itfm;
  union {
    KernelSpotLight spot;
    KernelAreaLight area;
    KernelDistantLight distant;
  };
} KernelLight;
static_assert_align(KernelLight, 16);

typedef struct KernelLightDistribution {
  float totarea;
  int prim;
  union {
    struct {
      int shader_flag;
      int object_id;
    } mesh_light;
    struct {
      float pad;
      float size;
    } lamp;
  };
} KernelLightDistribution;
static_assert_align(KernelLightDistribution, 16);

typedef struct KernelParticle {
  int index;
  float age;
  float lifetime;
  float size;
  float4 rotation;
  /* Only xyz are used of the following. float4 instead of float3 are used
   * to ensure consistent padding/alignment across devices. */
  float4 location;
  float4 velocity;
  float4 angular_velocity;
} KernelParticle;
static_assert_align(KernelParticle, 16);

typedef struct KernelShader {
  float constant_emission[3];
  float cryptomatte_id;
  int flags;
  int pass_id;
  int pad2, pad3;
} KernelShader;
static_assert_align(KernelShader, 16);

/* Patches */

#define PATCH_MAX_CONTROL_VERTS 16

/* Patch map node flags */

#define PATCH_MAP_NODE_IS_SET (1 << 30)
#define PATCH_MAP_NODE_IS_LEAF (1u << 31)
#define PATCH_MAP_NODE_INDEX_MASK (~(PATCH_MAP_NODE_IS_SET | PATCH_MAP_NODE_IS_LEAF))

/* Work Tiles */

typedef struct KernelWorkTile {
  uint x, y, w, h;

  uint start_sample;
  uint num_samples;

  int offset;
  uint stride;

  /* Precalculated parameters used by init_from_camera kernel on GPU. */
  int path_index_offset;
  int work_size;
} KernelWorkTile;

/* Shader Evaluation.
 *
 * Position on a primitive on an object at which we want to evaluate the
 * shader for e.g. mesh displacement or light importance map. */

typedef struct KernelShaderEvalInput {
  int object;
  int prim;
  float u, v;

#ifdef __SPECTRAL_RENDERING__
  SpectralColor wavelengths;
#endif
} KernelShaderEvalInput;
static_assert_align(KernelShaderEvalInput, 16);

/* Pre-computed sample table sizes for PMJ02 sampler. */
#define NUM_PMJ_SAMPLES (64 * 64)
#define NUM_PMJ_PATTERNS 48

/* Device kernels.
 *
 * Identifier for kernels that can be executed in device queues.
 *
 * Some implementation details.
 *
 * If the kernel uses shared CUDA memory, `CUDADeviceQueue::enqueue` is to be modified.
 * The path iteration kernels are handled in `PathTraceWorkGPU::enqueue_path_iteration`. */

typedef enum DeviceKernel {
  DEVICE_KERNEL_INTEGRATOR_INIT_FROM_CAMERA = 0,
  DEVICE_KERNEL_INTEGRATOR_INIT_FROM_BAKE,
  DEVICE_KERNEL_INTEGRATOR_INTERSECT_CLOSEST,
  DEVICE_KERNEL_INTEGRATOR_INTERSECT_SHADOW,
  DEVICE_KERNEL_INTEGRATOR_INTERSECT_SUBSURFACE,
  DEVICE_KERNEL_INTEGRATOR_INTERSECT_VOLUME_STACK,
  DEVICE_KERNEL_INTEGRATOR_SHADE_BACKGROUND,
  DEVICE_KERNEL_INTEGRATOR_SHADE_LIGHT,
  DEVICE_KERNEL_INTEGRATOR_SHADE_SURFACE,
  DEVICE_KERNEL_INTEGRATOR_SHADE_SURFACE_RAYTRACE,
  DEVICE_KERNEL_INTEGRATOR_SHADE_VOLUME,
  DEVICE_KERNEL_INTEGRATOR_SHADE_SHADOW,
  DEVICE_KERNEL_INTEGRATOR_MEGAKERNEL,

  DEVICE_KERNEL_INTEGRATOR_QUEUED_PATHS_ARRAY,
  DEVICE_KERNEL_INTEGRATOR_QUEUED_SHADOW_PATHS_ARRAY,
  DEVICE_KERNEL_INTEGRATOR_ACTIVE_PATHS_ARRAY,
  DEVICE_KERNEL_INTEGRATOR_TERMINATED_PATHS_ARRAY,
  DEVICE_KERNEL_INTEGRATOR_SORTED_PATHS_ARRAY,
  DEVICE_KERNEL_INTEGRATOR_COMPACT_PATHS_ARRAY,
  DEVICE_KERNEL_INTEGRATOR_COMPACT_STATES,
  DEVICE_KERNEL_INTEGRATOR_RESET,

  DEVICE_KERNEL_SHADER_EVAL_DISPLACE,
  DEVICE_KERNEL_SHADER_EVAL_BACKGROUND,

#define DECLARE_FILM_CONVERT_KERNEL(variant) \
  DEVICE_KERNEL_FILM_CONVERT_##variant, DEVICE_KERNEL_FILM_CONVERT_##variant##_HALF_RGBA

  DECLARE_FILM_CONVERT_KERNEL(DEPTH),
  DECLARE_FILM_CONVERT_KERNEL(MIST),
  DECLARE_FILM_CONVERT_KERNEL(SAMPLE_COUNT),
  DECLARE_FILM_CONVERT_KERNEL(FLOAT),
  DECLARE_FILM_CONVERT_KERNEL(DIVIDE_EVEN_COLOR),
  DECLARE_FILM_CONVERT_KERNEL(FLOAT3),
  DECLARE_FILM_CONVERT_KERNEL(MOTION),
  DECLARE_FILM_CONVERT_KERNEL(CRYPTOMATTE),
  DECLARE_FILM_CONVERT_KERNEL(SHADOW_CATCHER),
  DECLARE_FILM_CONVERT_KERNEL(SHADOW_CATCHER_MATTE_WITH_SHADOW),
  DECLARE_FILM_CONVERT_KERNEL(FLOAT4),

#undef DECLARE_FILM_CONVERT_KERNEL

  DEVICE_KERNEL_ADAPTIVE_SAMPLING_CONVERGENCE_CHECK,
  DEVICE_KERNEL_ADAPTIVE_SAMPLING_CONVERGENCE_FILTER_X,
  DEVICE_KERNEL_ADAPTIVE_SAMPLING_CONVERGENCE_FILTER_Y,

  DEVICE_KERNEL_FILTER_GUIDING_PREPROCESS,
  DEVICE_KERNEL_FILTER_GUIDING_SET_FAKE_ALBEDO,
  DEVICE_KERNEL_FILTER_COLOR_PREPROCESS,
  DEVICE_KERNEL_FILTER_COLOR_POSTPROCESS,

  DEVICE_KERNEL_PREFIX_SUM,

  DEVICE_KERNEL_NUM,
} DeviceKernel;

enum {
  DEVICE_KERNEL_INTEGRATOR_NUM = DEVICE_KERNEL_INTEGRATOR_MEGAKERNEL + 1,
};

/* Kernel Features */

enum KernelFeatureFlag : unsigned int {
  /* Shader nodes. */
  KERNEL_FEATURE_NODE_BSDF = (1U << 0U),
  KERNEL_FEATURE_NODE_EMISSION = (1U << 1U),
  KERNEL_FEATURE_NODE_VOLUME = (1U << 2U),
  KERNEL_FEATURE_NODE_HAIR = (1U << 3U),
  KERNEL_FEATURE_NODE_BUMP = (1U << 4U),
  KERNEL_FEATURE_NODE_BUMP_STATE = (1U << 5U),
  KERNEL_FEATURE_NODE_VORONOI_EXTRA = (1U << 6U),
  KERNEL_FEATURE_NODE_RAYTRACE = (1U << 7U),

  /* Use denoising kernels and output denoising passes. */
  KERNEL_FEATURE_DENOISING = (1U << 8U),

  /* Use path tracing kernels. */
  KERNEL_FEATURE_PATH_TRACING = (1U << 9U),

  /* BVH/sampling kernel features. */
  KERNEL_FEATURE_HAIR = (1U << 10U),
  KERNEL_FEATURE_HAIR_THICK = (1U << 11U),
  KERNEL_FEATURE_OBJECT_MOTION = (1U << 12U),
  KERNEL_FEATURE_CAMERA_MOTION = (1U << 13U),

  /* Denotes whether baking functionality is needed. */
  KERNEL_FEATURE_BAKING = (1U << 14U),

  /* Use subsurface scattering materials. */
  KERNEL_FEATURE_SUBSURFACE = (1U << 15U),

  /* Use volume materials. */
  KERNEL_FEATURE_VOLUME = (1U << 16U),

  /* Use OpenSubdiv patch evaluation */
  KERNEL_FEATURE_PATCH_EVALUATION = (1U << 17U),

  /* Use Transparent shadows */
  KERNEL_FEATURE_TRANSPARENT = (1U << 18U),

  /* Use shadow catcher. */
  KERNEL_FEATURE_SHADOW_CATCHER = (1U << 19U),

  /* Per-uber shader usage flags. */
  KERNEL_FEATURE_PRINCIPLED = (1U << 20U),

  /* Light render passes. */
  KERNEL_FEATURE_LIGHT_PASSES = (1U << 21U),

  /* Shadow render pass. */
  KERNEL_FEATURE_SHADOW_PASS = (1U << 22U),
};

/* Shader node feature mask, to specialize shader evaluation for kernels. */

#define KERNEL_FEATURE_NODE_MASK_SURFACE_LIGHT \
  (KERNEL_FEATURE_NODE_EMISSION | KERNEL_FEATURE_NODE_VORONOI_EXTRA)
#define KERNEL_FEATURE_NODE_MASK_SURFACE_SHADOW \
  (KERNEL_FEATURE_NODE_BSDF | KERNEL_FEATURE_NODE_EMISSION | KERNEL_FEATURE_NODE_VOLUME | \
   KERNEL_FEATURE_NODE_HAIR | KERNEL_FEATURE_NODE_BUMP | KERNEL_FEATURE_NODE_BUMP_STATE | \
   KERNEL_FEATURE_NODE_VORONOI_EXTRA)
#define KERNEL_FEATURE_NODE_MASK_SURFACE \
  (KERNEL_FEATURE_NODE_MASK_SURFACE_SHADOW | KERNEL_FEATURE_NODE_RAYTRACE)
#define KERNEL_FEATURE_NODE_MASK_VOLUME \
  (KERNEL_FEATURE_NODE_EMISSION | KERNEL_FEATURE_NODE_VOLUME | KERNEL_FEATURE_NODE_VORONOI_EXTRA)
#define KERNEL_FEATURE_NODE_MASK_DISPLACEMENT \
  (KERNEL_FEATURE_NODE_VORONOI_EXTRA | KERNEL_FEATURE_NODE_BUMP | KERNEL_FEATURE_NODE_BUMP_STATE)
#define KERNEL_FEATURE_NODE_MASK_BUMP KERNEL_FEATURE_NODE_MASK_DISPLACEMENT

#define KERNEL_NODES_FEATURE(feature) ((node_feature_mask & (KERNEL_FEATURE_NODE_##feature)) != 0U)

CCL_NAMESPACE_END<|MERGE_RESOLUTION|>--- conflicted
+++ resolved
@@ -64,31 +64,9 @@
 
 #define VOLUME_STACK_SIZE 4
 
-<<<<<<< HEAD
 #define MIN_WAVELENGTH 380.0f
 #define MAX_WAVELENGTH 730.0f
 
-/* Split kernel constants */
-#define WORK_POOL_SIZE_GPU 64
-#define WORK_POOL_SIZE_CPU 1
-#ifdef __KERNEL_GPU__
-#  define WORK_POOL_SIZE WORK_POOL_SIZE_GPU
-#else
-#  define WORK_POOL_SIZE WORK_POOL_SIZE_CPU
-#endif
-
-#define SHADER_SORT_BLOCK_SIZE 2048
-
-#ifdef __KERNEL_OPENCL__
-#  define SHADER_SORT_LOCAL_SIZE 64
-#elif defined(__KERNEL_CUDA__)
-#  define SHADER_SORT_LOCAL_SIZE 32
-#else
-#  define SHADER_SORT_LOCAL_SIZE 1
-#endif
-
-=======
->>>>>>> ed13a2b1
 /* Kernel features */
 #define __SOBOL__
 #define __DPDU__
@@ -1512,6 +1490,9 @@
 
   /* Shadow render pass. */
   KERNEL_FEATURE_SHADOW_PASS = (1U << 22U),
+
+  /* Spectral rendering. */
+  KERNEL_FEATURE_SPECTRAL_RENDERING = (1U << 23U),
 };
 
 /* Shader node feature mask, to specialize shader evaluation for kernels. */
