--- conflicted
+++ resolved
@@ -1163,31 +1163,21 @@
   for (BL::Node &b_node : b_ntree.nodes) {
     if (b_node.mute() || b_node.is_a(&RNA_NodeReroute)) {
       /* replace muted node with internal links */
-<<<<<<< HEAD
-      BL::Node::internal_links_iterator b_internal_link;
-      for (b_node->internal_links.begin(b_internal_link);
-           b_internal_link != b_node->internal_links.end();
-           ++b_internal_link) {
-        BL::NodeSocket to_socket(b_internal_link->to_socket());
-=======
-      for (BL::NodeLink &b_link : b_node.internal_links) {
-        BL::NodeSocket to_socket(b_link.to_socket());
->>>>>>> fc669a4c
+      for (BL::NodeLink &b_internal_link : b_node.internal_links) {
+        BL::NodeSocket to_socket(b_internal_link.to_socket());
         SocketType::Type to_socket_type = convert_socket_type(to_socket);
 
         /* Hack to support spectral socket for reroute nodes. Iterate down the node tree until
          * first non-reroute node is found and check if connected socket is spectral. */
-        auto iter_node = *b_node;
+        auto iter_node = b_node;
         BL::NodeSocket iter_socket = to_socket;
         while (iter_node.is_a(&RNA_NodeReroute)) {
-          BL::NodeTree::links_iterator b_link;
-
           bool found = false;
-          for (b_ntree.links.begin(b_link); b_link != b_ntree.links.end(); ++b_link) {
-            if (b_link->to_socket().ptr.data == iter_node.inputs[0].ptr.data) {
+          for (BL::NodeLink &b_link : b_ntree.links) {
+            if (b_link.to_socket().ptr.data == iter_node.inputs[0].ptr.data) {
               found = true;
-              iter_node = b_link->from_socket().node();
-              iter_socket = b_link->from_socket();
+              iter_node = b_link.from_socket().node();
+              iter_socket = b_link.from_socket();
               break;
             }
           }
@@ -1207,13 +1197,8 @@
 
         ConvertNode *proxy = graph->create_node<ConvertNode>(to_socket_type, to_socket_type, true);
 
-<<<<<<< HEAD
-        input_map[b_internal_link->from_socket().ptr.data] = proxy->inputs[0];
-        output_map[b_internal_link->to_socket().ptr.data] = proxy->outputs[0];
-=======
-        input_map[b_link.from_socket().ptr.data] = proxy->inputs[0];
-        output_map[b_link.to_socket().ptr.data] = proxy->outputs[0];
->>>>>>> fc669a4c
+        input_map[b_internal_link.from_socket().ptr.data] = proxy->inputs[0];
+        output_map[b_internal_link.to_socket().ptr.data] = proxy->outputs[0];
 
         graph->add(proxy);
       }
@@ -1249,11 +1234,7 @@
 
         input_map[b_input.ptr.data] = proxy->inputs[0];
 
-<<<<<<< HEAD
-        set_default_value(proxy->inputs[0], *b_input, b_data, b_ntree, graph);
-=======
-        set_default_value(proxy->inputs[0], b_input, b_data, b_ntree);
->>>>>>> fc669a4c
+        set_default_value(proxy->inputs[0], b_input, b_data, b_ntree, graph);
       }
       for (BL::NodeSocket &b_output : b_node.outputs) {
         SocketType::Type output_type = convert_socket_type(b_output);
@@ -1305,11 +1286,7 @@
 
             input_map[b_input.ptr.data] = proxy->inputs[0];
 
-<<<<<<< HEAD
-            set_default_value(proxy->inputs[0], *b_input, b_data, b_ntree, graph);
-=======
-            set_default_value(proxy->inputs[0], b_input, b_data, b_ntree);
->>>>>>> fc669a4c
+            set_default_value(proxy->inputs[0], b_input, b_data, b_ntree, graph);
           }
         }
       }
@@ -1333,24 +1310,20 @@
           if (!input) {
             fprintf(stderr,
                     "Failed to find input socket \"%s\" in node \"%s\"\n",
-                    b_input->name().c_str(),
+                    b_input.name().c_str(),
                     node->name);
             continue;
           }
           input_map[b_input.ptr.data] = input;
 
-<<<<<<< HEAD
-          set_default_value(input, *b_input, b_data, b_ntree, graph);
-=======
-          set_default_value(input, b_input, b_data, b_ntree);
->>>>>>> fc669a4c
+          set_default_value(input, b_input, b_data, b_ntree, graph);
         }
         for (BL::NodeSocket &b_output : b_node.outputs) {
           ShaderOutput *output = node_find_output_by_name(node, b_node, b_output);
           if (!output) {
             fprintf(stderr,
                     "Failed to find output socket \"%s\" in node \"%s\"\n",
-                    b_output->name().c_str(),
+                    b_output.name().c_str(),
                     node->name);
             continue;
           }
