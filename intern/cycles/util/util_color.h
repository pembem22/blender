--- conflicted
+++ resolved
@@ -279,22 +279,14 @@
 {
   color += one_float3();
   if (variance) {
-<<<<<<< HEAD
-    *variance *= sqr(make_float3(1.0f, 1.0f, 1.0f) / color);
-=======
-    *variance *= sqr3(one_float3() / color);
->>>>>>> 450ea1b7
+    *variance *= sqr(one_float3() / color);
   }
   return log(color);
 }
 
 ccl_device float3 color_highlight_uncompress(float3 color)
 {
-<<<<<<< HEAD
-  return exp(color) - make_float3(1.0f, 1.0f, 1.0f);
-=======
-  return exp3(color) - one_float3();
->>>>>>> 450ea1b7
+  return exp(color) - one_float3();
 }
 
 CCL_NAMESPACE_END
