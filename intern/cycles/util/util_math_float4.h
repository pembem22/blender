/*
 * Copyright 2011-2017 Blender Foundation
 *
 * Licensed under the Apache License, Version 2.0 (the "License");
 * you may not use this file except in compliance with the License.
 * You may obtain a copy of the License at
 *
 * http://www.apache.org/licenses/LICENSE-2.0
 *
 * Unless required by applicable law or agreed to in writing, software
 * distributed under the License is distributed on an "AS IS" BASIS,
 * WITHOUT WARRANTIES OR CONDITIONS OF ANY KIND, either express or implied.
 * See the License for the specific language governing permissions and
 * limitations under the License.
 */

#ifndef __UTIL_MATH_FLOAT4_H__
#define __UTIL_MATH_FLOAT4_H__

#ifndef __UTIL_MATH_H__
#  error "Do not include this file directly, include util_types.h instead."
#endif

CCL_NAMESPACE_BEGIN

/*******************************************************************************
 * Declaration.
 */

#ifndef __KERNEL_OPENCL__
ccl_device_inline float4 operator-(const float4 &a);
ccl_device_inline float4 operator*(const float4 &a, const float4 &b);
ccl_device_inline float4 operator*(const float4 &a, float f);
ccl_device_inline float4 operator*(float f, const float4 &a);
ccl_device_inline float4 operator/(const float4 &a, float f);
ccl_device_inline float4 operator/(const float4 &a, const float4 &b);
ccl_device_inline float4 operator+(const float4 &a, const float f);
ccl_device_inline float4 operator+(const float4 &a, const float4 &b);
ccl_device_inline float4 operator-(const float4 &a, const float f);
ccl_device_inline float4 operator-(const float4 &a, const float4 &b);
ccl_device_inline float4 operator+=(float4 &a, const float4 &b);
ccl_device_inline float4 operator*=(float4 &a, const float4 &b);
ccl_device_inline float4 operator*=(float4 &a, float f);
ccl_device_inline float4 operator/=(float4 &a, float f);

ccl_device_inline int4 operator<(const float4 &a, const float4 &b);
ccl_device_inline int4 operator>=(const float4 &a, const float4 &b);
ccl_device_inline int4 operator<=(const float4 &a, const float4 &b);
ccl_device_inline bool operator==(const float4 &a, const float4 &b);

ccl_device_inline float distance(const float4 &a, const float4 &b);
ccl_device_inline float dot(const float4 &a, const float4 &b);
ccl_device_inline float len_squared(const float4 &a);
ccl_device_inline float4 rcp(const float4 &a);
ccl_device_inline float4 safe_rcp(const float4 &a);
ccl_device_inline float4 sqrt(const float4 &a);
ccl_device_inline float4 sqr(const float4 &a);
ccl_device_inline float4 cross(const float4 &a, const float4 &b);
ccl_device_inline bool is_zero(const float4 &a);
ccl_device_inline float average(const float4 &a);
ccl_device_inline float len(const float4 &a);
ccl_device_inline float4 normalize(const float4 &a);
ccl_device_inline float4 safe_normalize(const float4 &a);
ccl_device_inline float4 min(const float4 &a, const float4 &b);
ccl_device_inline float4 max(const float4 &a, const float4 &b);
ccl_device_inline float4 clamp(const float4 &a, const float4 &mn, const float4 &mx);
ccl_device_inline float4 fabs(const float4 &a);
ccl_device_inline float4 floor(const float4 &a);
ccl_device_inline float4 mix(const float4 &a, const float4 &b, float t);
#endif /* !__KERNEL_OPENCL__*/

ccl_device_inline float4 safe_divide(const float4 a, const float b);
ccl_device_inline float4 safe_divide(const float4 a, const float4 b);
ccl_device_inline float4 safe_divide_even(const float4 a, const float4 b);

#ifdef __KERNEL_SSE__
template<size_t index_0, size_t index_1, size_t index_2, size_t index_3>
__forceinline const float4 shuffle(const float4 &b);
template<size_t index_0, size_t index_1, size_t index_2, size_t index_3>
__forceinline const float4 shuffle(const float4 &a, const float4 &b);

template<> __forceinline const float4 shuffle<0, 1, 0, 1>(const float4 &b);

template<> __forceinline const float4 shuffle<0, 1, 0, 1>(const float4 &a, const float4 &b);
template<> __forceinline const float4 shuffle<2, 3, 2, 3>(const float4 &a, const float4 &b);

#  ifdef __KERNEL_SSE3__
template<> __forceinline const float4 shuffle<0, 0, 2, 2>(const float4 &b);
template<> __forceinline const float4 shuffle<1, 1, 3, 3>(const float4 &b);
#  endif
#endif /* __KERNEL_SSE__ */

#ifndef __KERNEL_GPU__
ccl_device_inline float4 select(const int4 &mask, const float4 &a, const float4 &b);

ccl_device_inline float4 saturate(const float4 &a);
ccl_device_inline bool isequal(const float4 a, const float4 b);
#endif /* !__KERNEL_GPU__ */

ccl_device_inline float4 reduce_min(const float4 &a);
ccl_device_inline float4 reduce_max(const float4 &a);
ccl_device_inline float4 reduce_add(const float4 &a);

ccl_device_inline float reduce_min_f(const float4 &a);
ccl_device_inline float reduce_max_f(const float4 &a);
ccl_device_inline float reduce_add_f(const float4 &a);

/*******************************************************************************
 * Definition.
 */

#ifndef __KERNEL_OPENCL__
ccl_device_inline float4 operator-(const float4 &a)
{
#  ifdef __KERNEL_SSE__
  __m128 mask = _mm_castsi128_ps(_mm_set1_epi32(0x80000000));
  return float4(_mm_xor_ps(a.m128, mask));
#  else
  return make_float4(-a.x, -a.y, -a.z, -a.w);
#  endif
}

ccl_device_inline float4 operator*(const float4 &a, const float4 &b)
{
#  ifdef __KERNEL_SSE__
  return float4(_mm_mul_ps(a.m128, b.m128));
#  else
  return make_float4(a.x * b.x, a.y * b.y, a.z * b.z, a.w * b.w);
#  endif
}

ccl_device_inline float4 operator*(const float4 &a, float f)
{
#  if defined(__KERNEL_SSE__)
  return a * make_float4(f);
#  else
  return make_float4(a.x * f, a.y * f, a.z * f, a.w * f);
#  endif
}

ccl_device_inline float4 operator*(float f, const float4 &a)
{
  return a * f;
}

ccl_device_inline float4 operator/(const float4 &a, float f)
{
  return a * (1.0f / f);
}

ccl_device_inline float4 operator/(const float4 &a, const float4 &b)
{
#  ifdef __KERNEL_SSE__
  return float4(_mm_div_ps(a.m128, b.m128));
#  else
  return make_float4(a.x / b.x, a.y / b.y, a.z / b.z, a.w / b.w);
#  endif
}

ccl_device_inline float4 operator+(const float4 &a, const float f)
{
  return a + make_float4(f, f, f, f);
}

ccl_device_inline float4 operator+(const float4 &a, const float4 &b)
{
#  ifdef __KERNEL_SSE__
  return float4(_mm_add_ps(a.m128, b.m128));
#  else
  return make_float4(a.x + b.x, a.y + b.y, a.z + b.z, a.w + b.w);
#  endif
}

ccl_device_inline float4 operator-(const float4 &a, const float f)
{
  return a - make_float4(f, f, f, f);
}

ccl_device_inline float4 operator-(const float4 &a, const float4 &b)
{
#  ifdef __KERNEL_SSE__
  return float4(_mm_sub_ps(a.m128, b.m128));
#  else
  return make_float4(a.x - b.x, a.y - b.y, a.z - b.z, a.w - b.w);
#  endif
}

ccl_device_inline float4 operator+=(float4 &a, const float4 &b)
{
  return a = a + b;
}

ccl_device_inline float4 operator-=(float4 &a, const float4 &b)
{
  return a = a - b;
}

ccl_device_inline float4 operator*=(float4 &a, const float4 &b)
{
  return a = a * b;
}

ccl_device_inline float4 operator*=(float4 &a, float f)
{
  return a = a * f;
}

ccl_device_inline float4 operator/=(float4 &a, float f)
{
  return a = a / f;
}

ccl_device_inline int4 operator<(const float4 &a, const float4 &b)
{
#  ifdef __KERNEL_SSE__
  return int4(_mm_castps_si128(_mm_cmplt_ps(a.m128, b.m128)));
#  else
  return make_int4(a.x < b.x, a.y < b.y, a.z < b.z, a.w < b.w);
#  endif
}

ccl_device_inline int4 operator>=(const float4 &a, const float4 &b)
{
#  ifdef __KERNEL_SSE__
  return int4(_mm_castps_si128(_mm_cmpge_ps(a.m128, b.m128)));
#  else
  return make_int4(a.x >= b.x, a.y >= b.y, a.z >= b.z, a.w >= b.w);
#  endif
}

ccl_device_inline int4 operator<=(const float4 &a, const float4 &b)
{
#  ifdef __KERNEL_SSE__
  return int4(_mm_castps_si128(_mm_cmple_ps(a.m128, b.m128)));
#  else
  return make_int4(a.x <= b.x, a.y <= b.y, a.z <= b.z, a.w <= b.w);
#  endif
}

ccl_device_inline bool operator==(const float4 &a, const float4 &b)
{
#  ifdef __KERNEL_SSE__
  return (_mm_movemask_ps(_mm_cmpeq_ps(a.m128, b.m128)) & 15) == 15;
#  else
  return (a.x == b.x && a.y == b.y && a.z == b.z && a.w == b.w);
#  endif
}

ccl_device_inline float distance(const float4 &a, const float4 &b)
{
  return len(a - b);
}

ccl_device_inline float dot(const float4 &a, const float4 &b)
{
#  if defined(__KERNEL_SSE41__) && defined(__KERNEL_SSE__)
  return _mm_cvtss_f32(_mm_dp_ps(a, b, 0xFF));
#  else
  return (a.x * b.x + a.y * b.y) + (a.z * b.z + a.w * b.w);
#  endif
}

ccl_device_inline float len_squared(const float4 &a)
{
  return dot(a, a);
}

ccl_device_inline float4 rcp(const float4 &a)
{
#  ifdef __KERNEL_SSE__
  /* Don't use _mm_rcp_ps due to poor precision. */
  return float4(_mm_div_ps(_mm_set_ps1(1.0f), a.m128));
#  else
  return make_float4(1.0f / a.x, 1.0f / a.y, 1.0f / a.z, 1.0f / a.w);
#  endif
}

ccl_device_inline float4 safe_rcp(const float4 &a)
{
  return make_float4(a.x == 0.0f ? 0.0f : 1.0f / a.x,
                     a.y == 0.0f ? 0.0f : 1.0f / a.y,
                     a.z == 0.0f ? 0.0f : 1.0f / a.z,
                     a.w == 0.0f ? 0.0f : 1.0f / a.w);
}

ccl_device_inline float4 sqrt(const float4 &a)
{
#  ifdef __KERNEL_SSE__
  return float4(_mm_sqrt_ps(a.m128));
#  else
  return make_float4(sqrtf(a.x), sqrtf(a.y), sqrtf(a.z), sqrtf(a.w));
#  endif
}

ccl_device_inline float4 sqr(const float4 &a)
{
  return a * a;
}

ccl_device_inline float4 cross(const float4 &a, const float4 &b)
{
#  ifdef __KERNEL_SSE__
  return (shuffle<1, 2, 0, 0>(a) * shuffle<2, 0, 1, 0>(b)) -
         (shuffle<2, 0, 1, 0>(a) * shuffle<1, 2, 0, 0>(b));
#  else
  return make_float4(a.y * b.z - a.z * b.y, a.z * b.x - a.x * b.z, a.x * b.y - a.y * b.x, 0.0f);
#  endif
}

ccl_device_inline bool is_zero(const float4 &a)
{
#  ifdef __KERNEL_SSE__
  return a == make_float4(0.0f);
#  else
  return (a.x == 0.0f && a.y == 0.0f && a.z == 0.0f && a.w == 0.0f);
#  endif
}

ccl_device_inline float average(const float4 &a)
{
  return reduce_add_f(a) / 4.0f;
}

ccl_device_inline float len(const float4 &a)
{
  return sqrtf(dot(a, a));
}

ccl_device_inline float4 normalize(const float4 &a)
{
  return a / len(a);
}

ccl_device_inline float4 safe_normalize(const float4 &a)
{
  float t = len(a);
  return (t != 0.0f) ? a / t : a;
}

ccl_device_inline float4 min(const float4 &a, const float4 &b)
{
#  ifdef __KERNEL_SSE__
  return float4(_mm_min_ps(a.m128, b.m128));
#  else
  return make_float4(min(a.x, b.x), min(a.y, b.y), min(a.z, b.z), min(a.w, b.w));
#  endif
}

ccl_device_inline float4 max(const float4 &a, const float4 &b)
{
#  ifdef __KERNEL_SSE__
  return float4(_mm_max_ps(a.m128, b.m128));
#  else
  return make_float4(max(a.x, b.x), max(a.y, b.y), max(a.z, b.z), max(a.w, b.w));
#  endif
}

ccl_device_inline float4 clamp(const float4 &a, const float4 &mn, const float4 &mx)
{
  return min(max(a, mn), mx);
}

ccl_device_inline float4 fabs(const float4 &a)
{
#  ifdef __KERNEL_SSE__
  return float4(_mm_and_ps(a.m128, _mm_castsi128_ps(_mm_set1_epi32(0x7fffffff))));
#  else
  return make_float4(fabsf(a.x), fabsf(a.y), fabsf(a.z), fabsf(a.w));
#  endif
}

ccl_device_inline float4 floor(const float4 &a)
{
#  ifdef __KERNEL_SSE__
  return float4(_mm_floor_ps(a));
#  else
  return make_float4(floorf(a.x), floorf(a.y), floorf(a.z), floorf(a.w));
#  endif
}

ccl_device_inline float4 mix(const float4 &a, const float4 &b, float t)
{
  return a + t * (b - a);
}

#endif /* !__KERNEL_OPENCL__*/

#ifdef __KERNEL_SSE__
template<size_t index_0, size_t index_1, size_t index_2, size_t index_3>
__forceinline const float4 shuffle(const float4 &b)
{
  return float4(_mm_castsi128_ps(
      _mm_shuffle_epi32(_mm_castps_si128(b), _MM_SHUFFLE(index_3, index_2, index_1, index_0))));
}

template<size_t index_0, size_t index_1, size_t index_2, size_t index_3>
__forceinline const float4 shuffle(const float4 &a, const float4 &b)
{
  return float4(_mm_shuffle_ps(a.m128, b.m128, _MM_SHUFFLE(index_3, index_2, index_1, index_0)));
}

template<> __forceinline const float4 shuffle<0, 1, 0, 1>(const float4 &b)
{
  return float4(_mm_castpd_ps(_mm_movedup_pd(_mm_castps_pd(b))));
}

template<> __forceinline const float4 shuffle<0, 1, 0, 1>(const float4 &a, const float4 &b)
{
  return float4(_mm_movelh_ps(a.m128, b.m128));
}

template<> __forceinline const float4 shuffle<2, 3, 2, 3>(const float4 &a, const float4 &b)
{
  return float4(_mm_movehl_ps(b.m128, a.m128));
}

#  ifdef __KERNEL_SSE3__
template<> __forceinline const float4 shuffle<0, 0, 2, 2>(const float4 &b)
{
  return float4(_mm_moveldup_ps(b));
}

template<> __forceinline const float4 shuffle<1, 1, 3, 3>(const float4 &b)
{
  return float4(_mm_movehdup_ps(b));
}
#  endif /* __KERNEL_SSE3__ */
#endif   /* __KERNEL_SSE__ */

#ifndef __KERNEL_GPU__
ccl_device_inline float4 select(const int4 &mask, const float4 &a, const float4 &b)
{
#  ifdef __KERNEL_SSE__
  return float4(_mm_blendv_ps(b.m128, a.m128, _mm_castsi128_ps(mask.m128)));
#  else
  return make_float4(
      (mask.x) ? a.x : b.x, (mask.y) ? a.y : b.y, (mask.z) ? a.z : b.z, (mask.w) ? a.w : b.w);
#  endif
}

ccl_device_inline float4 mask(const int4 &mask, const float4 &a)
{
  /* Replace elements of x with zero where mask isn't set. */
  return select(mask, a, make_float4(0.0f));
}

ccl_device_inline float4 saturate(const float4 &a)
{
  return clamp(a, make_float4(0.0f), make_float4(1.0f));
}

ccl_device_inline bool isequal(const float4 a, const float4 b)
{
#  ifdef __KERNEL_OPENCL__
  return all(a == b);
#  else
  return a == b;
#  endif
}

ccl_device_inline float4 load_float4(const float *v)
{
#  ifdef __KERNEL_SSE__
  return float4(_mm_loadu_ps(v));
#  else
  return make_float4(v[0], v[1], v[2], v[3]);
#  endif
}

#endif /* !__KERNEL_GPU__ */

ccl_device_inline float4 reduce_min(const float4 &a)
{
#ifdef __KERNEL_SSE__
  float4 h = min(shuffle<1, 0, 3, 2>(a), a);
  return min(shuffle<2, 3, 0, 1>(h), h);
#else
  return make_float4(min(min(a.x, a.y), min(a.z, a.w)));
#endif
}

ccl_device_inline float4 reduce_max(const float4 &a)
{
#ifdef __KERNEL_SSE__
  float4 h = max(shuffle<1, 0, 3, 2>(a), a);
  return max(shuffle<2, 3, 0, 1>(h), h);
#else
  return make_float4(max(max(a.x, a.y), max(a.z, a.w)));
#endif
}

ccl_device_inline float4 reduce_add(const float4 &a)
{
#ifdef __KERNEL_SSE__
#  ifdef __KERNEL_SSE3__
  float4 h(_mm_hadd_ps(a.m128, a.m128));
  return float4(_mm_hadd_ps(h.m128, h.m128));
#  else
  float4 h(shuffle<1, 0, 3, 2>(a) + a);
  return shuffle<2, 3, 0, 1>(h) + h;
#  endif
#else
  return make_float4(a.x + a.y + a.z + a.w);
#endif
}

ccl_device_inline float reduce_min_f(const float4 &a)
{
  return reduce_min(a).x;
}

ccl_device_inline float reduce_max_f(const float4 &a)
{
  return reduce_max(a).x;
}

ccl_device_inline float reduce_add_f(const float4 &a)
{
  return reduce_add(a).x;
}

ccl_device_inline float4 safe_divide(const float4 a, const float b)
{
  return (b != 0.0f) ? a / b : make_float4(0.0f, 0.0f, 0.0f, 0.0f);
}

<<<<<<< HEAD
ccl_device_inline float4 safe_divide(const float4 a, const float4 b)
{
  return make_float4((b.x != 0.0f) ? a.x / b.x : 0.0f,
                     (b.y != 0.0f) ? a.y / b.y : 0.0f,
                     (b.z != 0.0f) ? a.z / b.z : 0.0f,
                     (b.w != 0.0f) ? a.w / b.w : 0.0f);
}

ccl_device_inline float4 safe_divide_even(const float4 a, const float4 b)
{
  return reduce_add(safe_divide(a, b)) / 4.0f;
}

ccl_device_inline float4 ensure_finite(float4 v)
=======
ccl_device_inline bool isfinite4_safe(float4 v)
{
  return isfinite_safe(v.x) && isfinite_safe(v.y) && isfinite_safe(v.z) && isfinite_safe(v.w);
}

ccl_device_inline float4 ensure_finite4(float4 v)
>>>>>>> f5919a7a
{
  if (!isfinite_safe(v.x))
    v.x = 0.0f;
  if (!isfinite_safe(v.y))
    v.y = 0.0f;
  if (!isfinite_safe(v.z))
    v.z = 0.0f;
  if (!isfinite_safe(v.w))
    v.w = 0.0f;
  return v;
}

<<<<<<< HEAD
ccl_device_inline bool isfinite_safe(float4 v)
{
  return isfinite_safe(v.x) && isfinite_safe(v.y) && isfinite_safe(v.z) && isfinite_safe(v.w);
}

=======
>>>>>>> f5919a7a
CCL_NAMESPACE_END

#endif /* __UTIL_MATH_FLOAT4_H__ */<|MERGE_RESOLUTION|>--- conflicted
+++ resolved
@@ -524,7 +524,6 @@
   return (b != 0.0f) ? a / b : make_float4(0.0f, 0.0f, 0.0f, 0.0f);
 }
 
-<<<<<<< HEAD
 ccl_device_inline float4 safe_divide(const float4 a, const float4 b)
 {
   return make_float4((b.x != 0.0f) ? a.x / b.x : 0.0f,
@@ -538,15 +537,12 @@
   return reduce_add(safe_divide(a, b)) / 4.0f;
 }
 
-ccl_device_inline float4 ensure_finite(float4 v)
-=======
-ccl_device_inline bool isfinite4_safe(float4 v)
+ccl_device_inline bool isfinite_safe(float4 v)
 {
   return isfinite_safe(v.x) && isfinite_safe(v.y) && isfinite_safe(v.z) && isfinite_safe(v.w);
 }
 
 ccl_device_inline float4 ensure_finite4(float4 v)
->>>>>>> f5919a7a
 {
   if (!isfinite_safe(v.x))
     v.x = 0.0f;
@@ -559,14 +555,6 @@
   return v;
 }
 
-<<<<<<< HEAD
-ccl_device_inline bool isfinite_safe(float4 v)
-{
-  return isfinite_safe(v.x) && isfinite_safe(v.y) && isfinite_safe(v.z) && isfinite_safe(v.w);
-}
-
-=======
->>>>>>> f5919a7a
 CCL_NAMESPACE_END
 
 #endif /* __UTIL_MATH_FLOAT4_H__ */