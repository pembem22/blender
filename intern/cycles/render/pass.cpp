/*
 * Copyright 2011-2021 Blender Foundation
 *
 * Licensed under the Apache License, Version 2.0 (the "License");
 * you may not use this file except in compliance with the License.
 * You may obtain a copy of the License at
 *
 * http://www.apache.org/licenses/LICENSE-2.0
 *
 * Unless required by applicable law or agreed to in writing, software
 * distributed under the License is distributed on an "AS IS" BASIS,
 * WITHOUT WARRANTIES OR CONDITIONS OF ANY KIND, either express or implied.
 * See the License for the specific language governing permissions and
 * limitations under the License.
 */

#include "render/pass.h"

#include "util/util_algorithm.h"
#include "util/util_logging.h"

CCL_NAMESPACE_BEGIN

/* TODO(sergey): Should be able to de-duplicate with `Pass::get_type_enum` somehow.
 * The latter one should also help with solving fragile nature of
 * `enum_view3d_shading_render_pass`. */
const char *pass_type_as_string(const PassType type)
{
  switch (type) {
    case PASS_NONE:
      return "NONE";

    case PASS_COMBINED:
      return "COMBINED";
    case PASS_EMISSION:
      return "EMISSION";
    case PASS_BACKGROUND:
      return "BACKGROUND";
    case PASS_AO:
      return "AO";
    case PASS_SHADOW:
      return "SHADOW";
    case PASS_DIFFUSE_DIRECT:
      return "DIFFUSE_DIRECT";
    case PASS_DIFFUSE_INDIRECT:
      return "DIFFUSE_INDIRECT";
    case PASS_GLOSSY_DIRECT:
      return "GLOSSY_DIRECT";
    case PASS_GLOSSY_INDIRECT:
      return "GLOSSY_INDIRECT";
    case PASS_TRANSMISSION_DIRECT:
      return "TRANSMISSION_DIRECT";
    case PASS_TRANSMISSION_INDIRECT:
      return "TRANSMISSION_INDIRECT";
    case PASS_VOLUME_DIRECT:
      return "VOLUME_DIRECT";
    case PASS_VOLUME_INDIRECT:
      return "VOLUME_INDIRECT";

    case PASS_DEPTH:
      return "DEPTH";
    case PASS_NORMAL:
      return "NORMAL";
    case PASS_ROUGHNESS:
      return "ROUGHNESS";
    case PASS_UV:
      return "UV";
    case PASS_OBJECT_ID:
      return "OBJECT_ID";
    case PASS_MATERIAL_ID:
      return "MATERIAL_ID";
    case PASS_MOTION:
      return "MOTION";
    case PASS_MOTION_WEIGHT:
      return "MOTION_WEIGHT";
    case PASS_RENDER_TIME:
      return "RENDER_TIME";
    case PASS_CRYPTOMATTE:
      return "CRYPTOMATTE";
    case PASS_AOV_COLOR:
      return "AOV_COLOR";
    case PASS_AOV_VALUE:
      return "AOV_VALUE";
    case PASS_ADAPTIVE_AUX_BUFFER:
      return "ADAPTIVE_AUX_BUFFER";
    case PASS_SAMPLE_COUNT:
      return "SAMPLE_COUNT";
    case PASS_DIFFUSE_COLOR:
      return "DIFFUSE_COLOR";
    case PASS_GLOSSY_COLOR:
      return "GLOSSY_COLOR";
    case PASS_TRANSMISSION_COLOR:
      return "TRANSMISSION_COLOR";
    case PASS_MIST:
      return "MIST";
    case PASS_DENOISING_NORMAL:
      return "DENOISING_NORMAL";
    case PASS_DENOISING_ALBEDO:
      return "DENOISING_ALBEDO";
    case PASS_SHADOW_CATCHER:
      return "SHADOW_CATCHER";
    case PASS_SHADOW_CATCHER_MATTE:
      return "SHADOW_CATCHER_MATTE";

    case PASS_BAKE_PRIMITIVE:
      return "BAKE_PRIMITIVE";
    case PASS_BAKE_DIFFERENTIAL:
      return "BAKE_DIFFERENTIAL";

    case PASS_CATEGORY_LIGHT_END:
    case PASS_CATEGORY_DATA_END:
    case PASS_CATEGORY_BAKE_END:
    case PASS_NUM:
      LOG(DFATAL) << "Invalid value for the pass type " << static_cast<int>(type)
                  << " (value is reserved for an internal use only).";
      return "UNKNOWN";
  }

  LOG(DFATAL) << "Unhandled pass type " << static_cast<int>(type) << ", not supposed to happen.";

  return "UNKNOWN";
}

const char *pass_mode_as_string(PassMode mode)
{
  switch (mode) {
    case PassMode::NOISY:
      return "NOISY";
    case PassMode::DENOISED:
      return "DENOISED";
  }

  LOG(DFATAL) << "Unhandled pass mode " << static_cast<int>(mode) << ", should never happen.";
  return "UNKNOWN";
}

std::ostream &operator<<(std::ostream &os, PassMode mode)
{
  os << pass_mode_as_string(mode);
  return os;
}

static bool compare_pass_order(const Pass &a, const Pass &b)
{
  const int num_components_a = a.get_info().num_components;
  const int num_components_b = b.get_info().num_components;

  if (num_components_a == num_components_b) {
    return (a.type < b.type);
  }

  return num_components_a > num_components_b;
}

const NodeEnum *Pass::get_type_enum()
{
  static NodeEnum pass_type_enum;

  if (pass_type_enum.empty()) {
    pass_type_enum.insert("combined", PASS_COMBINED);
    pass_type_enum.insert("depth", PASS_DEPTH);
    pass_type_enum.insert("normal", PASS_NORMAL);
    pass_type_enum.insert("roughness", PASS_ROUGHNESS);
    pass_type_enum.insert("uv", PASS_UV);
    pass_type_enum.insert("object_id", PASS_OBJECT_ID);
    pass_type_enum.insert("material_id", PASS_MATERIAL_ID);
    pass_type_enum.insert("motion", PASS_MOTION);
    pass_type_enum.insert("motion_weight", PASS_MOTION_WEIGHT);
    pass_type_enum.insert("render_time", PASS_RENDER_TIME);
    pass_type_enum.insert("cryptomatte", PASS_CRYPTOMATTE);
    pass_type_enum.insert("aov_color", PASS_AOV_COLOR);
    pass_type_enum.insert("aov_value", PASS_AOV_VALUE);
    pass_type_enum.insert("adaptive_aux_buffer", PASS_ADAPTIVE_AUX_BUFFER);
    pass_type_enum.insert("sample_count", PASS_SAMPLE_COUNT);
    pass_type_enum.insert("mist", PASS_MIST);
    pass_type_enum.insert("emission", PASS_EMISSION);
    pass_type_enum.insert("background", PASS_BACKGROUND);
    pass_type_enum.insert("ambient_occlusion", PASS_AO);
    pass_type_enum.insert("shadow", PASS_SHADOW);
    pass_type_enum.insert("diffuse_direct", PASS_DIFFUSE_DIRECT);
    pass_type_enum.insert("diffuse_indirect", PASS_DIFFUSE_INDIRECT);
    pass_type_enum.insert("diffuse_color", PASS_DIFFUSE_COLOR);
    pass_type_enum.insert("glossy_direct", PASS_GLOSSY_DIRECT);
    pass_type_enum.insert("glossy_indirect", PASS_GLOSSY_INDIRECT);
    pass_type_enum.insert("glossy_color", PASS_GLOSSY_COLOR);
    pass_type_enum.insert("transmission_direct", PASS_TRANSMISSION_DIRECT);
    pass_type_enum.insert("transmission_indirect", PASS_TRANSMISSION_INDIRECT);
    pass_type_enum.insert("transmission_color", PASS_TRANSMISSION_COLOR);
    pass_type_enum.insert("volume_direct", PASS_VOLUME_DIRECT);
    pass_type_enum.insert("volume_indirect", PASS_VOLUME_INDIRECT);
    pass_type_enum.insert("bake_primitive", PASS_BAKE_PRIMITIVE);
    pass_type_enum.insert("bake_differential", PASS_BAKE_DIFFERENTIAL);
  }

  return &pass_type_enum;
}

const NodeEnum *Pass::get_mode_enum()
{
  static NodeEnum pass_mode_enum;

  if (pass_mode_enum.empty()) {
    pass_mode_enum.insert("noisy", static_cast<int>(PassMode::NOISY));
    pass_mode_enum.insert("denoised", static_cast<int>(PassMode::DENOISED));
  }

  return &pass_mode_enum;
}

NODE_DEFINE(Pass)
{
  NodeType *type = NodeType::add("pass", create);

  const NodeEnum *pass_type_enum = get_type_enum();
  const NodeEnum *pass_mode_enum = get_mode_enum();

  SOCKET_ENUM(type, "Type", *pass_type_enum, PASS_COMBINED);
  SOCKET_ENUM(mode, "Mode", *pass_mode_enum, static_cast<int>(PassMode::DENOISED));
  SOCKET_STRING(name, "Name", ustring());

  return type;
}

Pass::Pass() : Node(get_node_type())
{
}

const PassInfo &Pass::get_info() const
{
  return info_;
}

bool Pass::is_written() const
{
  return is_written_;
}

PassInfo Pass::get_info(PassType type)
{
  PassInfo pass_info;

  pass_info.use_filter = true;
  pass_info.use_exposure = false;
  pass_info.divide_type = PASS_NONE;
  pass_info.is_aligned = true;
  pass_info.use_compositing = false;
<<<<<<< HEAD
=======
  pass_info.use_denoising_albedo = true;
>>>>>>> e3ca9ccc

  switch (type) {
    case PASS_NONE:
      pass_info.num_components = 0;
      break;
    case PASS_COMBINED:
      pass_info.num_components = 4;
      pass_info.use_exposure = true;
      break;
    case PASS_DEPTH:
      pass_info.num_components = 1;
      pass_info.use_filter = false;
      break;
    case PASS_MIST:
      pass_info.num_components = 1;
      break;
    case PASS_NORMAL:
      pass_info.num_components = 4;
      break;
    case PASS_ROUGHNESS:
      pass_info.num_components = 1;
      break;
    case PASS_UV:
      pass_info.num_components = 4;
      break;
    case PASS_MOTION:
      pass_info.num_components = 4;
      pass_info.divide_type = PASS_MOTION_WEIGHT;
      break;
    case PASS_MOTION_WEIGHT:
      pass_info.num_components = 1;
      break;
    case PASS_OBJECT_ID:
    case PASS_MATERIAL_ID:
      pass_info.num_components = 1;
      pass_info.use_filter = false;
      break;

    case PASS_EMISSION:
    case PASS_BACKGROUND:
      pass_info.num_components = 4;
      pass_info.use_exposure = true;
      break;
    case PASS_AO:
      pass_info.num_components = 4;
      break;
    case PASS_SHADOW:
      pass_info.num_components = 4;
      pass_info.use_exposure = false;
      break;
    case PASS_RENDER_TIME:
      /* This pass is handled entirely on the host side. */
      pass_info.num_components = 0;
      break;

    case PASS_DIFFUSE_COLOR:
    case PASS_GLOSSY_COLOR:
    case PASS_TRANSMISSION_COLOR:
      pass_info.num_components = 4;
      break;
    case PASS_DIFFUSE_DIRECT:
    case PASS_DIFFUSE_INDIRECT:
      pass_info.num_components = 4;
      pass_info.use_exposure = true;
      pass_info.divide_type = PASS_DIFFUSE_COLOR;
      break;
    case PASS_GLOSSY_DIRECT:
    case PASS_GLOSSY_INDIRECT:
      pass_info.num_components = 4;
      pass_info.use_exposure = true;
      pass_info.divide_type = PASS_GLOSSY_COLOR;
      break;
    case PASS_TRANSMISSION_DIRECT:
    case PASS_TRANSMISSION_INDIRECT:
      pass_info.num_components = 4;
      pass_info.use_exposure = true;
      pass_info.divide_type = PASS_TRANSMISSION_COLOR;
      break;
    case PASS_VOLUME_DIRECT:
    case PASS_VOLUME_INDIRECT:
      pass_info.num_components = 4;
      pass_info.use_exposure = true;
      break;

    case PASS_CRYPTOMATTE:
      pass_info.num_components = 4;
      break;

    case PASS_DENOISING_NORMAL:
      pass_info.num_components = 3;
      pass_info.is_aligned = false;
      break;
    case PASS_DENOISING_ALBEDO:
      pass_info.num_components = 3;
      pass_info.is_aligned = false;
      break;

    case PASS_SHADOW_CATCHER:
      pass_info.num_components = 4;
      pass_info.use_exposure = true;
      pass_info.use_compositing = true;
<<<<<<< HEAD
=======
      pass_info.use_denoising_albedo = false;
>>>>>>> e3ca9ccc
      break;
    case PASS_SHADOW_CATCHER_MATTE:
      pass_info.num_components = 4;
      pass_info.use_exposure = true;
      /* Without shadow catcher approximation compositing is not needed.
       * Since we don't know here whether approximation is used or not, leave the decision up to
       * the caller which will know that. */
      break;

    case PASS_ADAPTIVE_AUX_BUFFER:
      pass_info.num_components = 4;
      break;
    case PASS_SAMPLE_COUNT:
      pass_info.num_components = 1;
      pass_info.use_exposure = false;
      break;

    case PASS_AOV_COLOR:
      pass_info.num_components = 4;
      break;
    case PASS_AOV_VALUE:
      pass_info.num_components = 1;
      break;

    case PASS_BAKE_PRIMITIVE:
    case PASS_BAKE_DIFFERENTIAL:
      pass_info.num_components = 4;
      pass_info.use_exposure = false;
      pass_info.use_filter = false;
      break;

    case PASS_CATEGORY_LIGHT_END:
    case PASS_CATEGORY_DATA_END:
    case PASS_CATEGORY_BAKE_END:
    case PASS_NUM:
      LOG(DFATAL) << "Unexpected pass type is used " << type;
      pass_info.num_components = 0;
      break;
  }

  if (pass_info.divide_type != PASS_NONE) {
    pass_info.use_compositing = true;
  }

  return pass_info;
}

void Pass::add(vector<Pass> &passes, PassType type, const char *name)
{
  add_internal(passes, type, PassMode::NOISY, Pass::FLAG_NONE, name);
}

void Pass::add_denoising_read(vector<Pass> &passes, PassType type, const char *name)
{
  add_internal(passes, type, PassMode::DENOISED, Pass::FLAG_READ_ONLY, name);
}

void Pass::add_denoising_write(vector<Pass> &passes, PassType type, const char *name)
{
  add_internal(passes, type, PassMode::DENOISED, Pass::FLAG_NONE, name);
}

/* Check whether the pass is a placeholder for the given configuration.
 *
 * An empty name is used as a placeholder to signal that any pass of that type is fine (because the
 * content always is the same). This is important to support divide_type:
 * - If the pass that has a `divide_type` is added first, a pass for `divide_type` with an empty
 *   name will be added. Then, if a matching pass with a name is later requested, the existing
 *   placeholder will be renamed to that.
 * - If the `divide_type` is explicitly allocated with a name first and then again as part of
 *   another pass, the second one will just be skipped because that type already exists. */
static bool pass_placeholder_match(Pass &pass, PassType type, PassMode mode, const char *name)
{
  if (pass.type != type || pass.mode != mode) {
    return false;
  }

  /* If no name is specified, any pass of the correct type will match. */
  if (name == nullptr) {
    return true;
  }

  /* If we already have a placeholder pass, rename that one. */
  if (pass.name.empty()) {
    return true;
  }

  /* If neither existing nor requested pass have placeholder name, they must match. */
  if (name == pass.name) {
    return true;
  }

  return false;
}

void Pass::add_internal(vector<Pass> &passes, PassType type, int flags, const char *name)
{
  add_internal(passes, type, PassMode::NOISY, flags, name);
}

void Pass::add_internal(
    vector<Pass> &passes, PassType type, PassMode mode, int flags, const char *name)
{
  const bool is_auto = (flags & Pass::FLAG_AUTO);
  const bool is_written = (flags & Pass::FLAG_READ_ONLY) == 0;

  for (Pass &pass : passes) {
    if (!pass_placeholder_match(pass, type, mode, name)) {
      continue;
    }

    if (name && pass.name.empty()) {
      pass.name = name;
    }

    pass.is_auto_ &= is_auto;
    pass.is_written_ |= is_written;

    return;
  }

  Pass pass;
  pass.type = type;
  pass.mode = mode;

  if (name) {
    pass.name = name;
  }

  pass.info_ = get_info(type);
  pass.is_auto_ = is_auto;
  pass.is_written_ = is_written;

  passes.push_back(pass);

  /* Order from by components, to ensure alignment so passes with size 4 come first and then passes
   * with size 1. Note this must use stable sort so cryptomatte passes remain in the right order.
   */
  stable_sort(&passes[0], &passes[0] + passes.size(), compare_pass_order);

  if (pass.info_.divide_type != PASS_NONE) {
    Pass::add_internal(passes, pass.info_.divide_type, mode, flags);
  }
}

bool Pass::contains(const vector<Pass> &passes, PassType type, PassMode mode)
{
  return Pass::find(passes, type, mode) != nullptr;
}

void Pass::remove_all_auto(vector<Pass> &passes)
{
  vector<Pass> new_passes;

  for (const Pass &pass : passes) {
    if (!pass.is_auto_) {
      new_passes.push_back(pass);
    }
  }

  passes = new_passes;
}

const Pass *Pass::find(const vector<Pass> &passes, const string &name)
{
  for (const Pass &pass : passes) {
    if (pass.name == name) {
      return &pass;
    }
  }

  return nullptr;
}

const Pass *Pass::find(const vector<Pass> &passes, PassType type, PassMode mode)
{
  for (const Pass &pass : passes) {
    if (pass.type != type || pass.mode != mode) {
      continue;
    }

    return &pass;
  }

  return nullptr;
}

int Pass::get_offset(const vector<Pass> &passes, const Pass &pass)
{
  int pass_offset = 0;

  for (const Pass &current_pass : passes) {
    /* Note that pass name is allowed to be empty. This is why we check for type and mode. */
    if (current_pass.type == pass.type && current_pass.mode == pass.mode &&
        current_pass.name == pass.name) {
      if (current_pass.is_written()) {
        return pass_offset;
      }
      else {
        return PASS_UNUSED;
      }
    }
    if (current_pass.is_written()) {
      pass_offset += current_pass.get_info().num_components;
    }
  }

  return PASS_UNUSED;
}

std::ostream &operator<<(std::ostream &os, const Pass &pass)
{
  os << "type: " << pass_type_as_string(pass.type);
  os << ", name: \"" << pass.name << "\"";
  os << ", mode: " << pass.mode;
  os << ", is_written: " << string_from_bool(pass.is_written());

  return os;
}

CCL_NAMESPACE_END<|MERGE_RESOLUTION|>--- conflicted
+++ resolved
@@ -244,10 +244,7 @@
   pass_info.divide_type = PASS_NONE;
   pass_info.is_aligned = true;
   pass_info.use_compositing = false;
-<<<<<<< HEAD
-=======
   pass_info.use_denoising_albedo = true;
->>>>>>> e3ca9ccc
 
   switch (type) {
     case PASS_NONE:
@@ -349,10 +346,7 @@
       pass_info.num_components = 4;
       pass_info.use_exposure = true;
       pass_info.use_compositing = true;
-<<<<<<< HEAD
-=======
       pass_info.use_denoising_albedo = false;
->>>>>>> e3ca9ccc
       break;
     case PASS_SHADOW_CATCHER_MATTE:
       pass_info.num_components = 4;
