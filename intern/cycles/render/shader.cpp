/*
 * Copyright 2011-2013 Blender Foundation
 *
 * Licensed under the Apache License, Version 2.0 (the "License");
 * you may not use this file except in compliance with the License.
 * You may obtain a copy of the License at
 *
 * http://www.apache.org/licenses/LICENSE-2.0
 *
 * Unless required by applicable law or agreed to in writing, software
 * distributed under the License is distributed on an "AS IS" BASIS,
 * WITHOUT WARRANTIES OR CONDITIONS OF ANY KIND, either express or implied.
 * See the License for the specific language governing permissions and
 * limitations under the License.
 */

#include "device/device.h"

#include "render/alembic.h"
#include "render/background.h"
#include "render/camera.h"
#include "render/colorspace.h"
#include "render/graph.h"
#include "render/integrator.h"
#include "render/light.h"
#include "render/mesh.h"
#include "render/nodes.h"
#include "render/object.h"
#include "render/osl.h"
#include "render/scene.h"
#include "render/shader.h"
#include "render/svm.h"
#include "render/tables.h"

#include "util/util_foreach.h"
#include "util/util_murmurhash.h"
#include "util/util_task.h"
#include "util/util_transform.h"

#ifdef WITH_OCIO
#  include <OpenColorIO/OpenColorIO.h>
namespace OCIO = OCIO_NAMESPACE;
#endif

CCL_NAMESPACE_BEGIN

thread_mutex ShaderManager::lookup_table_mutex;
vector<float> ShaderManager::beckmann_table;
bool ShaderManager::beckmann_table_ready = false;

/* Beckmann sampling precomputed table, see bsdf_microfacet.h */

/* 2D slope distribution (alpha = 1.0) */
static float beckmann_table_P22(const float slope_x, const float slope_y)
{
  return expf(-(slope_x * slope_x + slope_y * slope_y));
}

/* maximal slope amplitude (range that contains 99.99% of the distribution) */
static float beckmann_table_slope_max()
{
  return 6.0;
}

/* MSVC 2015 needs this ugly hack to prevent a codegen bug on x86
 * see T50176 for details
 */
#if defined(_MSC_VER) && (_MSC_VER == 1900)
#  define MSVC_VOLATILE volatile
#else
#  define MSVC_VOLATILE
#endif

/* Paper used: Importance Sampling Microfacet-Based BSDFs with the
 * Distribution of Visible Normals. Supplemental Material 2/2.
 *
 * http://hal.inria.fr/docs/01/00/66/20/ANNEX/supplemental2.pdf
 */
static void beckmann_table_rows(float *table, int row_from, int row_to)
{
  /* allocate temporary data */
  const int DATA_TMP_SIZE = 512;
  vector<double> slope_x(DATA_TMP_SIZE);
  vector<double> CDF_P22_omega_i(DATA_TMP_SIZE);

  /* loop over incident directions */
  for (int index_theta = row_from; index_theta < row_to; index_theta++) {
    /* incident vector */
    const float cos_theta = index_theta / (BECKMANN_TABLE_SIZE - 1.0f);
    const float sin_theta = safe_sqrtf(1.0f - cos_theta * cos_theta);

    /* for a given incident vector
     * integrate P22_{omega_i}(x_slope, 1, 1), Eq. (10) */
    slope_x[0] = (double)-beckmann_table_slope_max();
    CDF_P22_omega_i[0] = 0;

    for (MSVC_VOLATILE int index_slope_x = 1; index_slope_x < DATA_TMP_SIZE; ++index_slope_x) {
      /* slope_x */
      slope_x[index_slope_x] = (double)(-beckmann_table_slope_max() +
                                        2.0f * beckmann_table_slope_max() * index_slope_x /
                                            (DATA_TMP_SIZE - 1.0f));

      /* dot product with incident vector */
      float dot_product = fmaxf(0.0f, -(float)slope_x[index_slope_x] * sin_theta + cos_theta);
      /* marginalize P22_{omega_i}(x_slope, 1, 1), Eq. (10) */
      float P22_omega_i = 0.0f;

      for (int j = 0; j < 100; ++j) {
        float slope_y = -beckmann_table_slope_max() +
                        2.0f * beckmann_table_slope_max() * j * (1.0f / 99.0f);
        P22_omega_i += dot_product * beckmann_table_P22((float)slope_x[index_slope_x], slope_y);
      }

      /* CDF of P22_{omega_i}(x_slope, 1, 1), Eq. (10) */
      CDF_P22_omega_i[index_slope_x] = CDF_P22_omega_i[index_slope_x - 1] + (double)P22_omega_i;
    }

    /* renormalize CDF_P22_omega_i */
    for (int index_slope_x = 1; index_slope_x < DATA_TMP_SIZE; ++index_slope_x)
      CDF_P22_omega_i[index_slope_x] /= CDF_P22_omega_i[DATA_TMP_SIZE - 1];

    /* loop over random number U1 */
    int index_slope_x = 0;

    for (int index_U = 0; index_U < BECKMANN_TABLE_SIZE; ++index_U) {
      const double U = 0.0000001 + 0.9999998 * index_U / (double)(BECKMANN_TABLE_SIZE - 1);

      /* inverse CDF_P22_omega_i, solve Eq.(11) */
      while (CDF_P22_omega_i[index_slope_x] <= U)
        ++index_slope_x;

      const double interp = (CDF_P22_omega_i[index_slope_x] - U) /
                            (CDF_P22_omega_i[index_slope_x] - CDF_P22_omega_i[index_slope_x - 1]);

      /* store value */
      table[index_U + index_theta * BECKMANN_TABLE_SIZE] =
          (float)(interp * slope_x[index_slope_x - 1] + (1.0 - interp) * slope_x[index_slope_x]);
    }
  }
}

#undef MSVC_VOLATILE

static void beckmann_table_build(vector<float> &table)
{
  table.resize(BECKMANN_TABLE_SIZE * BECKMANN_TABLE_SIZE);

  /* multithreaded build */
  TaskPool pool;

  for (int i = 0; i < BECKMANN_TABLE_SIZE; i += 8)
    pool.push(function_bind(&beckmann_table_rows, &table[0], i, i + 8));

  pool.wait_work();
}

/* Shader */

NODE_DEFINE(Shader)
{
  NodeType *type = NodeType::add("shader", create);

  SOCKET_BOOLEAN(use_mis, "Use MIS", true);
  SOCKET_BOOLEAN(use_transparent_shadow, "Use Transparent Shadow", true);
  SOCKET_BOOLEAN(heterogeneous_volume, "Heterogeneous Volume", true);

  static NodeEnum volume_sampling_method_enum;
  volume_sampling_method_enum.insert("distance", VOLUME_SAMPLING_DISTANCE);
  volume_sampling_method_enum.insert("equiangular", VOLUME_SAMPLING_EQUIANGULAR);
  volume_sampling_method_enum.insert("multiple_importance", VOLUME_SAMPLING_MULTIPLE_IMPORTANCE);
  SOCKET_ENUM(volume_sampling_method,
              "Volume Sampling Method",
              volume_sampling_method_enum,
              VOLUME_SAMPLING_MULTIPLE_IMPORTANCE);

  static NodeEnum volume_interpolation_method_enum;
  volume_interpolation_method_enum.insert("linear", VOLUME_INTERPOLATION_LINEAR);
  volume_interpolation_method_enum.insert("cubic", VOLUME_INTERPOLATION_CUBIC);
  SOCKET_ENUM(volume_interpolation_method,
              "Volume Interpolation Method",
              volume_interpolation_method_enum,
              VOLUME_INTERPOLATION_LINEAR);

  SOCKET_FLOAT(volume_step_rate, "Volume Step Rate", 1.0f);

  static NodeEnum displacement_method_enum;
  displacement_method_enum.insert("bump", DISPLACE_BUMP);
  displacement_method_enum.insert("true", DISPLACE_TRUE);
  displacement_method_enum.insert("both", DISPLACE_BOTH);
  SOCKET_ENUM(displacement_method, "Displacement Method", displacement_method_enum, DISPLACE_BUMP);

  SOCKET_INT(pass_id, "Pass ID", 0);

  return type;
}

Shader::Shader() : Node(node_type)
{
  pass_id = 0;

  graph = NULL;

  has_surface = false;
  has_surface_transparent = false;
  has_surface_emission = false;
  has_surface_bssrdf = false;
  has_volume = false;
  has_displacement = false;
  has_bump = false;
  has_bssrdf_bump = false;
  has_surface_spatial_varying = false;
  has_volume_spatial_varying = false;
  has_volume_attribute_dependency = false;
  has_integrator_dependency = false;
  has_volume_connected = false;
  prev_volume_step_rate = 0.0f;

  displacement_method = DISPLACE_BUMP;

  id = -1;
  used = false;

  need_update_uvs = true;
  need_update_attribute = true;
  need_update_displacement = true;
}

Shader::~Shader()
{
  delete graph;
}

bool Shader::is_constant_emission(float3 *emission, Scene *scene)
{
  /* If the shader has AOVs or spectral inputs, they need to be evaluated, so we can't skip the
   * shader. */
  foreach (ShaderNode *node, graph->nodes) {
    if (node->special_type == SHADER_SPECIAL_TYPE_OUTPUT_AOV) {
      return false;
    }

    if (scene->integrator->get_spectral_rendering()) {
      foreach (ShaderInput *input, node->inputs) {
        if (input->type() == SocketType::SPECTRAL) {
          return false;
        }
      }
    }
  }

  ShaderInput *surf = graph->output()->input("Surface");

  if (surf->link == NULL) {
    return false;
  }

  if (surf->link->parent->type == EmissionNode::node_type) {
    EmissionNode *node = (EmissionNode *)surf->link->parent;

    assert(node->input("Color"));
    assert(node->input("Strength"));

    if (node->input("Color")->link || node->input("Strength")->link) {
      return false;
    }

    *emission = node->get_color() * node->get_strength();
  }
  else if (surf->link->parent->type == BackgroundNode::node_type) {
    BackgroundNode *node = (BackgroundNode *)surf->link->parent;

    assert(node->input("Color"));
    assert(node->input("Strength"));

    if (node->input("Color")->link || node->input("Strength")->link) {
      return false;
    }

    *emission = node->get_color() * node->get_strength();
  }
  else {
    return false;
  }

  return true;
}

void Shader::set_graph(ShaderGraph *graph_)
{
  /* do this here already so that we can detect if mesh or object attributes
   * are needed, since the node attribute callbacks check if their sockets
   * are connected but proxy nodes should not count */
  if (graph_) {
    graph_->remove_proxy_nodes();

    if (displacement_method != DISPLACE_BUMP) {
      graph_->compute_displacement_hash();
    }
  }

  /* update geometry if displacement changed */
  if (displacement_method != DISPLACE_BUMP) {
    const char *old_hash = (graph) ? graph->displacement_hash.c_str() : "";
    const char *new_hash = (graph_) ? graph_->displacement_hash.c_str() : "";

    if (strcmp(old_hash, new_hash) != 0) {
      need_update_displacement = true;
    }
  }

  /* assign graph */
  delete graph;
  graph = graph_;

  /* Store info here before graph optimization to make sure that
   * nodes that get optimized away still count. */
  has_volume_connected = (graph->output()->input("Volume")->link != NULL);
}

void Shader::tag_update(Scene *scene)
{
  /* update tag */
  tag_modified();

  scene->shader_manager->tag_update(scene, ShaderManager::SHADER_MODIFIED);

  /* if the shader previously was emissive, update light distribution,
   * if the new shader is emissive, a light manager update tag will be
   * done in the shader manager device update. */
  if (use_mis && has_surface_emission)
    scene->light_manager->tag_update(scene, LightManager::SHADER_MODIFIED);

  /* Special handle of background MIS light for now: for some reason it
   * has use_mis set to false. We are quite close to release now, so
   * better to be safe.
   */
  if (this == scene->background->get_shader(scene)) {
    scene->light_manager->need_update_background = true;
    if (scene->light_manager->has_background_light(scene)) {
      scene->light_manager->tag_update(scene, LightManager::SHADER_MODIFIED);
    }
  }

  /* quick detection of which kind of shaders we have to avoid loading
   * e.g. surface attributes when there is only a volume shader. this could
   * be more fine grained but it's better than nothing */
  OutputNode *output = graph->output();
  bool prev_has_volume = has_volume;
  has_surface = has_surface || output->input("Surface")->link;
  has_volume = has_volume || output->input("Volume")->link;
  has_displacement = has_displacement || output->input("Displacement")->link;

  /* get requested attributes. this could be optimized by pruning unused
   * nodes here already, but that's the job of the shader manager currently,
   * and may not be so great for interactive rendering where you temporarily
   * disconnect a node */

  AttributeRequestSet prev_attributes = attributes;

  attributes.clear();
  foreach (ShaderNode *node, graph->nodes)
    node->attributes(this, &attributes);

  if (has_displacement) {
    if (displacement_method == DISPLACE_BOTH) {
      attributes.add(ATTR_STD_POSITION_UNDISPLACED);
    }
    if (displacement_method_is_modified()) {
      need_update_displacement = true;
      scene->geometry_manager->tag_update(scene, GeometryManager::SHADER_DISPLACEMENT_MODIFIED);
      scene->object_manager->need_flags_update = true;
    }
  }

  /* compare if the attributes changed, mesh manager will check
   * need_update_attribute, update the relevant meshes and clear it. */
  if (attributes.modified(prev_attributes)) {
    need_update_attribute = true;
    scene->geometry_manager->tag_update(scene, GeometryManager::SHADER_ATTRIBUTE_MODIFIED);
    scene->procedural_manager->tag_update();
  }

  if (has_volume != prev_has_volume || volume_step_rate != prev_volume_step_rate) {
    scene->geometry_manager->need_flags_update = true;
    scene->object_manager->need_flags_update = true;
    prev_volume_step_rate = volume_step_rate;
  }
}

void Shader::tag_used(Scene *scene)
{
  /* if an unused shader suddenly gets used somewhere, it needs to be
   * recompiled because it was skipped for compilation before */
  if (!used) {
    tag_modified();
    scene->shader_manager->tag_update(scene, ShaderManager::SHADER_MODIFIED);
  }
}

bool Shader::need_update_geometry() const
{
  return need_update_uvs || need_update_attribute || need_update_displacement;
}

/* Shader Manager */

ShaderManager::ShaderManager()
{
  update_flags = UPDATE_ALL;
  beckmann_table_offset = TABLE_OFFSET_INVALID;

  init_xyz_transforms();
}

ShaderManager::~ShaderManager()
{
}

ShaderManager *ShaderManager::create(int shadingsystem)
{
  ShaderManager *manager;

  (void)shadingsystem; /* Ignored when built without OSL. */

#ifdef WITH_OSL
  if (shadingsystem == SHADINGSYSTEM_OSL) {
    manager = new OSLShaderManager();
  }
  else
#endif
  {
    manager = new SVMShaderManager();
  }

  return manager;
}

uint ShaderManager::get_attribute_id(ustring name)
{
  thread_scoped_spin_lock lock(attribute_lock_);

  /* get a unique id for each name, for SVM attribute lookup */
  AttributeIDMap::iterator it = unique_attribute_id.find(name);

  if (it != unique_attribute_id.end())
    return it->second;

  uint id = (uint)ATTR_STD_NUM + unique_attribute_id.size();
  unique_attribute_id[name] = id;
  return id;
}

uint ShaderManager::get_attribute_id(AttributeStandard std)
{
  return (uint)std;
}

int ShaderManager::get_shader_id(Shader *shader, bool smooth)
{
  /* get a shader id to pass to the kernel */
  int id = shader->id;

  /* smooth flag */
  if (smooth)
    id |= SHADER_SMOOTH_NORMAL;

  /* default flags */
  id |= SHADER_CAST_SHADOW | SHADER_AREA_LIGHT;

  return id;
}

void ShaderManager::update_shaders_used(Scene *scene)
{
  if (!need_update()) {
    return;
  }

  /* figure out which shaders are in use, so SVM/OSL can skip compiling them
   * for speed and avoid loading image textures into memory */
  uint id = 0;
  foreach (Shader *shader, scene->shaders) {
    shader->used = false;
    shader->id = id++;
  }

  scene->default_surface->used = true;
  scene->default_light->used = true;
  scene->default_background->used = true;
  scene->default_empty->used = true;

  if (scene->background->get_shader())
    scene->background->get_shader()->used = true;

#ifdef WITH_ALEMBIC
  foreach (Procedural *procedural, scene->procedurals) {
    AlembicProcedural *abc_proc = static_cast<AlembicProcedural *>(procedural);

    foreach (Node *abc_node, abc_proc->get_objects()) {
      AlembicObject *abc_object = static_cast<AlembicObject *>(abc_node);

      foreach (Node *node, abc_object->get_used_shaders()) {
        Shader *shader = static_cast<Shader *>(node);
        shader->used = true;
      }
    }
  }
#endif

  foreach (Geometry *geom, scene->geometry)
    foreach (Node *node, geom->get_used_shaders()) {
      Shader *shader = static_cast<Shader *>(node);
      shader->used = true;
    }

  foreach (Light *light, scene->lights)
    if (light->get_shader())
      const_cast<Shader *>(light->get_shader())->used = true;
}

void ShaderManager::device_update_common(Device *device,
                                         DeviceScene *dscene,
                                         Scene *scene,
                                         Progress & /*progress*/)
{
  dscene->shaders.free();

  if (scene->shaders.size() == 0)
    return;

  KernelShader *kshader = dscene->shaders.alloc(scene->shaders.size());
  bool has_volumes = false;
  bool has_transparent_shadow = false;

  foreach (Shader *shader, scene->shaders) {
    uint flag = 0;

    if (shader->get_use_mis())
      flag |= SD_USE_MIS;
    if (shader->has_surface_transparent && shader->get_use_transparent_shadow())
      flag |= SD_HAS_TRANSPARENT_SHADOW;
    if (shader->has_volume) {
      flag |= SD_HAS_VOLUME;
      has_volumes = true;

      /* todo: this could check more fine grained, to skip useless volumes
       * enclosed inside an opaque bsdf.
       */
      flag |= SD_HAS_TRANSPARENT_SHADOW;
    }
    /* in this case we can assume transparent surface */
    if (shader->has_volume_connected && !shader->has_surface)
      flag |= SD_HAS_ONLY_VOLUME;
    if (shader->has_volume) {
      if (shader->get_heterogeneous_volume() && shader->has_volume_spatial_varying)
        flag |= SD_HETEROGENEOUS_VOLUME;
    }
    if (shader->has_volume_attribute_dependency)
      flag |= SD_NEED_VOLUME_ATTRIBUTES;
    if (shader->has_bssrdf_bump)
      flag |= SD_HAS_BSSRDF_BUMP;
    if (device->info.has_volume_decoupled) {
      if (shader->get_volume_sampling_method() == VOLUME_SAMPLING_EQUIANGULAR)
        flag |= SD_VOLUME_EQUIANGULAR;
      if (shader->get_volume_sampling_method() == VOLUME_SAMPLING_MULTIPLE_IMPORTANCE)
        flag |= SD_VOLUME_MIS;
    }
    if (shader->get_volume_interpolation_method() == VOLUME_INTERPOLATION_CUBIC)
      flag |= SD_VOLUME_CUBIC;
    if (shader->has_bump)
      flag |= SD_HAS_BUMP;
    if (shader->get_displacement_method() != DISPLACE_BUMP)
      flag |= SD_HAS_DISPLACEMENT;

    /* constant emission check */
<<<<<<< HEAD
    float3 constant_emission = make_float3(0.0f, 0.0f, 0.0f);
    if (shader->is_constant_emission(&constant_emission, scene))
=======
    float3 constant_emission = zero_float3();
    if (shader->is_constant_emission(&constant_emission))
>>>>>>> 450ea1b7
      flag |= SD_HAS_CONSTANT_EMISSION;

    uint32_t cryptomatte_id = util_murmur_hash3(shader->name.c_str(), shader->name.length(), 0);

    /* regular shader */
    kshader->flags = flag;
    kshader->pass_id = shader->get_pass_id();
    kshader->constant_emission[0] = constant_emission.x;
    kshader->constant_emission[1] = constant_emission.y;
    kshader->constant_emission[2] = constant_emission.z;
    kshader->cryptomatte_id = util_hash_to_float(cryptomatte_id);
    kshader++;

    has_transparent_shadow |= (flag & SD_HAS_TRANSPARENT_SHADOW) != 0;
  }

  dscene->shaders.copy_to_device();

  /* lookup tables */
  KernelTables *ktables = &dscene->data.tables;

  /* beckmann lookup table */
  if (beckmann_table_offset == TABLE_OFFSET_INVALID) {
    if (!beckmann_table_ready) {
      thread_scoped_lock lock(lookup_table_mutex);
      if (!beckmann_table_ready) {
        beckmann_table_build(beckmann_table);
        beckmann_table_ready = true;
      }
    }
    beckmann_table_offset = scene->lookup_tables->add_table(dscene, beckmann_table);
  }
  ktables->beckmann_offset = (int)beckmann_table_offset;

  /* integrator */
  KernelIntegrator *kintegrator = &dscene->data.integrator;
  kintegrator->use_volumes = has_volumes;
  /* TODO(sergey): De-duplicate with flags set in integrator.cpp. */
  kintegrator->transparent_shadows = has_transparent_shadow;

  /* film */
  KernelFilm *kfilm = &dscene->data.film;
  /* color space, needs to be here because e.g. displacement shaders could depend on it */
  kfilm->xyz_to_r = float3_to_float4(xyz_to_r);
  kfilm->xyz_to_g = float3_to_float4(xyz_to_g);
  kfilm->xyz_to_b = float3_to_float4(xyz_to_b);
  kfilm->rgb_to_y = float3_to_float4(rgb_to_y);
}

void ShaderManager::device_free_common(Device *, DeviceScene *dscene, Scene *scene)
{
  scene->lookup_tables->remove_table(&beckmann_table_offset);

  dscene->shaders.free();
}

void ShaderManager::add_default(Scene *scene)
{
  /* default surface */
  {
    ShaderGraph *graph = new ShaderGraph();

    DiffuseBsdfNode *diffuse = graph->create_node<DiffuseBsdfNode>();
    diffuse->set_color(make_float3(0.8f, 0.8f, 0.8f));
    graph->add(diffuse);

    graph->connect(diffuse->output("BSDF"), graph->output()->input("Surface"));

    Shader *shader = scene->create_node<Shader>();
    shader->name = "default_surface";
    shader->set_graph(graph);
    scene->default_surface = shader;
    shader->tag_update(scene);
  }

  /* default volume */
  {
    ShaderGraph *graph = new ShaderGraph();

    PrincipledVolumeNode *principled = graph->create_node<PrincipledVolumeNode>();
    graph->add(principled);

    graph->connect(principled->output("Volume"), graph->output()->input("Volume"));

    Shader *shader = scene->create_node<Shader>();
    shader->name = "default_volume";
    shader->set_graph(graph);
    scene->default_volume = shader;
    shader->tag_update(scene);
  }

  /* default light */
  {
    ShaderGraph *graph = new ShaderGraph();

    EmissionNode *emission = graph->create_node<EmissionNode>();
    emission->set_color(make_float3(0.8f, 0.8f, 0.8f));
    emission->set_strength(0.0f);
    graph->add(emission);

    graph->connect(emission->output("Emission"), graph->output()->input("Surface"));

    Shader *shader = scene->create_node<Shader>();
    shader->name = "default_light";
    shader->set_graph(graph);
    scene->default_light = shader;
    shader->tag_update(scene);
  }

  /* default background */
  {
    ShaderGraph *graph = new ShaderGraph();

    Shader *shader = scene->create_node<Shader>();
    shader->name = "default_background";
    shader->set_graph(graph);
    scene->default_background = shader;
    shader->tag_update(scene);
  }

  /* default empty */
  {
    ShaderGraph *graph = new ShaderGraph();

    Shader *shader = scene->create_node<Shader>();
    shader->name = "default_empty";
    shader->set_graph(graph);
    scene->default_empty = shader;
    shader->tag_update(scene);
  }
}

void ShaderManager::get_requested_graph_features(ShaderGraph *graph,
                                                 DeviceRequestedFeatures *requested_features)
{
  foreach (ShaderNode *node, graph->nodes) {
    requested_features->max_nodes_group = max(requested_features->max_nodes_group,
                                              node->get_group());
    requested_features->nodes_features |= node->get_feature();
    if (node->special_type == SHADER_SPECIAL_TYPE_CLOSURE) {
      BsdfBaseNode *bsdf_node = static_cast<BsdfBaseNode *>(node);
      if (CLOSURE_IS_VOLUME(bsdf_node->get_closure_type())) {
        requested_features->nodes_features |= NODE_FEATURE_VOLUME;
      }
      else if (CLOSURE_IS_PRINCIPLED(bsdf_node->get_closure_type())) {
        requested_features->use_principled = true;
      }
    }
    if (node->has_surface_bssrdf()) {
      requested_features->use_subsurface = true;
    }
    if (node->has_surface_transparent()) {
      requested_features->use_transparent = true;
    }
    if (node->has_raytrace()) {
      requested_features->use_shader_raytrace = true;
    }
  }
}

void ShaderManager::get_requested_features(Scene *scene,
                                           DeviceRequestedFeatures *requested_features)
{
  requested_features->max_nodes_group = NODE_GROUP_LEVEL_0;
  requested_features->nodes_features = 0;
  for (int i = 0; i < scene->shaders.size(); i++) {
    Shader *shader = scene->shaders[i];
    if (!shader->used) {
      continue;
    }

    /* Gather requested features from all the nodes from the graph nodes. */
    get_requested_graph_features(shader->graph, requested_features);
    ShaderNode *output_node = shader->graph->output();
    if (output_node->input("Displacement")->link != NULL) {
      requested_features->nodes_features |= NODE_FEATURE_BUMP;
      if (shader->get_displacement_method() == DISPLACE_BOTH) {
        requested_features->nodes_features |= NODE_FEATURE_BUMP_STATE;
        requested_features->max_nodes_group = max(requested_features->max_nodes_group,
                                                  NODE_GROUP_LEVEL_1);
      }
    }
    /* On top of volume nodes, also check if we need volume sampling because
     * e.g. an Emission node would slip through the NODE_FEATURE_VOLUME check */
    if (shader->has_volume)
      requested_features->use_volume |= true;
  }
}

void ShaderManager::free_memory()
{
  beckmann_table.free_memory();

#ifdef WITH_OSL
  OSLShaderManager::free_memory();
#endif

  ColorSpaceManager::free_memory();
}

float ShaderManager::linear_rgb_to_gray(float3 c)
{
  return dot(c, rgb_to_y);
}

string ShaderManager::get_cryptomatte_materials(Scene *scene)
{
  string manifest = "{";
  unordered_set<ustring, ustringHash> materials;
  foreach (Shader *shader, scene->shaders) {
    if (materials.count(shader->name)) {
      continue;
    }
    materials.insert(shader->name);
    uint32_t cryptomatte_id = util_murmur_hash3(shader->name.c_str(), shader->name.length(), 0);
    manifest += string_printf("\"%s\":\"%08x\",", shader->name.c_str(), cryptomatte_id);
  }
  manifest[manifest.size() - 1] = '}';
  return manifest;
}

void ShaderManager::tag_update(Scene * /*scene*/, uint32_t /*flag*/)
{
  /* update everything for now */
  update_flags = ShaderManager::UPDATE_ALL;
}

bool ShaderManager::need_update() const
{
  return update_flags != UPDATE_NONE;
}

#ifdef WITH_OCIO
static bool to_scene_linear_transform(OCIO::ConstConfigRcPtr &config,
                                      const char *colorspace,
                                      Transform &to_scene_linear)
{
  OCIO::ConstProcessorRcPtr processor;
  try {
    processor = config->getProcessor(OCIO::ROLE_SCENE_LINEAR, colorspace);
  }
  catch (OCIO::Exception &exception) {
    return false;
  }

  if (!processor) {
    return false;
  }

  OCIO::ConstCPUProcessorRcPtr device_processor = processor->getDefaultCPUProcessor();
  if (!device_processor) {
    return false;
  }

  to_scene_linear = transform_identity();
  device_processor->applyRGB(&to_scene_linear.x.x);
  device_processor->applyRGB(&to_scene_linear.y.x);
  device_processor->applyRGB(&to_scene_linear.z.x);
  to_scene_linear = transform_transposed_inverse(to_scene_linear);
  return true;
}
#endif

void ShaderManager::init_xyz_transforms()
{
  /* Default to ITU-BT.709 in case no appropriate transform found. */
  xyz_to_r = make_float3(3.2404542f, -1.5371385f, -0.4985314f);
  xyz_to_g = make_float3(-0.9692660f, 1.8760108f, 0.0415560f);
  xyz_to_b = make_float3(0.0556434f, -0.2040259f, 1.0572252f);
  rgb_to_y = make_float3(0.2126729f, 0.7151522f, 0.0721750f);

#ifdef WITH_OCIO
  /* Get from OpenColorO config if it has the required roles. */
  OCIO::ConstConfigRcPtr config = OCIO::GetCurrentConfig();
  if (!(config && config->hasRole(OCIO::ROLE_SCENE_LINEAR))) {
    return;
  }

  Transform xyz_to_rgb;

  if (config->hasRole("aces_interchange")) {
    /* Standard OpenColorIO role, defined as ACES2065-1. */
    const Transform xyz_to_aces = make_transform(1.0498110175f,
                                                 0.0f,
                                                 -0.0000974845f,
                                                 0.0f,
                                                 -0.4959030231f,
                                                 1.3733130458f,
                                                 0.0982400361f,
                                                 0.0f,
                                                 0.0f,
                                                 0.0f,
                                                 0.9912520182f,
                                                 0.0f);
    Transform aces_to_rgb;
    if (!to_scene_linear_transform(config, "aces_interchange", aces_to_rgb)) {
      return;
    }

    xyz_to_rgb = aces_to_rgb * xyz_to_aces;
  }
  else if (config->hasRole("XYZ")) {
    /* Custom role used before the standard existed. */
    if (!to_scene_linear_transform(config, "XYZ", xyz_to_rgb)) {
      return;
    }
  }
  else {
    /* No reference role found to determine XYZ. */
    return;
  }

  xyz_to_r = float4_to_float3(xyz_to_rgb.x);
  xyz_to_g = float4_to_float3(xyz_to_rgb.y);
  xyz_to_b = float4_to_float3(xyz_to_rgb.z);

  const Transform rgb_to_xyz = transform_inverse(xyz_to_rgb);
  rgb_to_y = float4_to_float3(rgb_to_xyz.y);
#endif
}

CCL_NAMESPACE_END<|MERGE_RESOLUTION|>--- conflicted
+++ resolved
@@ -573,13 +573,8 @@
       flag |= SD_HAS_DISPLACEMENT;
 
     /* constant emission check */
-<<<<<<< HEAD
-    float3 constant_emission = make_float3(0.0f, 0.0f, 0.0f);
+    float3 constant_emission = zero_float3();
     if (shader->is_constant_emission(&constant_emission, scene))
-=======
-    float3 constant_emission = zero_float3();
-    if (shader->is_constant_emission(&constant_emission))
->>>>>>> 450ea1b7
       flag |= SD_HAS_CONSTANT_EMISSION;
 
     uint32_t cryptomatte_id = util_murmur_hash3(shader->name.c_str(), shader->name.length(), 0);
