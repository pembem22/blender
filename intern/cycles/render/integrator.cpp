--- conflicted
+++ resolved
@@ -282,12 +282,9 @@
     }
   }
 
-<<<<<<< HEAD
   kintegrator->spectral_rendering = spectral_rendering;
 
-=======
   dscene->sample_pattern_lut.clear_modified();
->>>>>>> 33b8063b
   clear_modified();
 }
 
