/*
 * Copyright 2011-2021 Blender Foundation
 *
 * Licensed under the Apache License, Version 2.0 (the "License");
 * you may not use this file except in compliance with the License.
 * You may obtain a copy of the License at
 *
 * http://www.apache.org/licenses/LICENSE-2.0
 *
 * Unless required by applicable law or agreed to in writing, software
 * distributed under the License is distributed on an "AS IS" BASIS,
 * WITHOUT WARRANTIES OR CONDITIONS OF ANY KIND, either express or implied.
 * See the License for the specific language governing permissions and
 * limitations under the License.
 */

#pragma once

#include <ostream>  // NOLINT

#include "util/util_string.h"
#include "util/util_vector.h"

#include "kernel/kernel_types.h"

#include "graph/node.h"

CCL_NAMESPACE_BEGIN

const char *pass_type_as_string(const PassType type);

enum class PassMode {
  NOISY,
  DENOISED,
};
const char *pass_mode_as_string(PassMode mode);
std::ostream &operator<<(std::ostream &os, PassMode mode);

struct PassInfo {
  int num_components = -1;
  bool use_filter = false;
  bool use_exposure = false;
  PassType divide_type = PASS_NONE;

  /* Is false when the actual storage of the pass is not aligned to any of boundary.
   * For example, if the pass with 3 components is stored (and written by the kernel) as individual
   * float components. */
  bool is_aligned = true;

  /* Pass access for read can not happen directly and needs some sort of compositing (for example,
   * light passes due to divide_type, or shadow catcher pass. */
  bool use_compositing = false;
<<<<<<< HEAD
=======

  /* Used to disable albedo pass for denoising.
   * Light and shadow catcher passes should not have discontinuity in the denoised result based on
   * the underlying albedo. */
  bool use_denoising_albedo = true;
>>>>>>> e3ca9ccc
};

class Pass : public Node {
 public:
  NODE_DECLARE

  PassType type;
  PassMode mode;
  ustring name;

  Pass();

  const PassInfo &get_info() const;

  /* The pass is written by the render pipeline (kernel or denoiser). If the pass is written it
   * will have pixels allocated in a RenderBuffer. Passes which are not written do not have their
   * pixels allocated to save memory. */
  bool is_written() const;

 protected:
  PassInfo info_;

  /* The has been created automatically as a requirement to various rendering functionality (such
   * as adaptive sampling). */
  bool is_auto_;

  /* The pass is written by the render pipeline. */
  bool is_written_;

 public:
  static const NodeEnum *get_type_enum();
  static const NodeEnum *get_mode_enum();

  static PassInfo get_info(PassType type);

  /* Add pass which is written by the kernel and is accessed directly. */
  static void add(vector<Pass> &passes, PassType type, const char *name = nullptr);

  /* Add pass which will be reading denoising result when it is available.
   * This pass is not allocated and is not written by the kernel unless denoiser is used. In this
   * case reading from this pass will fallback to reading noisy corresponding pass. */
  static void add_denoising_read(vector<Pass> &passes, PassType type, const char *name = nullptr);

  /* Add pass which will be written by a denoiser. */
  static void add_denoising_write(vector<Pass> &passes, PassType type, const char *name = nullptr);

  /* Add pass with the given configuration.
   * Note that this is only expected to be used by the Pass implementation and the render pipeline.
   */
  enum {
    FLAG_NONE = 0,

    /* The has been created automatically as a requirement to various rendering functionality (such
     * as adaptive sampling). */
    FLAG_AUTO = (1 << 0),

    /* Pass is created for read request, possibly will not be written by the render pipeline. */
    FLAG_READ_ONLY = (1 << 1),
  };
  static void add_internal(vector<Pass> &passes,
                           PassType type,
                           int flags,
                           const char *name = nullptr);
  static void add_internal(
      vector<Pass> &passes, PassType type, PassMode mode, int flags, const char *name = nullptr);

  static bool contains(const vector<Pass> &passes, PassType type, PassMode mode = PassMode::NOISY);

  /* Remove all passes which were automatically created. */
  static void remove_all_auto(vector<Pass> &passes);

  /* Returns nullptr if there is no pass with the given name or type+mode. */
  static const Pass *find(const vector<Pass> &passes, const string &name);
  static const Pass *find(const vector<Pass> &passes,
                          PassType type,
                          PassMode mode = PassMode::NOISY);

  /* Returns PASS_UNUSED if there is no corresponding pass. */
  static int get_offset(const vector<Pass> &passes, const Pass &pass);
};

std::ostream &operator<<(std::ostream &os, const Pass &pass);

CCL_NAMESPACE_END<|MERGE_RESOLUTION|>--- conflicted
+++ resolved
@@ -50,14 +50,11 @@
   /* Pass access for read can not happen directly and needs some sort of compositing (for example,
    * light passes due to divide_type, or shadow catcher pass. */
   bool use_compositing = false;
-<<<<<<< HEAD
-=======
 
   /* Used to disable albedo pass for denoising.
    * Light and shadow catcher passes should not have discontinuity in the denoised result based on
    * the underlying albedo. */
   bool use_denoising_albedo = true;
->>>>>>> e3ca9ccc
 };
 
 class Pass : public Node {
