--- conflicted
+++ resolved
@@ -667,13 +667,7 @@
 
   const PassInfo pass_info = Pass::get_info(pass.type);
 
-<<<<<<< HEAD
-  const int pass_offset[3] = {task.buffer_params.get_pass_offset(PASS_COMBINED),
-                              task.buffer_params.get_pass_offset(PASS_DENOISING_ALBEDO),
-                              task.buffer_params.get_pass_offset(PASS_DENOISING_NORMAL)};
-=======
   const int work_size = buffer_params.width * buffer_params.height;
->>>>>>> e3ca9ccc
 
   const int pass_offset[3] = {pass.noisy_offset,
                               pass_info.use_denoising_albedo ?
@@ -702,29 +696,6 @@
 
 bool OptiXDevice::denoise_filter_convert_from_rgb(DenoiseContext &context, const DenoisePass &pass)
 {
-<<<<<<< HEAD
-  const int work_size = task.buffer_params.width * task.buffer_params.height;
-
-  const int pass_noisy = task.buffer_params.get_pass_offset(PASS_COMBINED, PassMode::NOISY);
-  const int pass_denoised = task.buffer_params.get_pass_offset(PASS_COMBINED, PassMode::DENOISED);
-  const int pass_sample_count = task.buffer_params.get_pass_offset(PASS_SAMPLE_COUNT);
-
-  void *args[] = {const_cast<device_ptr *>(&d_input_rgb),
-                  const_cast<device_ptr *>(&task.buffer),
-                  const_cast<int *>(&task.buffer_params.full_x),
-                  const_cast<int *>(&task.buffer_params.full_y),
-                  const_cast<int *>(&task.buffer_params.width),
-                  const_cast<int *>(&task.buffer_params.height),
-                  const_cast<int *>(&task.buffer_params.offset),
-                  const_cast<int *>(&task.buffer_params.stride),
-                  const_cast<int *>(&task.buffer_params.pass_stride),
-                  const_cast<int *>(&task.num_samples),
-                  const_cast<int *>(&pass_noisy),
-                  const_cast<int *>(&pass_denoised),
-                  const_cast<int *>(&pass_sample_count)};
-
-  return queue->enqueue(DEVICE_KERNEL_FILTER_CONVERT_FROM_RGB, work_size, args);
-=======
   const BufferParams &buffer_params = context.buffer_params;
 
   const int work_size = buffer_params.width * buffer_params.height;
@@ -744,7 +715,6 @@
                   const_cast<int *>(&context.pass_sample_count)};
 
   return context.queue.enqueue(DEVICE_KERNEL_FILTER_CONVERT_FROM_RGB, work_size, args);
->>>>>>> e3ca9ccc
 }
 
 bool OptiXDevice::denoise_ensure(const DeviceDenoiseTask &task)
