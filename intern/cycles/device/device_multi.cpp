--- conflicted
+++ resolved
@@ -198,91 +198,11 @@
 			sub.device->const_copy_to(name, host, size);
 	}
 
-<<<<<<< HEAD
-	void tex_alloc(const char *name,
-	               device_memory& mem,
-	               InterpolationType
-	               interpolation,
-	               ExtensionType extension)
-	{
-		VLOG(1) << "Texture allocate: " << name << ", "
-		        << string_human_readable_number(mem.memory_size()) << " bytes. ("
-		        << string_human_readable_size(mem.memory_size()) << ")";
-
-		foreach(SubDevice& sub, devices) {
-			mem.device_pointer = 0;
-			sub.device->tex_alloc(name, mem, interpolation, extension);
-			sub.ptr_map[unique_ptr] = mem.device_pointer;
-		}
-
-		mem.device_pointer = unique_ptr++;
-		stats.mem_alloc(mem.device_size);
-	}
-
-	void tex_free(device_memory& mem)
-	{
-		device_ptr tmp = mem.device_pointer;
-		stats.mem_free(mem.device_size);
-
-		foreach(SubDevice& sub, devices) {
-			mem.device_pointer = sub.ptr_map[tmp];
-			sub.device->tex_free(mem);
-			sub.ptr_map.erase(sub.ptr_map.find(tmp));
-		}
-
-		mem.device_pointer = 0;
-	}
-
-	void pixels_alloc(device_memory& mem)
-	{
-		foreach(SubDevice& sub, devices) {
-			mem.device_pointer = 0;
-			sub.device->pixels_alloc(mem);
-			sub.ptr_map[unique_ptr] = mem.device_pointer;
-		}
-
-		mem.device_pointer = unique_ptr++;
-	}
-
-	void pixels_free(device_memory& mem)
-	{
-		device_ptr tmp = mem.device_pointer;
-
-		foreach(SubDevice& sub, devices) {
-			mem.device_pointer = sub.ptr_map[tmp];
-			sub.device->pixels_free(mem);
-			sub.ptr_map.erase(sub.ptr_map.find(tmp));
-		}
-
-		mem.device_pointer = 0;
-	}
-
-	void pixels_copy_from(device_memory& mem, int y, int w, int h)
-	{
-		device_ptr tmp = mem.device_pointer;
-		int i = 0, sub_h = h/devices.size();
-
-		foreach(SubDevice& sub, devices) {
-			int sy = y + i*sub_h;
-			int sh = (i == (int)devices.size() - 1)? h - sub_h*i: sub_h;
-
-			mem.device_pointer = sub.ptr_map[tmp];
-			sub.device->pixels_copy_from(mem, sy, w, sh);
-			i++;
-		}
-
-		mem.device_pointer = tmp;
-	}
-
 	void draw_pixels(
 	    device_memory& rgba, int y,
 	    int w, int h, int width, int height,
 	    int dx, int dy, int dw, int dh,
 	    bool transparent, const DeviceDrawParams &draw_params)
-=======
-	void draw_pixels(device_memory& rgba, int y, int w, int h, int dx, int dy, int width, int height, bool transparent,
-		const DeviceDrawParams &draw_params)
->>>>>>> 070a668d
 	{
 		device_ptr key = rgba.device_pointer;
 		int i = 0, sub_h = h/devices.size();
@@ -295,13 +215,8 @@
 			int sdy = dy + i*sub_height;
 			/* adjust math for w/width */
 
-<<<<<<< HEAD
-			rgba.device_pointer = sub.ptr_map[tmp];
+			rgba.device_pointer = sub.ptr_map[key];
 			sub.device->draw_pixels(rgba, sy, w, sh, width, sheight, dx, sdy, dw, dh, transparent, draw_params);
-=======
-			rgba.device_pointer = sub.ptr_map[key];
-			sub.device->draw_pixels(rgba, sy, w, sh, dx, sdy, width, sheight, transparent, draw_params);
->>>>>>> 070a668d
 			i++;
 		}
 
