/*
 * Copyright 2011-2021 Blender Foundation
 *
 * Licensed under the Apache License, Version 2.0 (the "License");
 * you may not use this file except in compliance with the License.
 * You may obtain a copy of the License at
 *
 * http://www.apache.org/licenses/LICENSE-2.0
 *
 * Unless required by applicable law or agreed to in writing, software
 * distributed under the License is distributed on an "AS IS" BASIS,
 * WITHOUT WARRANTIES OR CONDITIONS OF ANY KIND, either express or implied.
 * See the License for the specific language governing permissions and
 * limitations under the License.
 */

#include "device/cpu/device_impl.h"

#include <stdlib.h>
#include <string.h>

/* So ImathMath is included before our kernel_cpu_compat. */
#ifdef WITH_OSL
/* So no context pollution happens from indirectly included windows.h */
#  include "util/util_windows.h"
#  include <OSL/oslexec.h>
#endif

#ifdef WITH_EMBREE
#  include <embree3/rtcore.h>
#endif

#include "device/cpu/kernel.h"
#include "device/cpu/kernel_thread_globals.h"

#include "device/device.h"

// clang-format off
#include "kernel/device/cpu/compat.h"
#include "kernel/device/cpu/globals.h"
#include "kernel/device/cpu/kernel.h"
#include "kernel/kernel_types.h"

#include "kernel/osl/osl_shader.h"
#include "kernel/osl/osl_globals.h"
// clang-format on

#include "bvh/bvh_embree.h"

#include "render/buffers.h"
#include "render/coverage.h"

#include "util/util_debug.h"
#include "util/util_foreach.h"
#include "util/util_function.h"
#include "util/util_logging.h"
#include "util/util_map.h"
#include "util/util_openimagedenoise.h"
#include "util/util_opengl.h"
#include "util/util_optimization.h"
#include "util/util_progress.h"
#include "util/util_system.h"
#include "util/util_task.h"
#include "util/util_thread.h"

CCL_NAMESPACE_BEGIN

CPUDevice::CPUDevice(const DeviceInfo &info_, Stats &stats_, Profiler &profiler_)
    : Device(info_, stats_, profiler_),
      texture_info(this, "__texture_info", MEM_GLOBAL),
      kernels(CPUKernelsRGB())
{
  /* Pick any kernel, all of them are supposed to have same level of microarchitecture
   * optimization. */
  VLOG(1) << "Will be using " << kernels.integrator_init_from_camera.get_uarch_name()
          << " kernels.";

  if (info.cpu_threads == 0) {
    info.cpu_threads = TaskScheduler::num_threads();
  }

#ifdef WITH_OSL
  kernel_globals.osl = &osl_globals;
#endif
#ifdef WITH_EMBREE
  embree_device = rtcNewDevice("verbose=0");
#endif
  need_texture_info = false;
}

CPUDevice::~CPUDevice()
{
#ifdef WITH_EMBREE
  rtcReleaseDevice(embree_device);
#endif

  texture_info.free();
}

bool CPUDevice::show_samples() const
{
  return (info.cpu_threads == 1);
}

BVHLayoutMask CPUDevice::get_bvh_layout_mask() const
{
  BVHLayoutMask bvh_layout_mask = BVH_LAYOUT_BVH2;
#ifdef WITH_EMBREE
  bvh_layout_mask |= BVH_LAYOUT_EMBREE;
#endif /* WITH_EMBREE */
  return bvh_layout_mask;
}

bool CPUDevice::load_texture_info()
{
  if (!need_texture_info) {
    return false;
  }

  texture_info.copy_to_device();
  need_texture_info = false;

  return true;
}

void CPUDevice::mem_alloc(device_memory &mem)
{
  if (mem.type == MEM_TEXTURE) {
    assert(!"mem_alloc not supported for textures.");
  }
  else if (mem.type == MEM_GLOBAL) {
    assert(!"mem_alloc not supported for global memory.");
  }
  else {
    if (mem.name) {
      VLOG(1) << "Buffer allocate: " << mem.name << ", "
              << string_human_readable_number(mem.memory_size()) << " bytes. ("
              << string_human_readable_size(mem.memory_size()) << ")";
    }

    if (mem.type == MEM_DEVICE_ONLY) {
      assert(!mem.host_pointer);
      size_t alignment = MIN_ALIGNMENT_CPU_DATA_TYPES;
      void *data = util_aligned_malloc(mem.memory_size(), alignment);
      mem.device_pointer = (device_ptr)data;
    }
    else {
      mem.device_pointer = (device_ptr)mem.host_pointer;
    }

    mem.device_size = mem.memory_size();
    stats.mem_alloc(mem.device_size);
  }
}

void CPUDevice::mem_copy_to(device_memory &mem)
{
  if (mem.type == MEM_GLOBAL) {
    global_free(mem);
    global_alloc(mem);
  }
  else if (mem.type == MEM_TEXTURE) {
    tex_free((device_texture &)mem);
    tex_alloc((device_texture &)mem);
  }
  else {
    if (!mem.device_pointer) {
      mem_alloc(mem);
    }

    /* copy is no-op */
  }
}

void CPUDevice::mem_copy_from(
    device_memory & /*mem*/, int /*y*/, int /*w*/, int /*h*/, int /*elem*/)
{
  /* no-op */
}

void CPUDevice::mem_zero(device_memory &mem)
{
  if (!mem.device_pointer) {
    mem_alloc(mem);
  }

  if (mem.device_pointer) {
    memset((void *)mem.device_pointer, 0, mem.memory_size());
  }
}

void CPUDevice::mem_free(device_memory &mem)
{
  if (mem.type == MEM_GLOBAL) {
    global_free(mem);
  }
  else if (mem.type == MEM_TEXTURE) {
    tex_free((device_texture &)mem);
  }
  else if (mem.device_pointer) {
    if (mem.type == MEM_DEVICE_ONLY) {
      util_aligned_free((void *)mem.device_pointer);
    }
    mem.device_pointer = 0;
    stats.mem_free(mem.device_size);
    mem.device_size = 0;
  }
}

device_ptr CPUDevice::mem_alloc_sub_ptr(device_memory &mem, int offset, int /*size*/)
{
  return (device_ptr)(((char *)mem.device_pointer) + mem.memory_elements_size(offset));
}

void CPUDevice::const_copy_to(const char *name, void *host, size_t size)
{
#if WITH_EMBREE
  if (strcmp(name, "__data") == 0) {
    assert(size <= sizeof(KernelData));

    // Update scene handle (since it is different for each device on multi devices)
    KernelData *const data = (KernelData *)host;
    data->bvh.scene = embree_scene;
  }
#endif
  kernel_const_copy(&kernel_globals, name, host, size);
}

void CPUDevice::global_alloc(device_memory &mem)
{
  VLOG(1) << "Global memory allocate: " << mem.name << ", "
          << string_human_readable_number(mem.memory_size()) << " bytes. ("
          << string_human_readable_size(mem.memory_size()) << ")";

  kernel_global_memory_copy(&kernel_globals, mem.name, mem.host_pointer, mem.data_size);

  mem.device_pointer = (device_ptr)mem.host_pointer;
  mem.device_size = mem.memory_size();
  stats.mem_alloc(mem.device_size);
}

void CPUDevice::global_free(device_memory &mem)
{
  if (mem.device_pointer) {
    mem.device_pointer = 0;
    stats.mem_free(mem.device_size);
    mem.device_size = 0;
  }
}

void CPUDevice::tex_alloc(device_texture &mem)
{
  VLOG(1) << "Texture allocate: " << mem.name << ", "
          << string_human_readable_number(mem.memory_size()) << " bytes. ("
          << string_human_readable_size(mem.memory_size()) << ")";

  mem.device_pointer = (device_ptr)mem.host_pointer;
  mem.device_size = mem.memory_size();
  stats.mem_alloc(mem.device_size);

  const uint slot = mem.slot;
  if (slot >= texture_info.size()) {
    /* Allocate some slots in advance, to reduce amount of re-allocations. */
    texture_info.resize(slot + 128);
  }

  texture_info[slot] = mem.info;
  texture_info[slot].data = (uint64_t)mem.host_pointer;
  need_texture_info = true;
}

void CPUDevice::tex_free(device_texture &mem)
{
  if (mem.device_pointer) {
    mem.device_pointer = 0;
    stats.mem_free(mem.device_size);
    mem.device_size = 0;
    need_texture_info = true;
  }
}

void CPUDevice::build_bvh(BVH *bvh, Progress &progress, bool refit)
{
#ifdef WITH_EMBREE
  if (bvh->params.bvh_layout == BVH_LAYOUT_EMBREE ||
      bvh->params.bvh_layout == BVH_LAYOUT_MULTI_OPTIX_EMBREE) {
    BVHEmbree *const bvh_embree = static_cast<BVHEmbree *>(bvh);
    if (refit) {
      bvh_embree->refit(progress);
    }
    else {
      bvh_embree->build(progress, &stats, embree_device);
    }

    if (bvh->params.top_level) {
      embree_scene = bvh_embree->scene;
    }
  }
  else
#endif
    Device::build_bvh(bvh, progress, refit);
}

#if 0
void CPUDevice::render(DeviceTask &task, RenderTile &tile, KernelGlobals *kg)
{
  const bool use_coverage = kernel_data.film.cryptomatte_passes & CRYPT_ACCURATE;

  scoped_timer timer(&tile.buffers->render_time);

  Coverage coverage(kg, tile);
  if (use_coverage) {
    coverage.init_path_trace();
  }

  float *render_buffer = (float *)tile.buffer;
  int start_sample = tile.start_sample;
  int end_sample = tile.start_sample + tile.num_samples;

  /* Needed for Embree. */
  SIMD_SET_FLUSH_TO_ZERO;

  for (int sample = start_sample; sample < end_sample; sample++) {
    if (task.get_cancel() || TaskPool::canceled()) {
      if (task.need_finish_queue == false)
        break;
    }

    if (tile.stealing_state == RenderTile::CAN_BE_STOLEN && task.get_tile_stolen()) {
      tile.stealing_state = RenderTile::WAS_STOLEN;
      break;
    }

    if (tile.task == RenderTile::PATH_TRACE) {
      for (int y = tile.y; y < tile.y + tile.h; y++) {
        for (int x = tile.x; x < tile.x + tile.w; x++) {
          if (use_coverage) {
            coverage.init_pixel(x, y);
          }
          kernels.path_trace(kg, render_buffer, sample, x, y, tile.offset, tile.stride);
        }
      }
    }
    else {
      for (int y = tile.y; y < tile.y + tile.h; y++) {
        for (int x = tile.x; x < tile.x + tile.w; x++) {
          kernels.bake(kg, render_buffer, sample, x, y, tile.offset, tile.stride);
        }
      }
    }
    tile.sample = sample + 1;

    if (task.adaptive_sampling.use && task.adaptive_sampling.need_filter(sample)) {
      const bool stop = adaptive_sampling_filter(kg, tile, sample);
      if (stop) {
        const int num_progress_samples = end_sample - sample;
        tile.sample = end_sample;
        task.update_progress(&tile, tile.w * tile.h * num_progress_samples);
        break;
      }
    }

    task.update_progress(&tile, tile.w * tile.h);
  }
  if (use_coverage) {
    coverage.finalize();
  }

  if (task.adaptive_sampling.use && (tile.stealing_state != RenderTile::WAS_STOLEN)) {
    adaptive_sampling_post(tile, kg);
  }
}

void CPUDevice::thread_render(DeviceTask &task)
{
  if (TaskPool::canceled()) {
    if (task.need_finish_queue == false)
      return;
  }

  /* allocate buffer for kernel globals */
  CPUKernelThreadGlobals kg(kernel_globals, get_cpu_osl_memory());

  profiler.add_state(&kg.profiler);

  /* NLM denoiser. */
  DenoisingTask *denoising = NULL;

  /* OpenImageDenoise: we can only denoise with one thread at a time, so to
   * avoid waiting with mutex locks in the denoiser, we let only a single
   * thread acquire denoising tiles. */
  uint tile_types = task.tile_types;
  bool hold_denoise_lock = false;
  if ((tile_types & RenderTile::DENOISE) && task.denoising.type == DENOISER_OPENIMAGEDENOISE) {
    if (!oidn_task_lock.try_lock()) {
      tile_types &= ~RenderTile::DENOISE;
      hold_denoise_lock = true;
    }
  }

  RenderTile tile;
  while (task.acquire_tile(this, tile, tile_types)) {
    if (tile.task == RenderTile::PATH_TRACE) {
      render(task, tile, &kg);
    }
    else if (tile.task == RenderTile::BAKE) {
      render(task, tile, &kg);
    }
    else if (tile.task == RenderTile::DENOISE) {
      denoise_openimagedenoise(task, tile);
      task.update_progress(&tile, tile.w * tile.h);
    }

    task.release_tile(tile);

    if (TaskPool::canceled()) {
      if (task.need_finish_queue == false)
        break;
    }
  }

  if (hold_denoise_lock) {
    oidn_task_lock.unlock();
  }

  profiler.remove_state(&kg.profiler);

  delete denoising;
}

void CPUDevice::thread_denoise(DeviceTask &task)
{
  RenderTile tile;
  tile.x = task.x;
  tile.y = task.y;
  tile.w = task.w;
  tile.h = task.h;
  tile.buffer = task.buffer;
  tile.sample = task.sample + task.num_samples;
  tile.num_samples = task.num_samples;
  tile.start_sample = task.sample;
  tile.offset = task.offset;
  tile.stride = task.stride;
  tile.buffers = task.buffers;

  denoise_openimagedenoise(task, tile);

  task.update_progress(&tile, tile.w * tile.h);
}
#endif

const CPUKernels *CPUDevice::get_cpu_kernels() const
{
  return &kernels;
}

void CPUDevice::get_cpu_kernel_thread_globals(
    vector<CPUKernelThreadGlobals> &kernel_thread_globals)
{
  /* Ensure latest texture info is loaded into kernel globals before returning. */
  load_texture_info();

  kernel_thread_globals.clear();
  void *osl_memory = get_cpu_osl_memory();
  for (int i = 0; i < info.cpu_threads; i++) {
    kernel_thread_globals.emplace_back(kernel_globals, osl_memory);
  }
}

void *CPUDevice::get_cpu_osl_memory()
{
#ifdef WITH_OSL
  return &osl_globals;
#else
  return NULL;
#endif
}

<<<<<<< HEAD
bool CPUDevice::load_kernels(const DeviceRequestedFeatures &requested_features)
=======
bool CPUDevice::load_kernels(const uint /*kernel_features*/)
>>>>>>> ed13a2b1
{
  if (requested_features.use_spectral_rendering) {
    kernels = CPUKernelsSpectral();
  }
  else {
    kernels = CPUKernelsRGB();
  }
  return true;
}

CCL_NAMESPACE_END<|MERGE_RESOLUTION|>--- conflicted
+++ resolved
@@ -476,18 +476,14 @@
 #endif
 }
 
-<<<<<<< HEAD
-bool CPUDevice::load_kernels(const DeviceRequestedFeatures &requested_features)
-=======
 bool CPUDevice::load_kernels(const uint /*kernel_features*/)
->>>>>>> ed13a2b1
-{
-  if (requested_features.use_spectral_rendering) {
-    kernels = CPUKernelsSpectral();
-  }
-  else {
-    kernels = CPUKernelsRGB();
-  }
+{
+  // if (requested_features.use_spectral_rendering) {
+  //   kernels = CPUKernelsSpectral();
+  // }
+  // else {
+  //   kernels = CPUKernelsRGB();
+  // }
   return true;
 }
 
