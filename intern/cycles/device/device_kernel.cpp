/*
 * Copyright 2011-2021 Blender Foundation
 *
 * Licensed under the Apache License, Version 2.0 (the "License");
 * you may not use this file except in compliance with the License.
 * You may obtain a copy of the License at
 *
 * http://www.apache.org/licenses/LICENSE-2.0
 *
 * Unless required by applicable law or agreed to in writing, software
 * distributed under the License is distributed on an "AS IS" BASIS,
 * WITHOUT WARRANTIES OR CONDITIONS OF ANY KIND, either express or implied.
 * See the License for the specific language governing permissions and
 * limitations under the License.
 */

#include "device/device_kernel.h"

#include "util/util_logging.h"

CCL_NAMESPACE_BEGIN

const char *device_kernel_as_string(DeviceKernel kernel)
{
  switch (kernel) {
    /* Integrator. */
    case DEVICE_KERNEL_INTEGRATOR_INIT_FROM_CAMERA:
      return "integrator_init_from_camera";
    case DEVICE_KERNEL_INTEGRATOR_INIT_FROM_BAKE:
      return "integrator_init_from_bake";
    case DEVICE_KERNEL_INTEGRATOR_INTERSECT_CLOSEST:
      return "integrator_intersect_closest";
    case DEVICE_KERNEL_INTEGRATOR_INTERSECT_SHADOW:
      return "integrator_intersect_shadow";
    case DEVICE_KERNEL_INTEGRATOR_INTERSECT_SUBSURFACE:
      return "integrator_intersect_subsurface";
    case DEVICE_KERNEL_INTEGRATOR_SHADE_BACKGROUND:
      return "integrator_shade_background";
    case DEVICE_KERNEL_INTEGRATOR_SHADE_LIGHT:
      return "integrator_shade_light";
    case DEVICE_KERNEL_INTEGRATOR_SHADE_SHADOW:
      return "integrator_shade_shadow";
    case DEVICE_KERNEL_INTEGRATOR_SHADE_SURFACE:
      return "integrator_shade_surface";
    case DEVICE_KERNEL_INTEGRATOR_SHADE_SURFACE_RAYTRACE:
      return "integrator_shade_surface_raytrace";
    case DEVICE_KERNEL_INTEGRATOR_SHADE_VOLUME:
      return "integrator_shade_volume";
    case DEVICE_KERNEL_INTEGRATOR_MEGAKERNEL:
      return "integrator_megakernel";
    case DEVICE_KERNEL_INTEGRATOR_QUEUED_PATHS_ARRAY:
      return "integrator_queued_paths_array";
    case DEVICE_KERNEL_INTEGRATOR_QUEUED_SHADOW_PATHS_ARRAY:
      return "integrator_queued_shadow_paths_array";
    case DEVICE_KERNEL_INTEGRATOR_ACTIVE_PATHS_ARRAY:
      return "integrator_active_paths_array";
    case DEVICE_KERNEL_INTEGRATOR_TERMINATED_PATHS_ARRAY:
      return "integrator_terminated_paths_array";
    case DEVICE_KERNEL_INTEGRATOR_SORTED_PATHS_ARRAY:
      return "integrator_sorted_paths_array";
    case DEVICE_KERNEL_INTEGRATOR_COMPACT_PATHS_ARRAY:
      return "integrator_compact_paths_array";
    case DEVICE_KERNEL_INTEGRATOR_COMPACT_STATES:
      return "integrator_compact_states";
    case DEVICE_KERNEL_INTEGRATOR_RESET:
      return "integrator_reset";

    /* Shader evaluation. */
    case DEVICE_KERNEL_SHADER_EVAL_DISPLACE:
      return "shader_eval_displace";
    case DEVICE_KERNEL_SHADER_EVAL_BACKGROUND:
      return "shader_eval_background";

<<<<<<< HEAD
    /* Film. */
    case DEVICE_KERNEL_FILM_CONVERT_DEPTH_HALF_RGBA:
      return "film_convert_depth_half_rgba";
    case DEVICE_KERNEL_FILM_CONVERT_MIST_HALF_RGBA:
      return "film_convert_mist_half_rgba";
    case DEVICE_KERNEL_FILM_CONVERT_SAMPLE_COUNT_HALF_RGBA:
      return "film_convert_sample_count_half_rgba";
    case DEVICE_KERNEL_FILM_CONVERT_FLOAT_HALF_RGBA:
      return "film_convert_float_half_rgba";
    case DEVICE_KERNEL_FILM_CONVERT_SHADOW_HALF_RGBA:
      return "film_convert_shadow_half_rgba";
    case DEVICE_KERNEL_FILM_CONVERT_DIVIDE_EVEN_COLOR_HALF_RGBA:
      return "film_convert_divide_even_color_half_rgba";
    case DEVICE_KERNEL_FILM_CONVERT_FLOAT3_HALF_RGBA:
      return "film_convert_float3_half_rgba";
    case DEVICE_KERNEL_FILM_CONVERT_MOTION_HALF_RGBA:
      return "film_convert_motion_half_rgba";
    case DEVICE_KERNEL_FILM_CONVERT_CRYPTOMATTE_HALF_RGBA:
      return "film_convert_cryptomatte_half_rgba";
    case DEVICE_KERNEL_FILM_CONVERT_SHADOW_CATCHER_HALF_RGBA:
      return "film_convert_shadow_catcher_half_rgba";
    case DEVICE_KERNEL_FILM_CONVERT_SHADOW_CATCHER_MATTE_WITH_SHADOW_HALF_RGBA:
      return "film_convert_shadow_catcher_matte_with_shadow_half_rgba";
    case DEVICE_KERNEL_FILM_CONVERT_FLOAT4_HALF_RGBA:
      return "film_convert_float4_half_rgba";
=======
      /* Film. */

#define FILM_CONVERT_KERNEL_AS_STRING(variant, variant_lowercase) \
  case DEVICE_KERNEL_FILM_CONVERT_##variant: \
    return "film_convert_" #variant_lowercase; \
  case DEVICE_KERNEL_FILM_CONVERT_##variant##_HALF_RGBA: \
    return "film_convert_" #variant_lowercase "_half_rgba";

      FILM_CONVERT_KERNEL_AS_STRING(DEPTH, depth)
      FILM_CONVERT_KERNEL_AS_STRING(MIST, mist)
      FILM_CONVERT_KERNEL_AS_STRING(SAMPLE_COUNT, sample_count)
      FILM_CONVERT_KERNEL_AS_STRING(FLOAT, float)
      FILM_CONVERT_KERNEL_AS_STRING(SHADOW, shadow)
      FILM_CONVERT_KERNEL_AS_STRING(DIVIDE_EVEN_COLOR, divide_even_color)
      FILM_CONVERT_KERNEL_AS_STRING(FLOAT3, float3)
      FILM_CONVERT_KERNEL_AS_STRING(MOTION, motion)
      FILM_CONVERT_KERNEL_AS_STRING(CRYPTOMATTE, cryptomatte)
      FILM_CONVERT_KERNEL_AS_STRING(SHADOW_CATCHER, shadow_catcher)
      FILM_CONVERT_KERNEL_AS_STRING(SHADOW_CATCHER_MATTE_WITH_SHADOW,
                                    shadow_catcher_matte_with_shadow)
      FILM_CONVERT_KERNEL_AS_STRING(FLOAT4, float4)

#undef FILM_CONVERT_KERNEL_AS_STRING
>>>>>>> e3ca9ccc

    /* Adaptive sampling. */
    case DEVICE_KERNEL_ADAPTIVE_SAMPLING_CONVERGENCE_CHECK:
      return "adaptive_sampling_convergence_check";
    case DEVICE_KERNEL_ADAPTIVE_SAMPLING_CONVERGENCE_FILTER_X:
      return "adaptive_sampling_filter_x";
    case DEVICE_KERNEL_ADAPTIVE_SAMPLING_CONVERGENCE_FILTER_Y:
      return "adaptive_sampling_filter_y";

    /* Denoising. */
    case DEVICE_KERNEL_FILTER_CONVERT_TO_RGB:
      return "filter_convert_to_rgb";
    case DEVICE_KERNEL_FILTER_CONVERT_FROM_RGB:
      return "filter_convert_from_rgb";

    /* Generic */
    case DEVICE_KERNEL_PREFIX_SUM:
      return "prefix_sum";

    case DEVICE_KERNEL_NUM:
      break;
  };
  LOG(FATAL) << "Unhandled kernel " << static_cast<int>(kernel) << ", should never happen.";
  return "UNKNOWN";
}

std::ostream &operator<<(std::ostream &os, DeviceKernel kernel)
{
  os << device_kernel_as_string(kernel);
  return os;
}

string device_kernel_mask_as_string(DeviceKernelMask mask)
{
  string str;

  for (uint64_t i = 0; i < sizeof(DeviceKernelMask) * 8; i++) {
    if (mask & (uint64_t(1) << i)) {
      if (!str.empty()) {
        str += " ";
      }
      str += device_kernel_as_string((DeviceKernel)i);
    }
  }

  return str;
}

CCL_NAMESPACE_END<|MERGE_RESOLUTION|>--- conflicted
+++ resolved
@@ -71,33 +71,6 @@
     case DEVICE_KERNEL_SHADER_EVAL_BACKGROUND:
       return "shader_eval_background";
 
-<<<<<<< HEAD
-    /* Film. */
-    case DEVICE_KERNEL_FILM_CONVERT_DEPTH_HALF_RGBA:
-      return "film_convert_depth_half_rgba";
-    case DEVICE_KERNEL_FILM_CONVERT_MIST_HALF_RGBA:
-      return "film_convert_mist_half_rgba";
-    case DEVICE_KERNEL_FILM_CONVERT_SAMPLE_COUNT_HALF_RGBA:
-      return "film_convert_sample_count_half_rgba";
-    case DEVICE_KERNEL_FILM_CONVERT_FLOAT_HALF_RGBA:
-      return "film_convert_float_half_rgba";
-    case DEVICE_KERNEL_FILM_CONVERT_SHADOW_HALF_RGBA:
-      return "film_convert_shadow_half_rgba";
-    case DEVICE_KERNEL_FILM_CONVERT_DIVIDE_EVEN_COLOR_HALF_RGBA:
-      return "film_convert_divide_even_color_half_rgba";
-    case DEVICE_KERNEL_FILM_CONVERT_FLOAT3_HALF_RGBA:
-      return "film_convert_float3_half_rgba";
-    case DEVICE_KERNEL_FILM_CONVERT_MOTION_HALF_RGBA:
-      return "film_convert_motion_half_rgba";
-    case DEVICE_KERNEL_FILM_CONVERT_CRYPTOMATTE_HALF_RGBA:
-      return "film_convert_cryptomatte_half_rgba";
-    case DEVICE_KERNEL_FILM_CONVERT_SHADOW_CATCHER_HALF_RGBA:
-      return "film_convert_shadow_catcher_half_rgba";
-    case DEVICE_KERNEL_FILM_CONVERT_SHADOW_CATCHER_MATTE_WITH_SHADOW_HALF_RGBA:
-      return "film_convert_shadow_catcher_matte_with_shadow_half_rgba";
-    case DEVICE_KERNEL_FILM_CONVERT_FLOAT4_HALF_RGBA:
-      return "film_convert_float4_half_rgba";
-=======
       /* Film. */
 
 #define FILM_CONVERT_KERNEL_AS_STRING(variant, variant_lowercase) \
@@ -121,7 +94,6 @@
       FILM_CONVERT_KERNEL_AS_STRING(FLOAT4, float4)
 
 #undef FILM_CONVERT_KERNEL_AS_STRING
->>>>>>> e3ca9ccc
 
     /* Adaptive sampling. */
     case DEVICE_KERNEL_ADAPTIVE_SAMPLING_CONVERGENCE_CHECK:
