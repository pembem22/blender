--- conflicted
+++ resolved
@@ -104,166 +104,6 @@
   }
 };
 
-<<<<<<< HEAD
-class DeviceRequestedFeatures {
- public:
-  /* Use experimental feature set. */
-  bool experimental;
-
-  /* Selective nodes compilation. */
-
-  /* Identifier of a node group up to which all the nodes needs to be
-   * compiled in. Nodes from higher group indices will be ignores.
-   */
-  int max_nodes_group;
-
-  /* Features bitfield indicating which features from the requested group
-   * will be compiled in. Nodes which corresponds to features which are not
-   * in this bitfield will be ignored even if they're in the requested group.
-   */
-  int nodes_features;
-
-  /* BVH/sampling kernel features. */
-  bool use_hair;
-  bool use_hair_thick;
-  bool use_object_motion;
-  bool use_camera_motion;
-
-  /* Denotes whether baking functionality is needed. */
-  bool use_baking;
-
-  /* Use subsurface scattering materials. */
-  bool use_subsurface;
-
-  /* Use volume materials. */
-  bool use_volume;
-
-  /* Use OpenSubdiv patch evaluation */
-  bool use_patch_evaluation;
-
-  /* Use Transparent shadows */
-  bool use_transparent;
-
-  /* Use shadow catcher. */
-  bool use_shadow_catcher;
-
-  /* Per-uber shader usage flags. */
-  bool use_principled;
-
-  /* Denoising features. */
-  bool use_denoising;
-
-  /* Use true displacement */
-  bool use_true_displacement;
-
-  /* Use background lights */
-  bool use_background_light;
-
-  /* Use path tracing kernels. */
-  bool use_path_tracing;
-
-  /* Spectral rendering. */
-  bool use_spectral_rendering;
-
-  DeviceRequestedFeatures()
-  {
-    /* TODO(sergey): Find more meaningful defaults. */
-    max_nodes_group = 0;
-    nodes_features = 0;
-    use_hair = false;
-    use_hair_thick = false;
-    use_object_motion = false;
-    use_camera_motion = false;
-    use_baking = false;
-    use_subsurface = false;
-    use_volume = false;
-    use_patch_evaluation = false;
-    use_transparent = false;
-    use_shadow_catcher = false;
-    use_principled = false;
-    use_denoising = false;
-    use_true_displacement = false;
-    use_background_light = false;
-    use_path_tracing = true;
-    use_spectral_rendering = false;
-  }
-
-  bool modified(const DeviceRequestedFeatures &requested_features)
-  {
-    return !(max_nodes_group == requested_features.max_nodes_group &&
-             nodes_features == requested_features.nodes_features &&
-             use_hair == requested_features.use_hair &&
-             use_hair_thick == requested_features.use_hair_thick &&
-             use_object_motion == requested_features.use_object_motion &&
-             use_camera_motion == requested_features.use_camera_motion &&
-             use_baking == requested_features.use_baking &&
-             use_subsurface == requested_features.use_subsurface &&
-             use_volume == requested_features.use_volume &&
-             use_patch_evaluation == requested_features.use_patch_evaluation &&
-             use_transparent == requested_features.use_transparent &&
-             use_shadow_catcher == requested_features.use_shadow_catcher &&
-             use_principled == requested_features.use_principled &&
-             use_denoising == requested_features.use_denoising &&
-             use_true_displacement == requested_features.use_true_displacement &&
-             use_background_light == requested_features.use_background_light &&
-             use_spectral_rendering == requested_features.use_spectral_rendering);
-  }
-
-  /* Convert the requested features structure to a build options,
-   * which could then be passed to compilers.
-   */
-  string get_build_options() const
-  {
-    string build_options = "";
-    if (experimental) {
-      build_options += "-D__KERNEL_EXPERIMENTAL__ ";
-    }
-    build_options += "-D__NODES_MAX_GROUP__=" + string_printf("%d", max_nodes_group);
-    build_options += " -D__NODES_FEATURES__=" + string_printf("%d", nodes_features);
-    if (!use_hair) {
-      build_options += " -D__NO_HAIR__";
-    }
-    if (!use_object_motion) {
-      build_options += " -D__NO_OBJECT_MOTION__";
-    }
-    if (!use_camera_motion) {
-      build_options += " -D__NO_CAMERA_MOTION__";
-    }
-    if (!use_baking) {
-      build_options += " -D__NO_BAKING__";
-    }
-    if (!use_volume) {
-      build_options += " -D__NO_VOLUME__";
-    }
-    if (!use_subsurface) {
-      build_options += " -D__NO_SUBSURFACE__";
-    }
-    if (!use_patch_evaluation) {
-      build_options += " -D__NO_PATCH_EVAL__";
-    }
-    if (!use_transparent && !use_volume) {
-      build_options += " -D__NO_TRANSPARENT__";
-    }
-    if (!use_shadow_catcher) {
-      build_options += " -D__NO_SHADOW_CATCHER__";
-    }
-    if (!use_principled) {
-      build_options += " -D__NO_PRINCIPLED__";
-    }
-    if (!use_denoising) {
-      build_options += " -D__NO_DENOISING__";
-    }
-    if (use_spectral_rendering) {
-      build_options += " -D__SPECTRAL_RENDERING__";
-    }
-    return build_options;
-  }
-};
-
-std::ostream &operator<<(std::ostream &os, const DeviceRequestedFeatures &requested_features);
-
-=======
->>>>>>> ed13a2b1
 /* Device */
 
 class Device {
